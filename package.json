--- conflicted
+++ resolved
@@ -9,7 +9,6 @@
   "license": "GPL-2.0+",
   "private": true,
   "devDependencies": {
-<<<<<<< HEAD
     "@babel/cli": "7.2.3",
     "@babel/core": "7.3.3",
     "@babel/plugin-proposal-object-rest-spread": "7.3.2",
@@ -19,28 +18,6 @@
     "@wordpress/babel-preset-default": "3.0.2",
     "babel-eslint": "10.0.1",
     "babel-loader": "8.0.5",
-    "cross-env": "5.2.0",
-    "eslint": "5.14.0",
-    "eslint-config-wordpress": "2.0.0",
-    "eslint-plugin-react": "7.12.4",
-    "grunt": "1.0.2",
-    "grunt-contrib-clean": "1.1.0",
-    "grunt-contrib-copy": "1.0.0",
-    "grunt-shell": "2.1.0",
-    "grunt-wp-deploy": "1.2.1",
-    "npm-run-all": "4.1.5",
-    "timeago.js": "3.0.2",
-    "uuid": "3.3.2",
-=======
-    "@wordpress/dom-ready": "2.0.2",
-    "@wordpress/i18n": "3.1.1",
-    "babel-core": "6.26.3",
-    "babel-eslint": "10.0.1",
-    "babel-loader": "7.1.5",
-    "babel-plugin-transform-object-rest-spread": "6.26.0",
-    "babel-plugin-transform-react-jsx": "6.24.1",
-    "babel-plugin-transform-runtime": "6.23.0",
-    "babel-preset-env": "1.7.0",
     "cross-env": "5.2.0",
     "eslint": "5.14.1",
     "eslint-config-wordpress": "2.0.0",
@@ -52,7 +29,7 @@
     "grunt-wp-deploy": "2.0.0",
     "npm-run-all": "4.1.5",
     "timeago.js": "3.0.2",
->>>>>>> 81c26ab0
+    "uuid": "3.3.2",
     "webpack": "4.29.5",
     "webpack-cli": "3.2.3"
   },
@@ -68,7 +45,6 @@
     "lint:php": "vendor/bin/phpcs",
     "test": "npm-run-all --parallel test:*",
     "test:php": "phpunit"
-<<<<<<< HEAD
   },
   "dependencies": {
     "@wordpress/blocks": "6.0.7",
@@ -81,7 +57,5 @@
     "@wordpress/element": "2.1.9",
     "@wordpress/i18n": "3.1.1",
     "@wordpress/hooks": "2.0.5"
-=======
->>>>>>> 81c26ab0
   }
 }