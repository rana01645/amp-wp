--- conflicted
+++ resolved
@@ -47,12 +47,7 @@
     "@wordpress/jest-puppeteer-axe": "1.8.0",
     "@wordpress/plugins": "2.16.0",
     "@wordpress/scripts": "9.1.0",
-<<<<<<< HEAD
-    "autoprefixer": "9.7.6",
-=======
-    "@wordpress/url": "2.15.0",
     "autoprefixer": "9.8.0",
->>>>>>> 2bfb9bb9
     "babel-eslint": "10.1.0",
     "babel-jest": "26.0.1",
     "babel-loader": "8.1.0",
