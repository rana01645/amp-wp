<?php
/**
 * Class AMP_Theme_Support
 *
 * @package AMP
 */

use AmpProject\Amp;
use AmpProject\AmpWP\Option;
use AmpProject\AmpWP\QueryVar;
use AmpProject\AmpWP\RemoteRequest\CachedRemoteGetRequest;
use AmpProject\AmpWP\ConfigurationArgument;
use AmpProject\AmpWP\Transformer;
use AmpProject\Attribute;
use AmpProject\Dom\Document;
use AmpProject\Extension;
use AmpProject\Optimizer;
use AmpProject\RemoteRequest\FallbackRemoteGetRequest;
use AmpProject\RemoteRequest\FilesystemRemoteGetRequest;
use AmpProject\AmpWP\RemoteRequest\WpHttpRemoteGetRequest;
use AmpProject\Tag;

/**
 * Class AMP_Theme_Support
 *
 * Callbacks for adding AMP-related things when theme support is added.
 */
class AMP_Theme_Support {

	/**
	 * Theme support slug.
	 *
	 * @var string
	 */
	const SLUG = 'amp';

	/**
	 * Slug identifying standard website mode.
	 *
	 * @since 1.2
	 * @var string
	 */
	const STANDARD_MODE_SLUG = 'standard';

	/**
	 * Slug identifying transitional website mode.
	 *
	 * @since 1.2
	 * @var string
	 */
	const TRANSITIONAL_MODE_SLUG = 'transitional';

	/**
	 * Slug identifying reader website mode.
	 *
	 * @since 1.2
	 * @var string
	 */
	const READER_MODE_SLUG = 'reader';

	/**
	 * Flag used in args passed to add_theme_support('amp') to indicate transitional mode supported.
	 *
	 * @since 1.2
	 * @var string
	 */
	const PAIRED_FLAG = 'paired';

	/**
	 * The directory name in a theme where Reader Mode templates can be.
	 *
	 * For example, this could be at your-theme-name/amp.
	 *
	 * @var string
	 */
	const READER_MODE_TEMPLATE_DIRECTORY = 'amp';

	/**
	 * Query var for requests to open the paired browsing interface.
	 *
	 * @var string
	 */
	const PAIRED_BROWSING_QUERY_VAR = 'amp-paired-browsing';

	/**
	 * Sanitizers, with keys as class names and values as arguments.
	 *
	 * @var array[]
	 */
	protected static $sanitizer_classes = [];

	/**
	 * Embed handlers.
	 *
	 * @var AMP_Base_Embed_Handler[]
	 */
	protected static $embed_handlers = [];

	/**
	 * Template types.
	 *
	 * @var array
	 */
	protected static $template_types = [
		'paged', // Deprecated.
		'index',
		'404',
		'archive',
		'author',
		'category',
		'tag',
		'taxonomy',
		'date',
		'home',
		'front_page',
		'page',
		'search',
		'single',
		'embed',
		'singular',
		'attachment',
	];

	/**
	 * Whether output buffering has started.
	 *
	 * @since 0.7
	 * @var bool
	 */
	protected static $is_output_buffering = false;

	/**
	 * Initialize.
	 *
	 * @since 0.7
	 */
	public static function init() {
<<<<<<< HEAD
		self::read_theme_support();

		do_action( 'amp_server_timing_start', 'init', 'AMP Output Buffer' );
=======
		self::$init_start_time = microtime( true );
>>>>>>> c4b11050

		// Ensure extra theme support for core themes is in place.
		AMP_Core_Theme_Sanitizer::extend_theme_support();

		/*
		 * Note that wp action is use instead of template_redirect because some themes/plugins output
		 * the response at this action and then short-circuit with exit. So this is why the the preceding
		 * action to template_redirect--the wp action--is used instead.
		 */
		add_action( 'wp', [ __CLASS__, 'finish_init' ], PHP_INT_MAX );
	}

	/**
	 * Determine whether theme support was added via admin option.
	 *
	 * @since 1.0
	 * @see AMP_Theme_Support::read_theme_support()
	 * @see AMP_Theme_Support::get_support_mode()
	 * @codeCoverageIgnore
	 * @deprecated Support is always determined by the option.
	 *
	 * @return bool Support added via option.
	 */
	public static function is_support_added_via_option() {
		_deprecated_function( __METHOD__, '1.6' );
		return true;
	}

	/**
	 * Get the theme support mode added via admin option.
	 *
	 * @return null|string Support added via option, with null meaning Reader, and otherwise being 'standard' or 'transitional'.
	 * @see AMP_Theme_Support::read_theme_support()
	 * @see AMP_Theme_Support::TRANSITIONAL_MODE_SLUG
	 * @see AMP_Theme_Support::STANDARD_MODE_SLUG
	 *
	 * @since 1.2
	 * @deprecated
	 * @codeCoverageIgnore
	 */
	public static function get_support_mode_added_via_option() {
		_deprecated_function( __METHOD__, '1.6', 'AMP_Options_Manager::get_option' );
		$value = AMP_Options_Manager::get_option( Option::THEME_SUPPORT );
		if ( self::READER_MODE_SLUG === $value ) {
			$value = null;
		}
		return $value;
	}

	/**
	 * Get the theme support mode added via theme.
	 *
	 * @return null|string Support added via theme, with null meaning Reader, and otherwise being 'standard' or 'transitional'.
	 * @see AMP_Theme_Support::read_theme_support()
	 * @see AMP_Theme_Support::TRANSITIONAL_MODE_SLUG
	 * @see AMP_Theme_Support::STANDARD_MODE_SLUG
	 *
	 * @since 1.2
	 * @deprecated
	 * @codeCoverageIgnore
	 */
	public static function get_support_mode_added_via_theme() {
		_deprecated_function( __METHOD__, '1.6', 'current_theme_supports' );
		$theme_support_args = self::get_theme_support_args();
		if ( ! $theme_support_args ) {
			return null;
		}
		return empty( $theme_support_args[ self::PAIRED_FLAG ] ) ? self::STANDARD_MODE_SLUG : self::TRANSITIONAL_MODE_SLUG;
	}

	/**
	 * Get theme support mode.
	 *
	 * @return string Theme support mode.
	 * @see AMP_Theme_Support::read_theme_support()
	 * @see AMP_Theme_Support::TRANSITIONAL_MODE_SLUG
	 * @see AMP_Theme_Support::STANDARD_MODE_SLUG
	 *
	 * @since 1.2
	 * @deprecated
	 * @codeCoverageIgnore
	 */
	public static function get_support_mode() {
		_deprecated_function( __METHOD__, '1.6', 'AMP_Options_Manager::get_option' );
		return AMP_Options_Manager::get_option( Option::THEME_SUPPORT );
	}

	/**
	 * Check theme support args or add theme support if option is set in the admin.
	 *
	 * In older versions of the plugin, the DB option was only considered if the theme does not already explicitly support AMP.
	 * This is no longer the case. The DB option is the only value that is considered.
	 *
	 * @todo Should we store the original theme support args so we can tell the user that the active theme says it can be used in Standard/Transitional modes?
	 * @todo What is even the purpose of doing any of this? Calling current_theme_supports('amp') is irrelevant if is_amp_endpoint().
	 * Maybe not because really we should be scanning the site to actually see if there are validation errors, and tha that this
	 *
	 * @see AMP_Post_Type_Support::add_post_type_support() For where post type support is added, since it is irrespective of theme support.
	 * @deprecated
	 * @codeCoverageIgnore
	 */
	public static function read_theme_support() {
		_deprecated_function( __METHOD__, '1.6' );
	}

	/**
	 * Get the theme support args.
	 *
	 * This avoids having to repeatedly call `get_theme_support()`, check the args, shift an item off the array, and so on.
	 *
	 * @since 1.0
	 *
	 * @return array|false Theme support args, or false if theme support is not present.
	 */
	public static function get_theme_support_args() {
		if ( ! current_theme_supports( self::SLUG ) ) {
			return false;
		}
		$support = get_theme_support( self::SLUG );
		if ( true === $support ) {
			return [
				self::PAIRED_FLAG => false,
			];
		}
		if ( ! isset( $support[0] ) || ! is_array( $support[0] ) ) {
			return [];
		}
		return $support[0];
	}

	/**
	 * Gets whether the parent or child theme supports Reader Mode.
	 *
	 * True if the theme does not call add_theme_support( 'amp' ) at all,
	 * and it has an amp/ directory for templates.
	 *
	 * @return bool Whether the theme supports Reader Mode.
	 */
	public static function supports_reader_mode() {
		return (
			! current_theme_supports( self::SLUG )
			&&
			(
				is_dir( trailingslashit( get_template_directory() ) . self::READER_MODE_TEMPLATE_DIRECTORY )
				||
				is_dir( trailingslashit( get_stylesheet_directory() ) . self::READER_MODE_TEMPLATE_DIRECTORY )
			)
		);
	}

	/**
	 * Finish initialization once query vars are set.
	 *
	 * @since 0.7
	 */
	public static function finish_init() {
		if ( self::is_paired_available() ) {
			self::setup_paired_browsing_client();
			add_action( 'template_redirect', [ __CLASS__, 'sanitize_url_for_paired_browsing' ] );
			add_filter( 'template_include', [ __CLASS__, 'serve_paired_browsing_experience' ] );
		}

		$has_query_var = (
			isset( $_GET[ amp_get_slug() ] ) // phpcs:ignore WordPress.Security.NonceVerification.Recommended
			||
			false !== get_query_var( amp_get_slug(), false )
		);

		if ( ! is_amp_endpoint() ) {
			/*
			 * Redirect to AMP-less URL if AMP is not available for this URL and yet the query var is present.
			 * Temporary redirect is used for admin users because implied transitional mode and template support can be
			 * enabled by user ay any time, so they will be able to make AMP available for this URL and see the change
			 * without wrestling with the redirect cache.
			 */
			if ( $has_query_var ) {
				self::redirect_non_amp_url( current_user_can( 'manage_options' ) ? 302 : 301 );
			}

			amp_add_frontend_actions();
			return;
		}

		self::ensure_proper_amp_location();

		if ( amp_is_legacy() ) {
			// Make sure there is no confusion when serving the legacy Reader template that the normal theme hooks should not be used.
			remove_theme_support( self::SLUG );

			add_filter(
				'template_include',
				static function() {
					return AMP__DIR__ . '/includes/templates/reader-template-loader.php';
				},
				PHP_INT_MAX
			);
		} else {
			$theme_support = self::get_theme_support_args();
			if ( false === $theme_support ) {
				// Make sure that 'amp' theme support is present for plugins can use `current_theme_supports('amp')` as
				// a signal for whether to use standard template hooks instead of legacy Reader AMP post template hooks.
				add_theme_support( self::SLUG );
			} elseif ( ! empty( $theme_support['template_dir'] ) ) {
				self::add_amp_template_filters();
			}
		}

		self::add_hooks();
		self::$sanitizer_classes = amp_get_content_sanitizers();
		self::$sanitizer_classes = AMP_Validation_Manager::filter_sanitizer_args( self::$sanitizer_classes );
		self::$embed_handlers    = self::register_content_embed_handlers();
		self::$sanitizer_classes['AMP_Embed_Sanitizer']['embed_handlers'] = self::$embed_handlers;

		foreach ( self::$sanitizer_classes as $sanitizer_class => $args ) {
			if ( method_exists( $sanitizer_class, 'add_buffering_hooks' ) ) {
				call_user_func( [ $sanitizer_class, 'add_buffering_hooks' ], $args );
			}
		}
	}

	/**
	 * Ensure that the current AMP location is correct.
	 *
	 * @since 1.0
	 * @since 1.6 Removed $exit param.
	 *
	 * @return bool Whether redirection should have been done.
	 */
	public static function ensure_proper_amp_location() {
		$has_query_var = false !== get_query_var( amp_get_slug(), false ); // May come from URL param or endpoint slug.
		$has_url_param = isset( $_GET[ amp_get_slug() ] ); // phpcs:ignore WordPress.Security.NonceVerification.Recommended

		if ( amp_is_canonical() ) {
			/*
			 * When AMP-first/canonical, then when there is an /amp/ endpoint or ?amp URL param,
			 * then a redirect needs to be done to the URL without any AMP indicator in the URL.
			 * Permanent redirect is used for unauthenticated users since switching between modes
			 * should happen infrequently. For admin users, this is kept temporary to allow them
			 * to not be hampered by browser remembering permanent redirects and preventing test.
			 */
			if ( $has_query_var || $has_url_param ) {
				return self::redirect_non_amp_url( current_user_can( 'manage_options' ) ? 302 : 301 );
			}
		} elseif ( amp_is_legacy() && is_singular() ) {
			// Prevent infinite URL space under /amp/ endpoint.
			global $wp;
			$path_args = [];
			wp_parse_str( $wp->matched_query, $path_args );
			if ( isset( $path_args[ amp_get_slug() ] ) && '' !== $path_args[ amp_get_slug() ] ) {
				if ( wp_safe_redirect( amp_get_permalink( get_queried_object_id() ), 301 ) ) {
					// @codeCoverageIgnoreStart
					exit;
					// @codeCoverageIgnoreEnd
				}
				return true;
			}
		} elseif ( $has_query_var && ! $has_url_param ) {
			/*
			 * When in AMP transitional mode *with* theme support, then the proper AMP URL has the 'amp' URL param
			 * and not the /amp/ endpoint. The URL param is now the exclusive way to mark AMP in transitional mode
			 * when amp theme support present. This is important for plugins to be able to reliably call
			 * is_amp_endpoint() before the parse_query action.
			 */
			$old_url = amp_get_current_url();
			$new_url = add_query_arg( amp_get_slug(), '', amp_remove_endpoint( $old_url ) );
			if ( $old_url !== $new_url ) {
				// A temporary redirect is used for admin users to allow them to see changes between reader mode and transitional modes.
				if ( wp_safe_redirect( $new_url, current_user_can( 'manage_options' ) ? 302 : 301 ) ) {
					// @codeCoverageIgnoreStart
					exit;
					// @codeCoverageIgnoreEnd
				}
				return true;
			}
		}
		return false;
	}

	/**
	 * Redirect to non-AMP version of the current URL, such as because AMP is canonical or there are unaccepted validation errors.
	 *
	 * If the current URL is already AMP-less then do nothing.
	 *
	 * @since 0.7
	 * @since 1.0 Added $exit param.
	 * @since 1.0 Renamed from redirect_canonical_amp().
	 * @since 1.6 Removed $exit param.
	 *
	 * @param int $status Status code (301 or 302).
	 * @return bool Whether redirection should have be done.
	 */
	public static function redirect_non_amp_url( $status = 302 ) {
		$current_url = amp_get_current_url();
		$non_amp_url = amp_remove_endpoint( $current_url );
		if ( $non_amp_url === $current_url ) {
			return false;
		}

		if ( wp_safe_redirect( $non_amp_url, $status ) ) {
			// @codeCoverageIgnoreStart
			exit;
			// @codeCoverageIgnoreEnd
		}
		return true;
	}

	/**
	 * Determines whether transitional mode is available.
	 *
	 * When 'amp' theme support has not been added or canonical mode is enabled, then this returns false.
	 *
	 * @since 0.7
	 *
	 * @see amp_is_canonical()
	 * @return bool Whether available.
	 */
	public static function is_paired_available() {
		if ( amp_is_legacy() ) {
			return false;
		}

		if ( amp_is_canonical() ) {
			return false;
		}

		$availability = self::get_template_availability();
		return $availability['supported'];
	}

	/**
	 * Determine whether the user is in the Customizer preview iframe.
	 *
	 * @since 0.7
	 *
	 * @return bool Whether in Customizer preview iframe.
	 */
	public static function is_customize_preview_iframe() {
		global $wp_customize;
		return is_customize_preview() && $wp_customize->get_messenger_channel();
	}

	/**
	 * Register filters for loading AMP-specific templates.
	 */
	public static function add_amp_template_filters() {
		foreach ( self::$template_types as $template_type ) {
			// See get_query_template().
			$template_type = preg_replace( '|[^a-z0-9-]+|', '', $template_type );

			add_filter( "{$template_type}_template_hierarchy", [ __CLASS__, 'filter_amp_template_hierarchy' ] );
		}
	}

	/**
	 * Determine template availability of AMP for the given query.
	 *
	 * This is not intended to return whether AMP is available for a _specific_ post. For that, use `post_supports_amp()`.
	 *
	 * @since 1.0
	 * @global WP_Query $wp_query
	 * @see post_supports_amp()
	 *
	 * @param WP_Query|WP_Post|null $query Query or queried post. If null then the global query will be used.
	 * @return array {
	 *     Template availability.
	 *
	 *     @type bool        $supported Whether the template is supported in AMP.
	 *     @type bool|null   $immutable Whether the supported status is known to be unchangeable.
	 *     @type string|null $template  The ID of the matched template (conditional), such as 'is_singular', or null if nothing was matched.
	 *     @type string[]    $errors    List of the errors or reasons for why the template is not available.
	 * }
	 */
	public static function get_template_availability( $query = null ) {
		global $wp_query;
		if ( ! $query ) {
			$query = $wp_query;
		} elseif ( $query instanceof WP_Post ) {
			$post  = $query;
			$query = new WP_Query();
			if ( 'page' === $post->post_type ) {
				$query->set( 'page_id', $post->ID );
			} else {
				$query->set( 'p', $post->ID );
			}
			$query->queried_object    = $post;
			$query->queried_object_id = $post->ID;
			$query->parse_query_vars();
		}

		$default_response = [
			'errors'    => [],
			'supported' => false,
			'immutable' => null,
			'template'  => null,
		];

		if ( amp_is_legacy() ) {
			return array_merge(
				$default_response,
				[ 'errors' => [ 'legacy_reader_mode' ] ]
			);
		}

		if ( ! ( $query instanceof WP_Query ) ) {
			_doing_it_wrong( __METHOD__, esc_html__( 'No WP_Query available.', 'amp' ), '1.0' );
			return array_merge(
				$default_response,
				[ 'errors' => [ 'no_query_available' ] ]
			);
		}

		$theme_support_args = self::get_theme_support_args();

		$all_templates_supported_by_theme_support = false;
		if ( isset( $theme_support_args['templates_supported'] ) ) {
			$all_templates_supported_by_theme_support = 'all' === $theme_support_args['templates_supported'];
		}
		$all_templates_supported = (
			$all_templates_supported_by_theme_support || AMP_Options_Manager::get_option( Option::ALL_TEMPLATES_SUPPORTED )
		);

		// Make sure global $wp_query is set in case of conditionals that unfortunately look at global scope.
		$prev_query = $wp_query;
		$wp_query   = $query; // phpcs:ignore WordPress.WP.GlobalVariablesOverride.Prohibited

		$matching_templates    = [];
		$supportable_templates = self::get_supportable_templates();
		foreach ( $supportable_templates as $id => $supportable_template ) {
			if ( empty( $supportable_template['callback'] ) ) {
				$callback = $id;
			} else {
				$callback = $supportable_template['callback'];
			}

			// If the callback is a method on the query, then call the method on the query itself.
			if ( is_string( $callback ) && 'is_' === substr( $callback, 0, 3 ) && method_exists( $query, $callback ) ) {
				$is_match = call_user_func( [ $query, $callback ] );
			} elseif ( is_callable( $callback ) ) {
				$is_match = $callback( $query );
			} else {
				/* translators: %s: the supportable template ID. */
				_doing_it_wrong( __FUNCTION__, esc_html( sprintf( __( 'Supportable template "%s" does not have a callable callback.', 'amp' ), $id ) ), '1.0' );
				$is_match = false;
			}

			if ( $is_match ) {
				$matching_templates[ $id ] = [
					'template'  => $id,
					'supported' => ! empty( $supportable_template['supported'] ),
					'immutable' => ! empty( $supportable_template['immutable'] ),
				];
			}
		}

		// Restore previous $wp_query (if any).
		$wp_query = $prev_query; // phpcs:ignore WordPress.WP.GlobalVariablesOverride.Prohibited

		// Make sure children override their parents.
		$matching_template_ids = array_keys( $matching_templates );
		foreach ( array_diff( array_keys( $supportable_templates ), $matching_template_ids ) as $template_id ) {
			unset( $supportable_templates[ $template_id ] );
		}
		foreach ( $matching_template_ids as $id ) {
			$has_children = false;
			foreach ( $supportable_templates as $other_id => $supportable_template ) {
				if ( $other_id === $id ) {
					continue;
				}
				if ( isset( $supportable_template['parent'] ) && $id === $supportable_template['parent'] ) {
					$has_children = true;
					break;
				}
			}

			// Delete all matching parent templates since the child will override them.
			if ( ! $has_children ) {
				$supportable_template = $supportable_templates[ $id ];
				while ( ! empty( $supportable_template['parent'] ) ) {
					$parent = $supportable_template['parent'];

					/*
					 * If the parent is not amongst the supportable templates, then something is off in terms of hierarchy.
					 * Either the matching is off-track, or the template is badly configured.
					 */
					if ( ! array_key_exists( $parent, $supportable_templates ) ) {
						_doing_it_wrong(
							__METHOD__,
							esc_html(
								sprintf(
									/* translators: %s: amp_supportable_templates */
									__( 'An expected parent was not found. Did you filter %s to not honor the template hierarchy?', 'amp' ),
									'amp_supportable_templates'
								)
							),
							'1.4'
						);
						break;
					}

					$supportable_template = $supportable_templates[ $parent ];

					// Let the child supported status override the parent's supported status.
					unset( $matching_templates[ $parent ] );
				}
			}
		}

		// If there is more than 1 matching template, the is_home() condition is the default so discard it if there are other matching templates.
		if ( count( $matching_templates ) > 1 && isset( $matching_templates['is_home'] ) ) {
			unset( $matching_templates['is_home'] );
		}

		/*
		 * When there is still more than one matching template, account for ambiguous cases, informed by the order in template-loader.php.
		 * See <https://github.com/WordPress/wordpress-develop/blob/5.1.0/src/wp-includes/template-loader.php#L49-L68>.
		 */
		if ( count( $matching_templates ) > 1 ) {
			$template_conditional_priority_order = [
				'is_embed',
				'is_404',
				'is_search',
				'is_front_page',
				'is_home',
				'is_post_type_archive',
				'is_tax',
				'is_attachment',
				'is_single',
				'is_page',
				'is_singular',
				'is_category',
				'is_tag',
				'is_author',
				'is_date',
				'is_archive',
			];

			// Obtain the template conditionals for each matching template ID (e.g. 'is_post_type_archive[product]' => 'is_post_type_archive').
			$template_conditional_id_mapping = [];
			foreach ( array_keys( $matching_templates ) as $template_id ) {
				$template_conditional_id_mapping[ strtok( $template_id, '[' ) ] = $template_id;
			}

			// If there are any custom supportable templates, only consider them since they would override the conditional logic in core.
			$custom_template_conditions = array_diff(
				array_keys( $template_conditional_id_mapping ),
				$template_conditional_priority_order
			);
			if ( ! empty( $custom_template_conditions ) ) {
				$matching_templates = wp_array_slice_assoc(
					$matching_templates,
					array_values( wp_array_slice_assoc( $template_conditional_id_mapping, $custom_template_conditions ) )
				);
			} else {
				/*
				 * Otherwise, iterate over the template conditionals in the order they occur in the if/elseif/else conditional chain.
				 * to then populate $matching_templates with just this one entry.
				 */
				foreach ( $template_conditional_priority_order as $template_conditional ) {
					if ( isset( $template_conditional_id_mapping[ $template_conditional ] ) ) {
						$template_id        = $template_conditional_id_mapping[ $template_conditional ];
						$matching_templates = [
							$template_id => $matching_templates[ $template_id ],
						];
						break;
					}
				}
			}
		}

		/*
		 * If there are more than one matching templates, then something is probably not right.
		 * Template conditions need to be set up properly to prevent this from happening.
		 */
		if ( count( $matching_templates ) > 1 ) {
			_doing_it_wrong(
				__METHOD__,
				esc_html(
					sprintf(
						/* translators: %s: amp_supportable_templates */
						__( 'Did not expect there to be more than one matching template. Did you filter %s to not honor the template hierarchy?', 'amp' ),
						'amp_supportable_templates'
					)
				),
				'1.0'
			);
		}

		$matching_template = array_shift( $matching_templates );

		// If there aren't any matching templates left that are supported, then we consider it to not be available.
		if ( ! $matching_template ) {
			if ( $all_templates_supported ) {
				return array_merge(
					$default_response,
					[
						'supported' => true,
					]
				);
			}

			return array_merge(
				$default_response,
				[ 'errors' => [ 'no_matching_template' ] ]
			);
		}
		$matching_template = array_merge( $default_response, $matching_template );

		// If there aren't any matching templates left that are supported, then we consider it to not be available.
		if ( empty( $matching_template['supported'] ) ) {
			$matching_template['errors'][] = 'template_unsupported';
		}

		// For singular queries, post_supports_amp() is given the final say.
		if ( $query->is_singular() || $query->is_posts_page ) {
			/**
			 * Queried object.
			 *
			 * @var WP_Post $queried_object
			 */
			$queried_object = $query->get_queried_object();
			if ( $queried_object instanceof WP_Post ) {
				$support_errors = AMP_Post_Type_Support::get_support_errors( $queried_object );
				if ( ! empty( $support_errors ) ) {
					$matching_template['errors']    = array_merge( $matching_template['errors'], $support_errors );
					$matching_template['supported'] = false;
				}
			}
		}

		return $matching_template;
	}

	/**
	 * Get the templates which can be supported.
	 *
	 * @return array Supportable templates.
	 */
	public static function get_supportable_templates() {
		$templates = [
			'is_singular' => [
				'label'       => __( 'Singular', 'amp' ),
				'description' => __( 'Required for the above content types.', 'amp' ),
			],
		];
		if ( 'page' === get_option( 'show_on_front' ) ) {
			$templates['is_front_page'] = [
				'label'  => __( 'Homepage', 'amp' ),
				'parent' => 'is_singular',
			];
			if ( AMP_Post_Meta_Box::DISABLED_STATUS === get_post_meta( get_option( 'page_on_front' ), AMP_Post_Meta_Box::STATUS_POST_META_KEY, true ) ) {
				/* translators: %s: the URL to the edit post screen. */
				$templates['is_front_page']['description'] = sprintf( __( 'Currently disabled at the <a href="%s">page level</a>.', 'amp' ), esc_url( get_edit_post_link( get_option( 'page_on_front' ) ) ) );
			}

			// In other words, same as is_posts_page, *but* it not is_singular.
			$templates['is_home'] = [
				'label' => __( 'Blog', 'amp' ),
			];
			if ( AMP_Post_Meta_Box::DISABLED_STATUS === get_post_meta( get_option( 'page_for_posts' ), AMP_Post_Meta_Box::STATUS_POST_META_KEY, true ) ) {
				/* translators: %s: the URL to the edit post screen. */
				$templates['is_home']['description'] = sprintf( __( 'Currently disabled at the <a href="%s">page level</a>.', 'amp' ), esc_url( get_edit_post_link( get_option( 'page_for_posts' ) ) ) );
			}
		} else {
			$templates['is_home'] = [
				'label' => __( 'Homepage', 'amp' ),
			];
		}

		$templates = array_merge(
			$templates,
			[
				'is_archive' => [
					'label' => __( 'Archives', 'amp' ),
				],
				'is_author'  => [
					'label'  => __( 'Author', 'amp' ),
					'parent' => 'is_archive',
				],
				'is_date'    => [
					'label'  => __( 'Date', 'amp' ),
					'parent' => 'is_archive',
				],
				'is_search'  => [
					'label' => __( 'Search', 'amp' ),
				],
				'is_404'     => [
					'label' => __( 'Not Found (404)', 'amp' ),
				],
			]
		);

		if ( taxonomy_exists( 'category' ) ) {
			$templates['is_category'] = [
				'label'  => get_taxonomy( 'category' )->labels->name,
				'parent' => 'is_archive',
			];
		}
		if ( taxonomy_exists( 'post_tag' ) ) {
			$templates['is_tag'] = [
				'label'  => get_taxonomy( 'post_tag' )->labels->name,
				'parent' => 'is_archive',
			];
		}

		$taxonomy_args = [
			'_builtin' => false,
			'public'   => true,
		];
		foreach ( get_taxonomies( $taxonomy_args, 'objects' ) as $taxonomy ) {
			$templates[ sprintf( 'is_tax[%s]', $taxonomy->name ) ] = [
				'label'    => $taxonomy->labels->name,
				'parent'   => 'is_archive',
				'callback' => static function ( WP_Query $query ) use ( $taxonomy ) {
					return $query->is_tax( $taxonomy->name );
				},
			];
		}

		$post_type_args = [
			'has_archive' => true,
			'public'      => true,
		];
		foreach ( get_post_types( $post_type_args, 'objects' ) as $post_type ) {
			$templates[ sprintf( 'is_post_type_archive[%s]', $post_type->name ) ] = [
				'label'    => $post_type->labels->archives,
				'parent'   => 'is_archive',
				'callback' => static function ( WP_Query $query ) use ( $post_type ) {
					return $query->is_post_type_archive( $post_type->name );
				},
			];
		}

		/**
		 * Filters list of supportable templates.
		 *
		 * A theme or plugin can force a given template to be supported or not by preemptively
		 * setting the 'supported' flag for a given template. Otherwise, if the flag is undefined
		 * then the user will be able to toggle it themselves in the admin. Each array item should
		 * have a key that corresponds to a template conditional function. If the key is such a
		 * function, then the key is used to evaluate whether the given template entry is a match.
		 * Otherwise, a supportable template item can include a callback value which is used instead.
		 * Each item needs a 'label' value. Additionally, if the supportable template is a subset of
		 * another condition (e.g. is_singular > is_single) then this relationship needs to be
		 * indicated via the 'parent' value.
		 *
		 * @since 1.0
		 *
		 * @param array $templates Supportable templates.
		 */
		$templates = apply_filters( 'amp_supportable_templates', $templates );

		$theme_support_args        = self::get_theme_support_args();
		$theme_supported_templates = [];
		if ( isset( $theme_support_args['templates_supported'] ) ) {
			$theme_supported_templates = $theme_support_args['templates_supported'];
		}

		$supported_templates = AMP_Options_Manager::get_option( Option::SUPPORTED_TEMPLATES );
		foreach ( $templates as $id => &$template ) {

			// Capture user-elected support from options. This allows us to preserve the original user selection through programmatic overrides.
			$template['user_supported'] = in_array( $id, $supported_templates, true );

			// Consider supported templates from theme support args.
			if ( ! isset( $template['supported'] ) ) {
				if ( 'all' === $theme_supported_templates ) {
					$template['supported'] = true;
				} elseif ( is_array( $theme_supported_templates ) && isset( $theme_supported_templates[ $id ] ) ) {
					$template['supported'] = $theme_supported_templates[ $id ];
				}
			}

			// Make supported state immutable if it was programmatically set.
			$template['immutable'] = isset( $template['supported'] );

			// Set supported state from user preference.
			if ( ! $template['immutable'] ) {
				$template['supported'] = AMP_Options_Manager::get_option( Option::ALL_TEMPLATES_SUPPORTED ) || $template['user_supported'];
			}
		}

		return $templates;
	}

	/**
	 * Register hooks.
	 */
	public static function add_hooks() {

		// Remove core actions which are invalid AMP.
		remove_action( 'wp_head', 'wp_post_preview_js', 1 );
		remove_action( 'wp_head', 'wp_oembed_add_host_js' );

		// Replace JS-based emoji with PHP-based, if the JS-based emoji replacement was not already removed.
		if ( has_action( 'wp_head', 'print_emoji_detection_script' ) ) {
			remove_action( 'wp_head', 'print_emoji_detection_script', 7 );
			remove_action( 'wp_print_styles', 'print_emoji_styles' );
			add_action( 'wp_print_styles', [ __CLASS__, 'print_emoji_styles' ] );
			add_filter( 'the_title', 'wp_staticize_emoji' );
			add_filter( 'the_excerpt', 'wp_staticize_emoji' );
			add_filter( 'the_content', 'wp_staticize_emoji' );
			add_filter( 'comment_text', 'wp_staticize_emoji' );
			add_filter( 'widget_text', 'wp_staticize_emoji' );
		}

		// @todo The wp_mediaelement_fallback() should still run to be injected inside of the audio/video generated by wp_audio_shortcode()/wp_video_shortcode() respectively.
		// Prevent MediaElement.js scripts/styles from being enqueued.
		add_filter(
			'wp_video_shortcode_library',
			static function() {
				return 'amp';
			}
		);
		add_filter(
			'wp_audio_shortcode_library',
			static function() {
				return 'amp';
			}
		);

		// Don't show loading indicator on custom logo since it makes most sense for larger images.
		add_filter(
			'get_custom_logo',
			static function( $html ) {
				return preg_replace( '/(?<=<img\s)/', ' data-amp-noloading="" ', $html );
			},
			1
		);

		add_action( 'admin_bar_init', [ __CLASS__, 'init_admin_bar' ] );
		add_action( 'wp_head', 'amp_add_generator_metadata', 20 );
		add_action( 'wp_enqueue_scripts', [ __CLASS__, 'enqueue_assets' ], 0 ); // Enqueue before theme's styles.
		add_action( 'wp_enqueue_scripts', [ __CLASS__, 'dequeue_customize_preview_scripts' ], 1000 );
		add_filter( 'customize_partial_render', [ __CLASS__, 'filter_customize_partial_render' ] );
		if ( is_customize_preview() ) {
			add_filter( 'style_loader_tag', [ __CLASS__, 'filter_customize_preview_style_loader_tag' ], 10, 2 );
		}

		add_action( 'wp_footer', 'amp_print_analytics' );

		/*
		 * Start output buffering at very low priority for sake of plugins and themes that use template_redirect
		 * instead of template_include.
		 */
		$priority = defined( 'PHP_INT_MIN' ) ? PHP_INT_MIN : ~PHP_INT_MAX; // phpcs:ignore PHPCompatibility.Constants.NewConstants.php_int_minFound
		add_action( 'template_redirect', [ __CLASS__, 'start_output_buffering' ], $priority );

		// Commenting hooks.
		add_filter( 'comment_form_defaults', [ __CLASS__, 'filter_comment_form_defaults' ], PHP_INT_MAX );
		add_filter( 'comment_reply_link', [ __CLASS__, 'filter_comment_reply_link' ], 10, 4 );
		add_filter( 'cancel_comment_reply_link', [ __CLASS__, 'filter_cancel_comment_reply_link' ], 10, 3 );
		add_action( 'comment_form', [ __CLASS__, 'amend_comment_form' ], 100 );
		remove_action( 'comment_form', 'wp_comment_form_unfiltered_html_nonce' );
		add_filter( 'wp_kses_allowed_html', [ __CLASS__, 'include_layout_in_wp_kses_allowed_html' ], 10 );
		add_filter( 'get_header_image_tag', [ __CLASS__, 'amend_header_image_with_video_header' ], PHP_INT_MAX );
		add_action(
			'wp_print_footer_scripts',
			static function() {
				wp_dequeue_script( 'wp-custom-header' );
			},
			0
		);
		add_action(
			'wp_enqueue_scripts',
			static function() {
				wp_dequeue_script( 'comment-reply' ); // Handled largely by AMP_Comments_Sanitizer and *reply* methods in this class.
			}
		);
	}

	/**
	 * Register/override widgets.
	 *
	 * @deprecated As of 1.6 the AMP_Core_Block_Handler will sanitize the core widgets instead.
	 * @global WP_Widget_Factory
	 * @return void
	 */
	public static function register_widgets() {
		_deprecated_function( __METHOD__, '1.6' );
		global $wp_widget_factory;
		foreach ( $wp_widget_factory->widgets as $registered_widget ) {
			$registered_widget_class_name = get_class( $registered_widget );
			if ( ! preg_match( '/^WP_Widget_(.+)$/', $registered_widget_class_name, $matches ) ) {
				continue;
			}
			$amp_class_name = 'AMP_Widget_' . $matches[1];
			if ( ! class_exists( $amp_class_name ) || is_a( $amp_class_name, $registered_widget_class_name ) ) {
				continue;
			}

			unregister_widget( $registered_widget_class_name );
			register_widget( $amp_class_name );
		}
	}

	/**
	 * Register content embed handlers.
	 *
	 * This was copied from `AMP_Content::register_embed_handlers()` due to being a private method
	 * and due to `AMP_Content` not being well suited for use in AMP canonical.
	 *
	 * @see AMP_Content::register_embed_handlers()
	 * @global int $content_width
	 * @return AMP_Base_Embed_Handler[] Handlers.
	 */
	public static function register_content_embed_handlers() {
		global $content_width;

		$embed_handlers = [];
		foreach ( amp_get_content_embed_handlers() as $embed_handler_class => $args ) {

			/**
			 * Embed handler.
			 *
			 * @type AMP_Base_Embed_Handler $embed_handler
			 */
			$embed_handler = new $embed_handler_class(
				array_merge(
					[
						'content_max_width' => ! empty( $content_width ) ? $content_width : AMP_Post_Template::CONTENT_MAX_WIDTH, // Back-compat.
					],
					$args
				)
			);

			if ( ! $embed_handler instanceof AMP_Base_Embed_Handler ) {
				_doing_it_wrong(
					__METHOD__,
					esc_html(
						sprintf(
							/* translators: 1: embed handler. 2: AMP_Embed_Handler */
							__( 'Embed Handler (%1$s) must extend `%2$s`', 'amp' ),
							esc_html( $embed_handler_class ),
							'AMP_Embed_Handler'
						)
					),
					'0.1'
				);
				continue;
			}

			$embed_handler->register_embed();
			$embed_handlers[] = $embed_handler;
		}

		return $embed_handlers;
	}

	/**
	 * Add the comments template placeholder marker
	 *
	 * @codeCoverageIgnore
	 * @deprecated 1.1.0 This functionality was moved to AMP_Comments_Sanitizer
	 *
	 * @param array $args the args for the comments list.
	 * @return array Args to return.
	 */
	public static function set_comments_walker( $args ) {
		_deprecated_function( __METHOD__, '1.1' );
		$amp_walker     = new AMP_Comment_Walker();
		$args['walker'] = $amp_walker;
		return $args;
	}

	/**
	 * Amend the comment form with the redirect_to field to persist the AMP page after submission.
	 */
	public static function amend_comment_form() {
		?>
		<?php if ( is_singular() && ! amp_is_canonical() ) : ?>
			<input type="hidden" name="redirect_to" value="<?php echo esc_url( amp_get_permalink( get_the_ID() ) ); ?>">
		<?php endif; ?>
		<?php
	}

	/**
	 * Prepends template hierarchy with template_dir for AMP transitional mode templates.
	 *
	 * @param array $templates Template hierarchy.
	 * @return array Templates.
	 */
	public static function filter_amp_template_hierarchy( $templates ) {
		$args = self::get_theme_support_args();
		if ( isset( $args['template_dir'] ) ) {
			$amp_templates = [];
			foreach ( $templates as $template ) {
				$amp_templates[] = $args['template_dir'] . '/' . $template; // Let template_dir have precedence.
				$amp_templates[] = $template;
			}
			$templates = $amp_templates;
		}
		return $templates;
	}

	/**
	 * Get canonical URL for current request.
	 *
	 * @see rel_canonical()
	 * @global WP $wp
	 * @global WP_Rewrite $wp_rewrite
	 * @link https://www.ampproject.org/docs/reference/spec#canon.
	 * @link https://core.trac.wordpress.org/ticket/18660
	 *
	 * @return string Canonical non-AMP URL.
	 */
	public static function get_current_canonical_url() {
		global $wp, $wp_rewrite;

		$url = null;
		if ( is_singular() ) {
			$url = wp_get_canonical_url();
		}

		// For non-singular queries, make use of the request URI and public query vars to determine canonical URL.
		if ( empty( $url ) && $wp instanceof WP && $wp_rewrite instanceof WP_Rewrite ) {
			$added_query_vars = $wp->query_vars;
			if ( ! $wp_rewrite->permalink_structure || empty( $wp->request ) ) {
				$url = home_url( '/' );
			} else {
				$url = home_url( user_trailingslashit( $wp->request ) );
				parse_str( $wp->matched_query, $matched_query_vars );
				foreach ( $wp->query_vars as $key => $value ) {

					// Remove query vars that were matched in the rewrite rules for the request.
					if ( isset( $matched_query_vars[ $key ] ) ) {
						unset( $added_query_vars[ $key ] );
					}
				}
			}
		}

		if ( ! empty( $added_query_vars ) ) {
			$url = add_query_arg( $added_query_vars, $url );
		}

		return amp_remove_endpoint( $url );
	}

	/**
	 * Get the ID for the amp-state.
	 *
	 * @since 0.7
	 *
	 * @param int $post_id Post ID.
	 * @return string ID for amp-state.
	 */
	public static function get_comment_form_state_id( $post_id ) {
		return sprintf( 'commentform_post_%d', $post_id );
	}

	/**
	 * Filter comment form args to an element with [text] AMP binding wrap the title reply.
	 *
	 * @since 0.7
	 * @see comment_form()
	 *
	 * @param array $default_args Comment form arg defaults.
	 * @return array Filtered comment form args.
	 */
	public static function filter_comment_form_defaults( $default_args ) {

		// Obtain the actual args provided to the comment_form() function since it is not available in the filter.
		$args      = [];
		$backtrace = debug_backtrace(); // phpcs:ignore WordPress.PHP.DevelopmentFunctions.error_log_debug_backtrace -- Due to limitation in WordPress core.
		foreach ( $backtrace as $call ) {
			if ( 'comment_form' === $call['function'] ) {
				$args = isset( $call['args'][0] ) ? $call['args'][0] : [];
				break;
			}
		}

		// Abort if the comment_form() was called with arguments which we cannot override the defaults for.
		// @todo This and the debug_backtrace() call above would be unnecessary if WordPress had a comment_form_args filter.
		$overridden_keys = [ 'cancel_reply_before', 'title_reply', 'title_reply_before', 'title_reply_to' ];
		foreach ( $overridden_keys as $key ) {
			if ( array_key_exists( $key, $args ) && array_key_exists( $key, $default_args ) && $default_args[ $key ] !== $args[ $key ] ) {
				return $default_args;
			}
		}

		$state_id     = self::get_comment_form_state_id( get_the_ID() );
		$text_binding = sprintf(
			'%s.replyToName ? %s : %s',
			$state_id,
			str_replace(
				'%s',
				sprintf( '" + %s.replyToName + "', $state_id ),
				wp_json_encode( $default_args['title_reply_to'], JSON_UNESCAPED_UNICODE )
			),
			wp_json_encode( $default_args['title_reply'], JSON_UNESCAPED_UNICODE )
		);

		$default_args['title_reply_before'] .= sprintf(
			'<span [text]="%s">',
			esc_attr( $text_binding )
		);
		$default_args['cancel_reply_before'] = '</span>' . $default_args['cancel_reply_before'];
		return $default_args;
	}

	/**
	 * Modify the comment reply link for AMP.
	 *
	 * @since 0.7
	 * @see get_comment_reply_link()
	 *
	 * @param string     $link    The HTML markup for the comment reply link.
	 * @param array      $args    An array of arguments overriding the defaults.
	 * @param WP_Comment $comment The object of the comment being replied.
	 * @return string Comment reply link.
	 */
	public static function filter_comment_reply_link( $link, $args, $comment ) {

		// Continue to show default link to wp-login when user is not logged-in.
		if ( get_option( 'comment_registration' ) && ! is_user_logged_in() ) {
			return $args['before'] . $link . $args['after'];
		}

		$state_id  = self::get_comment_form_state_id( get_the_ID() );
		$tap_state = [
			$state_id => [
				'replyToName' => $comment->comment_author,
				'values'      => [
					'comment_parent' => (string) $comment->comment_ID,
				],
			],
		];

		// @todo Figure out how to support add_below. Instead of moving the form, what about letting the form get a fixed position?
		$link = sprintf(
			'<a rel="nofollow" class="comment-reply-link" href="%s" on="%s" aria-label="%s">%s</a>',
			esc_attr( '#' . $args['respond_id'] ),
			esc_attr( sprintf( 'tap:AMP.setState( %s )', wp_json_encode( $tap_state, JSON_UNESCAPED_UNICODE ) ) ),
			esc_attr( sprintf( $args['reply_to_text'], $comment->comment_author ) ),
			$args['reply_text']
		);
		return $args['before'] . $link . $args['after'];
	}

	/**
	 * Filters the cancel comment reply link HTML.
	 *
	 * @since 0.7
	 * @see get_cancel_comment_reply_link()
	 *
	 * @param string $formatted_link The HTML-formatted cancel comment reply link.
	 * @param string $link           Cancel comment reply link URL.
	 * @param string $text           Cancel comment reply link text.
	 * @return string Cancel reply link.
	 */
	public static function filter_cancel_comment_reply_link( $formatted_link, $link, $text ) {
		if ( empty( $text ) ) {
			$text = __( 'Click here to cancel reply.', 'default' );
		}

		$state_id  = self::get_comment_form_state_id( get_the_ID() );
		$tap_state = [
			$state_id => [
				'replyToName' => '',
				'values'      => [
					'comment_parent' => '0',
				],
			],
		];

		$respond_id = 'respond'; // Hard-coded in comment_form() and default value in get_comment_reply_link().
		return sprintf(
			'<a id="cancel-comment-reply-link" href="%s" %s [hidden]="%s" on="%s">%s</a>',
			esc_url( remove_query_arg( 'replytocom' ) . '#' . $respond_id ),
			isset( $_GET['replytocom'] ) ? '' : ' hidden', // phpcs:ignore
			esc_attr( sprintf( '%s.values.comment_parent == "0"', self::get_comment_form_state_id( get_the_ID() ) ) ),
			esc_attr( sprintf( 'tap:AMP.setState( %s )', wp_json_encode( $tap_state, JSON_UNESCAPED_UNICODE ) ) ),
			esc_html( $text )
		);
	}

	/**
	 * Configure the admin bar for AMP.
	 *
	 * @since 1.0
	 */
	public static function init_admin_bar() {
		add_filter( 'style_loader_tag', [ __CLASS__, 'filter_admin_bar_style_loader_tag' ], 10, 2 );
		add_filter( 'script_loader_tag', [ __CLASS__, 'filter_admin_bar_script_loader_tag' ], 10, 2 );

		// Inject the data-ampdevmode attribute into the admin bar bump style. See \WP_Admin_Bar::initialize().
		if ( current_theme_supports( 'admin-bar' ) ) {
			$admin_bar_args  = get_theme_support( 'admin-bar' );
			$header_callback = $admin_bar_args[0]['callback'];
		} else {
			$header_callback = '_admin_bar_bump_cb';
		}
		remove_action( 'wp_head', $header_callback );
		if ( '__return_false' !== $header_callback ) {
			ob_start();
			$header_callback();
			$style = ob_get_clean();
			$data  = trim( preg_replace( '#<style[^>]*>(.*)</style>#is', '$1', $style ) ); // See wp_add_inline_style().

			// Override AMP's position:relative on the body for the sake of the AMP viewer, which is not relevant an an Admin Bar context.
			if ( amp_is_dev_mode() ) {
				$data .= 'html:not(#_) > body { position:unset !important; }';
			}

			wp_add_inline_style( 'admin-bar', $data );
		}

		// Emulate customize support script in PHP, to assume Customizer.
		add_action(
			'admin_bar_menu',
			static function() {
				remove_action( 'wp_before_admin_bar_render', 'wp_customize_support_script' );
			},
			41
		);
		add_filter(
			'body_class',
			static function( $body_classes ) {
				return array_merge(
					array_diff(
						$body_classes,
						[ 'no-customize-support' ]
					),
					[ 'customize-support' ]
				);
			}
		);
	}

	/**
	 * Recursively determine if a given dependency depends on another.
	 *
	 * @since 1.3
	 *
	 * @param WP_Dependencies $dependencies      Dependencies.
	 * @param string          $current_handle    Current handle.
	 * @param string          $dependency_handle Dependency handle.
	 * @return bool Whether the current handle is a dependency of the dependency handle.
	 */
	protected static function has_dependency( WP_Dependencies $dependencies, $current_handle, $dependency_handle ) {
		if ( $current_handle === $dependency_handle ) {
			return true;
		}
		if ( ! isset( $dependencies->registered[ $current_handle ] ) ) {
			return false;
		}
		foreach ( $dependencies->registered[ $current_handle ]->deps as $handle ) {
			if ( self::has_dependency( $dependencies, $handle, $dependency_handle ) ) {
				return true;
			}
		}
		return false;
	}

	/**
	 * Check if a handle is exclusively a dependency of another handle.
	 *
	 * For example, check if dashicons is being added exclusively because it is a dependency of admin-bar, as opposed
	 * to being added because it was directly enqueued by a theme or a dependency of some other style.
	 *
	 * @since 1.4.2
	 *
	 * @param WP_Dependencies $dependencies      Dependencies.
	 * @param string          $dependency_handle Dependency handle.
	 * @param string          $dependent_handle  Dependent handle.
	 * @return bool Whether the $handle is exclusively a handle of the $exclusive_dependency handle.
	 */
	protected static function is_exclusively_dependent( WP_Dependencies $dependencies, $dependency_handle, $dependent_handle ) {

		// If a dependency handle is the same as the dependent handle, then this self-referential relationship is exclusive.
		if ( $dependency_handle === $dependent_handle ) {
			return true;
		}

		// Short-circuit if there is no dependency relationship up front.
		if ( ! self::has_dependency( $dependencies, $dependent_handle, $dependency_handle ) ) {
			return false;
		}

		// Check whether any enqueued handle depends on the dependency.
		foreach ( $dependencies->queue as $queued_handle ) {
			// Skip considering the dependent handle.
			if ( $dependent_handle === $queued_handle ) {
				continue;
			}

			// If the dependency handle was directly enqueued, then it is not exclusively dependent.
			if ( $dependency_handle === $queued_handle ) {
				return false;
			}

			// Otherwise, if the dependency handle is depended on by the queued handle while at the same time the queued
			// handle _does_ have a dependency on the supplied dependent handle, then the dependency handle is not
			// exclusively dependent on the dependent handle.
			if (
				self::has_dependency( $dependencies, $queued_handle, $dependency_handle )
				&&
				! self::has_dependency( $dependencies, $queued_handle, $dependent_handle )
			) {
				return false;
			}
		}
		return true;
	}

	/**
	 * Add data-ampdevmode attribute to any enqueued style that depends on the admin-bar.
	 *
	 * @since 1.3
	 *
	 * @param string $tag    The link tag for the enqueued style.
	 * @param string $handle The style's registered handle.
	 * @return string Tag.
	 */
	public static function filter_admin_bar_style_loader_tag( $tag, $handle ) {
		if (
			is_array( wp_styles()->registered['admin-bar']->deps ) && in_array( $handle, wp_styles()->registered['admin-bar']->deps, true ) ?
				self::is_exclusively_dependent( wp_styles(), $handle, 'admin-bar' ) :
				self::has_dependency( wp_styles(), $handle, 'admin-bar' )
		) {
			$tag = preg_replace( '/(?<=<link)(?=\s|>)/i', ' ' . AMP_Rule_Spec::DEV_MODE_ATTRIBUTE, $tag );
		}
		return $tag;
	}

	/**
	 * Add data-ampdevmode attribute to any enqueued style that depends on the `customizer-preview` handle.
	 *
	 * @since 1.6
	 *
	 * @param string $tag    The link tag for the enqueued style.
	 * @param string $handle The style's registered handle.
	 * @return string Tag.
	 */
	public static function filter_customize_preview_style_loader_tag( $tag, $handle ) {
		$customize_preview = 'customize-preview';
		if (
			is_array( wp_styles()->registered[ $customize_preview ]->deps ) && in_array( $handle, wp_styles()->registered[ $customize_preview ]->deps, true )
				? self::is_exclusively_dependent( wp_styles(), $handle, $customize_preview )
				: self::has_dependency( wp_styles(), $handle, $customize_preview )
		) {
			$tag = preg_replace( '/(?<=<link)(?=\s|>)/i', ' ' . AMP_Rule_Spec::DEV_MODE_ATTRIBUTE, $tag );
		}

		return $tag;
	}

	/**
	 * Add data-ampdevmode attribute to any enqueued script that depends on the admin-bar.
	 *
	 * @since 1.3
	 *
	 * @param string $tag    The `<script>` tag for the enqueued script.
	 * @param string $handle The script's registered handle.
	 * @return string Tag.
	 */
	public static function filter_admin_bar_script_loader_tag( $tag, $handle ) {
		if (
			is_array( wp_scripts()->registered['admin-bar']->deps ) && in_array( $handle, wp_scripts()->registered['admin-bar']->deps, true ) ?
				self::is_exclusively_dependent( wp_scripts(), $handle, 'admin-bar' ) :
				self::has_dependency( wp_scripts(), $handle, 'admin-bar' )
		) {
			$tag = preg_replace( '/(?<=<script)(?=\s|>)/i', ' ' . AMP_Rule_Spec::DEV_MODE_ATTRIBUTE, $tag );
		}
		return $tag;
	}

	/**
	 * Ensure the markup exists as required by AMP and elements are in the optimal loading order.
	 *
	 * Ensure meta[charset], meta[name=viewport], and link[rel=canonical] exist, as the validating sanitizer
	 * may have removed an illegal meta[http-equiv] or meta[name=viewport]. For a singular post, core only outputs a
	 * canonical URL by default. Adds the preload links.
	 *
	 * @since 0.7
	 * @link https://www.ampproject.org/docs/reference/spec#required-markup
	 * @link https://amp.dev/documentation/guides-and-tutorials/optimize-and-measure/optimize_amp/
	 * @todo All of this might be better placed inside of a sanitizer.
	 *
	 * @param Document $dom            Document.
	 * @param string[] $script_handles AMP script handles for components identified during output buffering.
	 */
	public static function ensure_required_markup( Document $dom, $script_handles = [] ) {
		// Gather all links.
		$links         = [
			Attribute::REL_PRECONNECT => [
				// Include preconnect link for AMP CDN for browsers that don't support preload.
				AMP_DOM_Utils::create_node(
					$dom,
					Tag::LINK,
					[
						Attribute::REL  => Attribute::REL_PRECONNECT,
						Attribute::HREF => 'https://cdn.ampproject.org',
					]
				),
			],
		];
		$link_elements = $dom->head->getElementsByTagName( Tag::LINK );
		/**
		 * Link element.
		 *
		 * @var DOMElement $link
		 */
		foreach ( $link_elements as $link ) {
			if ( $link->hasAttribute( Attribute::REL ) ) {
				$links[ $link->getAttribute( Attribute::REL ) ][] = $link;
			}
		}

		// Ensure rel=canonical link.
		$rel_canonical = null;
		if ( empty( $links['canonical'] ) ) {
			$rel_canonical = AMP_DOM_Utils::create_node(
				$dom,
				Tag::LINK,
				[
					Attribute::REL  => Attribute::REL_CANONICAL,
					Attribute::HREF => self::get_current_canonical_url(),
				]
			);
			$dom->head->appendChild( $rel_canonical );
		}

		// Store the last meta tag as the previous node to append to.
		$meta_tags     = $dom->head->getElementsByTagName( Tag::META );
		$previous_node = $meta_tags->length > 0 ? $meta_tags->item( $meta_tags->length - 1 ) : $dom->head->firstChild;

		// Handle the title.
		$title = $dom->head->getElementsByTagName( Tag::TITLE )->item( 0 );
		if ( $title ) {
			$title->parentNode->removeChild( $title ); // So we can move it.
			$dom->head->insertBefore( $title, $previous_node->nextSibling );
			$previous_node = $title;
		}

		// Obtain the existing AMP scripts.
		$amp_scripts     = [];
		$ordered_scripts = [];
		$head_scripts    = [];
		$runtime_src     = wp_scripts()->registered[ Amp::RUNTIME ]->src;

		/**
		 * Script element.
		 *
		 * @var DOMElement $script
		 */
		foreach ( $dom->head->getElementsByTagName( Tag::SCRIPT ) as $script ) { // Note that prepare_response() already moved body scripts to head.
			$head_scripts[] = $script;
		}
		foreach ( $head_scripts as $script ) {
			$src = $script->getAttribute( Attribute::SRC );
			if ( ! $src || 'https://cdn.ampproject.org/' !== substr( $src, 0, 27 ) ) {
				continue;
			}
			if ( $runtime_src === $src ) {
				$amp_scripts[ Amp::RUNTIME ] = $script;
			} elseif ( $script->hasAttribute( Attribute::CUSTOM_ELEMENT ) ) {
				$amp_scripts[ $script->getAttribute( Attribute::CUSTOM_ELEMENT ) ] = $script;
			} elseif ( $script->hasAttribute( Attribute::CUSTOM_TEMPLATE ) ) {
				$amp_scripts[ $script->getAttribute( Attribute::CUSTOM_TEMPLATE ) ] = $script;
			} else {
				continue;
			}
			$script->parentNode->removeChild( $script ); // So we can move it.
		}

		// Create scripts for any components discovered from output buffering that are missing.
		foreach ( array_diff( $script_handles, array_keys( $amp_scripts ) ) as $missing_script_handle ) {
			if ( ! wp_script_is( $missing_script_handle, 'registered' ) ) {
				continue;
			}
			$attrs = [
				Attribute::SRC   => wp_scripts()->registered[ $missing_script_handle ]->src,
				Attribute::ASYNC => '',
			];
			if ( Extension::MUSTACHE === $missing_script_handle ) {
				$attrs[ Attribute::CUSTOM_TEMPLATE ] = $missing_script_handle;
			} else {
				$attrs[ Attribute::CUSTOM_ELEMENT ] = $missing_script_handle;
			}

			$amp_scripts[ $missing_script_handle ] = AMP_DOM_Utils::create_node( $dom, Tag::SCRIPT, $attrs );
		}

		// Remove scripts that had already been added but couldn't be detected from output buffering.
		$extension_specs            = AMP_Allowed_Tags_Generated::get_extension_specs();
		$superfluous_script_handles = array_diff(
			array_keys( $amp_scripts ),
			array_merge( $script_handles, [ Amp::RUNTIME ] )
		);
		foreach ( $superfluous_script_handles as $superfluous_script_handle ) {
			if ( ! empty( $extension_specs[ $superfluous_script_handle ]['requires_usage'] ) ) {
				unset( $amp_scripts[ $superfluous_script_handle ] );
			}
		}

		/* phpcs:ignore Squiz.PHP.CommentedOutCode.Found
		 *
		 * "2. Next, preload the AMP runtime v0.js <script> tag with <link as=script href=https://cdn.ampproject.org/v0.js rel=preload>.
		 * The AMP runtime should start downloading as soon as possible because the AMP boilerplate hides the document via body { visibility:hidden }
		 * until the AMP runtime has loaded. Preloading the AMP runtime tells the browser to download the script with a higher priority."
		 * {@link https://amp.dev/documentation/guides-and-tutorials/optimize-and-measure/optimize_amp/ Optimize the AMP Runtime loading}
		 */
		$prioritized_preloads = [];
		if ( ! isset( $links[ Attribute::REL_PRELOAD ] ) ) {
			$links[ Attribute::REL_PRELOAD ] = [];
		}

		$prioritized_preloads[] = AMP_DOM_Utils::create_node(
			$dom,
			Tag::LINK,
			[
				Attribute::REL  => Attribute::REL_PRELOAD,
				'as'            => Tag::SCRIPT,
				Attribute::HREF => $runtime_src,
			]
		);

		/*
		 * "3. If your page includes render-delaying extensions (e.g., amp-experiment, amp-dynamic-css-classes, amp-story),
		 * preload those extensions as they're required by the AMP runtime for rendering the page."
		 */
		$amp_script_handles = array_keys( $amp_scripts );
		foreach ( array_intersect( Amp::RENDER_DELAYING_EXTENSIONS, $amp_script_handles ) as $script_handle ) {
			if ( ! in_array( $script_handle, Amp::RENDER_DELAYING_EXTENSIONS, true ) ) {
				continue;
			}
			$prioritized_preloads[] = AMP_DOM_Utils::create_node(
				$dom,
				Tag::LINK,
				[
					Attribute::REL  => Attribute::REL_PRELOAD,
					'as'            => Tag::SCRIPT,
					Attribute::HREF => $amp_scripts[ $script_handle ]->getAttribute( Attribute::SRC ),
				]
			);
		}
		$links[ Attribute::REL_PRELOAD ] = array_merge( $prioritized_preloads, $links[ Attribute::REL_PRELOAD ] );

		/*
		 * "4. Use preconnect to speedup the connection to other origin where the full resource URL is not known ahead of time,
		 * for example, when using Google Fonts."
		 *
		 * Note that \AMP_Style_Sanitizer::process_link_element() will ensure preconnect links for Google Fonts are present.
		 */
		$link_relations = [ Attribute::REL_PRECONNECT, Attribute::REL_DNS_PREFETCH, Attribute::REL_PRELOAD, Attribute::REL_PRERENDER, Attribute::REL_PREFETCH ];
		foreach ( $link_relations as $rel ) {
			if ( ! isset( $links[ $rel ] ) ) {
				continue;
			}
			foreach ( $links[ $rel ] as $link ) {
				if ( $link->parentNode ) {
					$link->parentNode->removeChild( $link ); // So we can move it.
				}
				$dom->head->insertBefore( $link, $previous_node->nextSibling );
				$previous_node = $link;
			}
		}

		// "5. Load the AMP runtime."
		if ( isset( $amp_scripts[ Amp::RUNTIME ] ) ) {
			$ordered_scripts[ Amp::RUNTIME ] = $amp_scripts[ Amp::RUNTIME ];
			unset( $amp_scripts[ Amp::RUNTIME ] );
		} else {
			$script = $dom->createElement( Tag::SCRIPT );
			$script->setAttribute( Attribute::ASYNC, '' );
			$script->setAttribute( Attribute::SRC, $runtime_src );
			$ordered_scripts[ Amp::RUNTIME ] = $script;
		}

		/*
		 * "6. Specify the <script> tags for render-delaying extensions (e.g., amp-experiment amp-dynamic-css-classes and amp-story"
		 *
		 * {@link https://amp.dev/documentation/guides-and-tutorials/optimize-and-measure/optimize_amp/ AMP Hosting Guide}
		 */
		foreach ( Amp::RENDER_DELAYING_EXTENSIONS as $extension ) {
			if ( isset( $amp_scripts[ $extension ] ) ) {
				$ordered_scripts[ $extension ] = $amp_scripts[ $extension ];
				unset( $amp_scripts[ $extension ] );
			}
		}

		/*
		 * "7. Specify the <script> tags for remaining extensions (e.g., amp-bind ...). These extensions are not render-delaying
		 * and therefore should not be preloaded as they might take away important bandwidth for the initial render."
		 */
		ksort( $amp_scripts );
		$ordered_scripts = array_merge( $ordered_scripts, $amp_scripts );
		foreach ( $ordered_scripts as $ordered_script ) {
			$dom->head->insertBefore( $ordered_script, $previous_node->nextSibling );
			$previous_node = $ordered_script;
		}

		unset( $previous_node );
	}

	/**
	 * Dequeue Customizer assets which are not necessary outside the preview iframe.
	 *
	 * Prevent enqueueing customize-preview styles if not in customizer preview iframe.
	 * These are only needed for when there is live editing of content, such as selective refresh.
	 *
	 * @since 0.7
	 */
	public static function dequeue_customize_preview_scripts() {

		// Dequeue styles unnecessary unless in customizer preview iframe when editing (such as for edit shortcuts).
		if ( ! self::is_customize_preview_iframe() ) {
			wp_dequeue_style( 'customize-preview' );
			foreach ( wp_styles()->registered as $handle => $dependency ) {
				if ( in_array( 'customize-preview', $dependency->deps, true ) ) {
					wp_dequeue_style( $handle );
				}
			}
		}
	}

	/**
	 * Start output buffering.
	 *
	 * @since 0.7
	 * @see AMP_Theme_Support::finish_output_buffering()
	 */
	public static function start_output_buffering() {
		/*
		 * Disable the New Relic Browser agent on AMP responses.
		 * This prevents the New Relic from causing invalid AMP responses due the NREUM script it injects after the meta charset:
		 * https://docs.newrelic.com/docs/browser/new-relic-browser/troubleshooting/google-amp-validator-fails-due-3rd-party-script
		 * Sites with New Relic will need to specially configure New Relic for AMP:
		 * https://docs.newrelic.com/docs/browser/new-relic-browser/installation/monitor-amp-pages-new-relic-browser
		 */
		if ( function_exists( 'newrelic_disable_autorum' ) ) {
			newrelic_disable_autorum();
		}

		ob_start( [ __CLASS__, 'finish_output_buffering' ] );
		self::$is_output_buffering = true;
	}

	/**
	 * Determine whether output buffering has started.
	 *
	 * @since 0.7
	 * @see AMP_Theme_Support::start_output_buffering()
	 * @see AMP_Theme_Support::finish_output_buffering()
	 *
	 * @return bool Whether output buffering has started.
	 */
	public static function is_output_buffering() {
		return self::$is_output_buffering;
	}

	/**
	 * Finish output buffering.
	 *
	 * @since 0.7
	 * @see AMP_Theme_Support::start_output_buffering()
	 *
	 * @param string $response Buffered Response.
	 * @return string Processed Response.
	 */
	public static function finish_output_buffering( $response ) {
		self::$is_output_buffering = false;
		$response = self::prepare_response( $response );
		do_action( 'amp_server_timing_send' );
		return $response;
	}

	/**
	 * Filter rendered partial to convert to AMP.
	 *
	 * @see WP_Customize_Partial::render()
	 *
	 * @param string|mixed $partial Rendered partial.
	 * @return string|mixed Filtered partial.
	 * @global int $content_width
	 */
	public static function filter_customize_partial_render( $partial ) {
		global $content_width;
		if ( is_string( $partial ) && preg_match( '/<\w/', $partial ) ) {
			$dom  = AMP_DOM_Utils::get_dom_from_content( $partial );
			$args = [
				'content_max_width'    => ! empty( $content_width ) ? $content_width : AMP_Post_Template::CONTENT_MAX_WIDTH, // Back-compat.
				'use_document_element' => false,
			];
			AMP_Content_Sanitizer::sanitize_document( $dom, self::$sanitizer_classes, $args ); // @todo Include script assets in response?
			$partial = AMP_DOM_Utils::get_content_from_dom( $dom );
		}
		return $partial;
	}

	/**
	 * Process response to ensure AMP validity.
	 *
	 * @since 0.7
	 *
	 * @param string $response HTML document response. By default it expects a complete document.
	 * @param array  $args     Args to send to the preprocessor/sanitizer/optimizer.
	 * @return string AMP document response.
	 * @global int $content_width
	 */
	public static function prepare_response( $response, $args = [] ) {
		global $content_width;

		if ( isset( $args['validation_error_callback'] ) ) {
			_doing_it_wrong( __METHOD__, 'Do not supply validation_error_callback arg.', '1.0' );
			unset( $args['validation_error_callback'] );
		}

		$status_code = http_response_code();

		/*
		 * Send a JSON response when the site is failing to handle AMP form submissions with a JSON response as required
		 * or an AMP-Redirect-To response header was not sent. This is a common scenario for plugins that handle form
		 * submissions and show the success page via the POST request's response body instead of invoking wp_redirect(),
		 * in which case AMP_HTTP::intercept_post_request_redirect() will automatically send the AMP-Redirect-To header.
		 * If the POST response is an HTML document then the form submission will appear to not have worked since there
		 * is no success or failure message shown. By catching the case where HTML is sent in the response, we can
		 * automatically send a generic success message when a 200 status is returned or a failure message when a 400+
		 * response code is sent.
		 */
		$is_form_submission = (
			isset( AMP_HTTP::$purged_amp_query_vars[ AMP_HTTP::ACTION_XHR_CONVERTED_QUERY_VAR ] ) // phpcs:ignore WordPress.Security.NonceVerification.Recommended
			&&
			isset( $_SERVER['REQUEST_METHOD'] )
			&&
			'POST' === $_SERVER['REQUEST_METHOD']
		);
		if ( $is_form_submission && null === json_decode( $response ) && json_last_error() && ( is_bool( $status_code ) || ( $status_code >= 200 && $status_code < 300 ) || $status_code >= 400 ) ) {
			if ( is_bool( $status_code ) ) {
				$status_code = 200; // Not a web server environment.
			}
			return wp_json_encode(
				[
					'status_code' => $status_code,
					'status_text' => get_status_header_desc( $status_code ),
				]
			);
		}

		/*
		 * Abort if the response was not HTML. To be post-processed as an AMP page, the output-buffered document must
		 * have the HTML mime type and it must start with <html> followed by <head> tag (with whitespace, doctype, and comments optionally interspersed).
		 */
		if ( Attribute::TYPE_HTML !== substr( AMP_HTTP::get_response_content_type(), 0, 9 ) || ! preg_match( '#^(?:<!.*?>|\s+)*<html.*?>(?:<!.*?>|\s+)*<head\b(.*?)>#is', $response ) ) {
			return $response;
		}

		// Enforce UTF-8 encoding as it is a requirement for AMP.
		if ( ! headers_sent() ) {
			header( 'Content-Type: text/html; charset=utf-8' );
		}

		$args = array_merge(
			[
				'content_max_width'    => ! empty( $content_width ) ? $content_width : AMP_Post_Template::CONTENT_MAX_WIDTH, // Back-compat.
				'use_document_element' => true,
				'user_can_validate'    => AMP_Validation_Manager::has_cap(),
			],
			$args
		);

		do_action( 'amp_server_timing_stop', 'init' );

		do_action( 'amp_server_timing_start', 'amp_dom_parse', 'AMP DOM Parse', [], true );

		$dom = Document::fromHtml( $response );

		if ( AMP_Validation_Manager::$is_validate_request ) {
			AMP_Validation_Manager::remove_illegal_source_stack_comments( $dom );
		}

		do_action( 'amp_server_timing_stop', 'amp_dom_parse' );

		do_action( 'amp_server_timing_start', 'amp_sanitizer', 'AMP Sanitizer' );

		// Make sure scripts from the body get moved to the head.
		foreach ( $dom->xpath->query( '//body//script[ @custom-element or @custom-template or @src = "https://cdn.ampproject.org/v0.js" ]' ) as $script ) {
			$dom->head->appendChild( $script->parentNode->removeChild( $script ) );
		}

		// Ensure the mandatory amp attribute is present on the html element.
		if ( ! $dom->documentElement->hasAttribute( Attribute::AMP )
			&& ! $dom->documentElement->hasAttribute( Attribute::AMP_EMOJI )
			&& ! $dom->documentElement->hasAttribute( Attribute::AMP_EMOJI_ALT ) ) {
			$dom->documentElement->setAttribute( Attribute::AMP, '' );
		}

		$sanitization_results = AMP_Content_Sanitizer::sanitize_document( $dom, self::$sanitizer_classes, $args );

		do_action( 'amp_server_timing_stop', 'amp_sanitizer' );

		// Respond early with results if performing a validate request.
		if ( AMP_Validation_Manager::$is_validate_request ) {
			status_header( 200 );
			header( 'Content-Type: application/json; charset=utf-8' );
			$data       = [
				'http_status_code' => $status_code,
				'php_fatal_error'  => false,
			];
			$last_error = error_get_last();
			if ( $last_error && in_array( $last_error['type'], [ E_ERROR, E_RECOVERABLE_ERROR, E_CORE_ERROR, E_COMPILE_ERROR, E_USER_ERROR, E_PARSE ], true ) ) {
				$data['php_fatal_error'] = $last_error;
			}
			$data = array_merge( $data, AMP_Validation_Manager::get_validate_response_data( $sanitization_results ) );
			return wp_json_encode( $data, JSON_PRETTY_PRINT | JSON_UNESCAPED_SLASHES );
		}

		do_action( 'amp_server_timing_start', 'amp_dom_serialize', 'AMP DOM Serialize', [], true );

		// Gather all component scripts that are used in the document and then render any not already printed.
		$amp_scripts = $sanitization_results['scripts'];
		foreach ( self::$embed_handlers as $embed_handler ) {
			$amp_scripts = array_merge(
				$amp_scripts,
				$embed_handler->get_scripts()
			);
		}
		foreach ( $amp_scripts as $handle => $src ) {
			/*
			 * Make sure the src is up-to-date. This allows for embed handlers to override the
			 * default extension version by defining a different URL.
			 */
			if ( is_string( $src ) && wp_script_is( $handle, 'registered' ) ) {
				wp_scripts()->registered[ $handle ]->src = $src;
			}
		}

		$enable_optimizer = array_key_exists( ConfigurationArgument::ENABLE_OPTIMIZER, $args )
			? $args[ ConfigurationArgument::ENABLE_OPTIMIZER ]
			: true;

		/**
		 * Filter whether the generated HTML output should be run through the AMP Optimizer or not.
		 *
		 * @since 1.5.0
		 *
		 * @param bool $enable_optimizer Whether the generated HTML output should be run through the AMP Optimizer or not.
		 * @return bool Filtered value of whether the generated HTML output should be run through the AMP Optimizer or not.
		 */
		$enable_optimizer = apply_filters( 'amp_enable_optimizer', $enable_optimizer );

		if ( $enable_optimizer ) {
			do_action( 'amp_server_timing_start', 'amp_optimizer', 'AMP Optimizer' );

			$errors = new Optimizer\ErrorCollection();
			self::get_optimizer( $args )->optimizeDom( $dom, $errors );

			if ( count( $errors ) > 0 ) {
				$error_messages = array_map(
					static function( Optimizer\Error $error ) {
						return ' - ' . $error->getCode() . ': ' . $error->getMessage();
					},
					iterator_to_array( $errors )
				);
				$dom->head->appendChild(
					$dom->createComment( "\n" . __( 'AMP optimization could not be completed due to the following:', 'amp' ) . "\n" . implode( "\n", $error_messages ) . "\n" )
				);
				// @todo Include errors elsewhere than HTML comment?
			}

			do_action( 'amp_server_timing_stop', 'amp_optimizer' );
		}

		self::ensure_required_markup( $dom, array_keys( $amp_scripts ) );

		$can_serve = AMP_Validation_Manager::finalize_validation( $dom );

		// Redirect to the non-AMP version if not on an AMP-first site.
		if ( ! $can_serve && ! amp_is_canonical() ) {
			$non_amp_url = amp_remove_endpoint( amp_get_current_url() );

			// Redirect to include query var to preventing AMP from even being considered available.
			$non_amp_url = add_query_arg( QueryVar::NOAMP, QueryVar::NOAMP_AVAILABLE, $non_amp_url );

			wp_safe_redirect( $non_amp_url, 302 );
			return esc_html__( 'Redirecting since AMP version not available.', 'amp' );
		}

		$response = $dom->saveHTML();

		do_action( 'amp_server_timing_stop', 'amp_dom_serialize' );

		return $response;
	}

	/**
	 * Optimizer instance to use.
	 *
	 * @param array $args Associative array of arguments to pass into the transformation engine.
	 * @return Optimizer\TransformationEngine Optimizer transformation engine to use.
	 */
	private static function get_optimizer( $args ) {
		$configuration = self::get_optimizer_configuration( $args );

		$fallback_remote_request_pipeline = new FallbackRemoteGetRequest(
			new WpHttpRemoteGetRequest(),
			new FilesystemRemoteGetRequest( Optimizer\LocalFallback::getMappings() )
		);

		$cached_remote_request = new CachedRemoteGetRequest( $fallback_remote_request_pipeline, WEEK_IN_SECONDS );

		return new Optimizer\TransformationEngine(
			$configuration,
			$cached_remote_request
		);
	}

	/**
	 * Get the AmpProject\Optimizer configuration object to use.
	 *
	 * @param array $args Associative array of arguments to pass into the transformation engine.
	 * @return Optimizer\Configuration Optimizer configuration to use.
	 */
	private static function get_optimizer_configuration( $args ) {
		$transformers = Optimizer\Configuration::DEFAULT_TRANSFORMERS;

		$enable_ssr = array_key_exists( ConfigurationArgument::ENABLE_SSR, $args )
			? $args[ ConfigurationArgument::ENABLE_SSR ]
			: true;

		/**
		 * Filter whether the AMP Optimizer should use server-side rendering or not.
		 *
		 * @since 1.5.0
		 *
		 * @param bool $enable_ssr Whether the AMP Optimizer should use server-side rendering or not.
		 * @return bool Filtered value of whether the AMP Optimizer should use server-side rendering or not.
		 */
		$enable_ssr = apply_filters( 'amp_enable_ssr', $enable_ssr );

		// In debugging mode, we don't use server-side rendering, as it further obfuscates the HTML markup.
		if ( ! $enable_ssr ) {
			$transformers = array_diff(
				$transformers,
				[
					Optimizer\Transformer\AmpRuntimeCss::class,
					Optimizer\Transformer\ServerSideRendering::class,
					Optimizer\Transformer\TransformedIdentifier::class,
				]
			);
		}

		array_unshift( $transformers, Transformer\AmpSchemaOrgMetadata::class );

		/**
		 * Filter the configuration to be used for the AMP Optimizer.
		 *
		 * @since 1.5.0
		 *
		 * @param array $configuration Associative array of configuration data.
		 * @return array Filtered associative array of configuration data.
		 */
		$configuration = apply_filters(
			'amp_optimizer_config',
			array_merge(
				[ Optimizer\Configuration::KEY_TRANSFORMERS => $transformers ],
				$args
			)
		);

		$config = new Optimizer\Configuration( $configuration );
		$config->registerConfigurationClass(
			Transformer\AmpSchemaOrgMetadata::class,
			Transformer\AmpSchemaOrgMetadataConfiguration::class
		);

		return $config;
	}

	/**
	 * Adds 'data-amp-layout' to the allowed <img> attributes for wp_kses().
	 *
	 * @since 0.7
	 *
	 * @param array $context Allowed tags and their allowed attributes.
	 * @return array $context Filtered allowed tags and attributes.
	 */
	public static function include_layout_in_wp_kses_allowed_html( $context ) {
		if ( ! empty( $context[ Tag::IMG ][ Attribute::WIDTH ] ) && ! empty( $context[ Tag::IMG ][ Attribute::HEIGHT ] ) ) {
			$context[ Tag::IMG ]['data-amp-layout'] = true;
		}

		return $context;
	}

	/**
	 * Enqueue AMP assets if this is an AMP endpoint.
	 *
	 * @since 0.7
	 *
	 * @return void
	 */
	public static function enqueue_assets() {
		// Enqueue default styles expected by sanitizer.
		wp_enqueue_style( 'amp-default', amp_get_asset_url( 'css/amp-default.css' ), [], AMP__VERSION );
		wp_styles()->add_data( 'amp-default', 'rtl', 'replace' );
	}

	/**
	 * Setup pages to have the paired browsing client script so that the app can interact with it.
	 *
	 * @since 1.5.0
	 *
	 * @return void
	 */
	public static function setup_paired_browsing_client() {
		// phpcs:ignore WordPress.Security.NonceVerification.Recommended
		if ( isset( $_GET[ self::PAIRED_BROWSING_QUERY_VAR ] ) ) {
			return;
		}

		// Paired browsing requires a custom script which in turn requires dev mode.
		if ( ! amp_is_dev_mode() ) {
			return;
		}

		$asset_file   = AMP__DIR__ . '/assets/js/amp-paired-browsing-client.asset.php';
		$asset        = require $asset_file;
		$dependencies = $asset['dependencies'];
		$version      = $asset['version'];

		wp_enqueue_script(
			'amp-paired-browsing-client',
			amp_get_asset_url( '/js/amp-paired-browsing-client.js' ),
			$dependencies,
			$version,
			true
		);

		// Mark enqueued script for AMP dev mode so that it is not removed.
		// @todo Revisit with <https://github.com/google/site-kit-wp/pull/505#discussion_r348683617>.
		add_filter(
			'script_loader_tag',
			static function( $tag, $handle ) {
				if ( is_amp_endpoint() && self::has_dependency( wp_scripts(), 'amp-paired-browsing-client', $handle ) ) {
					$tag = preg_replace( '/(?<=<script)(?=\s|>)/i', ' ' . AMP_Rule_Spec::DEV_MODE_ATTRIBUTE, $tag );
				}
				return $tag;
			},
			10,
			2
		);
	}

	/**
	 * Get paired browsing URL for a given URL.
	 *
	 * @since 1.5.0
	 *
	 * @param string $url URL.
	 * @return string Paired browsing URL.
	 */
	public static function get_paired_browsing_url( $url = null ) {
		if ( ! $url ) {
			$url = wp_unslash( $_SERVER['REQUEST_URI'] );
		}
		$url = remove_query_arg(
			[ amp_get_slug(), QueryVar::NOAMP, AMP_Validated_URL_Post_Type::VALIDATE_ACTION, AMP_Validation_Manager::VALIDATION_ERROR_TERM_STATUS_QUERY_VAR ],
			$url
		);
		$url = add_query_arg( self::PAIRED_BROWSING_QUERY_VAR, '1', $url );
		return $url;
	}

	/**
	 * Remove any unnecessary query vars that could hamper the paired browsing experience.
	 *
	 * @since 1.5.0
	 */
	public static function sanitize_url_for_paired_browsing() {
		if ( isset( $_GET[ self::PAIRED_BROWSING_QUERY_VAR ] ) ) { // phpcs:ignore WordPress.Security.NonceVerification.Recommended
			$original_url = wp_unslash( $_SERVER['REQUEST_URI'] );
			$updated_url  = self::get_paired_browsing_url( $original_url );
			if ( $updated_url !== $original_url ) {
				wp_safe_redirect( $updated_url );
				exit;
			}
		}
	}

	/**
	 * Serve paired browsing experience if it is being requested.
	 *
	 * Includes a custom template that acts as an interface to facilitate a side-by-side comparison of a
	 * non-AMP page and its AMP version to review any discrepancies.
	 *
	 * @since 1.5.0
	 *
	 * @param string $template Path of the template to include.
	 * @return string Custom template if in paired browsing mode, else the supplied template.
	 */
	public static function serve_paired_browsing_experience( $template ) {
		// phpcs:ignore WordPress.Security.NonceVerification.Recommended
		if ( ! isset( $_GET[ self::PAIRED_BROWSING_QUERY_VAR ] ) ) {
			return $template;
		}

		if ( ! amp_is_dev_mode() ) {
			wp_die(
				esc_html__( 'Paired browsing is only available when AMP dev mode is enabled (e.g. when logged-in and admin bar is showing).', 'amp' ),
				esc_html__( 'AMP Paired Browsing Unavailable', 'amp' ),
				[ 'response' => 403 ]
			);
		}

		wp_enqueue_style(
			'amp-paired-browsing-app',
			amp_get_asset_url( '/css/amp-paired-browsing-app.css' ),
			[ 'dashicons' ],
			AMP__VERSION
		);

		wp_styles()->add_data( 'amp-paired-browsing-app', 'rtl', 'replace' );

		$asset_file   = AMP__DIR__ . '/assets/js/amp-paired-browsing-app.asset.php';
		$asset        = require $asset_file;
		$dependencies = $asset['dependencies'];
		$version      = $asset['version'];

		wp_enqueue_script(
			'amp-paired-browsing-app',
			amp_get_asset_url( '/js/amp-paired-browsing-app.js' ),
			$dependencies,
			$version,
			true
		);

		wp_localize_script(
			'amp-paired-browsing-app',
			'app',
			[
					'ampSlug'                   => amp_get_slug(),
					'ampPairedBrowsingQueryVar' => self::PAIRED_BROWSING_QUERY_VAR,
					'noampQueryVar'             => QueryVar::NOAMP,
					'documentTitlePrefix'       => __( 'AMP Paired Browsing:', 'amp' ),
			]
		);

		return AMP__DIR__ . '/includes/templates/amp-paired-browsing.php';
	}

	/**
	 * Print the important emoji-related styles.
	 *
	 * @see print_emoji_styles()
	 * @staticvar bool $printed
	 */
	public static function print_emoji_styles() {
		static $printed = false;

		if ( $printed ) {
			return;
		}

		$printed = true;
		?>
		<style type="text/css">
			img.wp-smiley,
			img.emoji {
				display: inline-block !important; /* Patched from core, which had display:inline */
				border: none !important;
				box-shadow: none !important;
				height: 1em !important;
				width: 1em !important;
				margin: 0 .07em !important;
				vertical-align: -0.1em !important;
				background: none !important;
				padding: 0 !important;
			}
		</style>
		<?php
	}

	/**
	 * Conditionally replace the header image markup with a header video or image.
	 *
	 * This is JS-driven in Core themes like Twenty Sixteen and Twenty Seventeen.
	 * So in order for the header video to display, this replaces the markup of the header image.
	 *
	 * @since 1.0
	 * @link https://github.com/WordPress/wordpress-develop/blob/d002fde80e5e3a083e5f950313163f566561517f/src/wp-includes/js/wp-custom-header.js#L54
	 * @link https://github.com/WordPress/wordpress-develop/blob/d002fde80e5e3a083e5f950313163f566561517f/src/wp-includes/js/wp-custom-header.js#L78
	 *
	 * @param string $image_markup The image markup to filter.
	 * @return string $html Filtered markup.
	 */
	public static function amend_header_image_with_video_header( $image_markup ) {

		// If there is no video, just pass the image through.
		if ( ! has_header_video() || ! is_header_video_active() ) {
			return $image_markup;
		}

		$video_settings   = get_header_video_settings();
		$parsed_url       = wp_parse_url( $video_settings['videoUrl'] );
		$query            = isset( $parsed_url['query'] ) ? wp_parse_args( $parsed_url['query'] ) : [];
		$video_attributes = [
			Attribute::MEDIA    => '(min-width: ' . $video_settings['minWidth'] . 'px)',
			Attribute::WIDTH    => $video_settings[ Attribute::WIDTH ],
			Attribute::HEIGHT   => $video_settings[ Attribute::HEIGHT ],
			Attribute::LAYOUT   => 'responsive',
			Attribute::AUTOPLAY => '',
			Attribute::LOOP     => '',
			Attribute::ID       => 'wp-custom-header-video',
		];

		$youtube_id = null;
		if ( isset( $parsed_url['host'] ) && preg_match( '/(^|\.)(youtube\.com|youtu\.be)$/', $parsed_url['host'] ) ) {
			if ( 'youtu.be' === $parsed_url['host'] && ! empty( $parsed_url['path'] ) ) {
				$youtube_id = trim( $parsed_url['path'], '/' );
			} elseif ( isset( $query['v'] ) ) {
				$youtube_id = $query['v'];
			}
		}

		// If the video URL is for YouTube, return an <amp-youtube> element.
		if ( ! empty( $youtube_id ) ) {
			$video_markup = AMP_HTML_Utils::build_tag(
				Extension::YOUTUBE,
				array_merge(
					$video_attributes,
					[
						'data-videoid'              => $youtube_id,

						// For documentation on the params, see <https://developers.google.com/youtube/player_parameters>.
						'data-param-rel'            => '0', // Don't show related videos.
						'data-param-showinfo'       => '0', // Don't show video title at the top.
						'data-param-controls'       => '0', // Don't show video controls.
						'data-param-iv_load_policy' => '3', // Suppress annotations.
						'data-param-modestbranding' => '1', // Show modest branding.
						'data-param-playsinline'    => '1', // Prevent fullscreen playback on iOS.
						'data-param-disablekb'      => '1', // Disable keyboard conttrols.
						'data-param-fs'             => '0', // Suppress full screen button.
					]
				)
			);

			// Hide equalizer video animation.
			$video_markup .= '<style>#wp-custom-header-video .amp-video-eq { display:none; }</style>';
		} else {
			$video_markup = AMP_HTML_Utils::build_tag(
				Extension::VIDEO,
				array_merge(
					$video_attributes,
					[
						Attribute::SRC => $video_settings['videoUrl'],
					]
				)
			);
		}

		return $image_markup . $video_markup;
	}
}<|MERGE_RESOLUTION|>--- conflicted
+++ resolved
@@ -135,13 +135,7 @@
 	 * @since 0.7
 	 */
 	public static function init() {
-<<<<<<< HEAD
-		self::read_theme_support();
-
 		do_action( 'amp_server_timing_start', 'init', 'AMP Output Buffer' );
-=======
-		self::$init_start_time = microtime( true );
->>>>>>> c4b11050
 
 		// Ensure extra theme support for core themes is in place.
 		AMP_Core_Theme_Sanitizer::extend_theme_support();
