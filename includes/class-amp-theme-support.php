--- conflicted
+++ resolved
@@ -1816,9 +1816,17 @@
 			did_action( 'amp_post_template_head' )
 			||
 			did_action( 'amp_post_template_footer' )
-<<<<<<< HEAD
-		);
-		if ( ! $did_template_action || Attribute::TYPE_HTML !== substr( AMP_HTTP::get_response_content_type(), 0, 9 ) ) {
+			||
+			preg_match(
+				sprintf(
+					'#^(?:<!.*?>|\s+)*+<html(?=\s)[^>]*?\s(%1$s|%2$s|%3$s)(\s|=|>)#is',
+					preg_quote( Attribute::AMP, '#' ),
+					preg_quote( Attribute::AMP_EMOJI, '#' ),
+					preg_quote( Attribute::AMP_EMOJI_ALT, '#' )
+				),
+				$response
+			)
+		) ) {
 			if ( AMP_Validation_Manager::$is_validate_request ) {
 				if ( ! headers_sent() ) {
 					status_header( 400 );
@@ -1832,19 +1840,6 @@
 				);
 			}
 
-=======
-			||
-			preg_match(
-				sprintf(
-					'#^(?:<!.*?>|\s+)*+<html(?=\s)[^>]*?\s(%1$s|%2$s|%3$s)(\s|=|>)#is',
-					preg_quote( Attribute::AMP, '#' ),
-					preg_quote( Attribute::AMP_EMOJI, '#' ),
-					preg_quote( Attribute::AMP_EMOJI_ALT, '#' )
-				),
-				$response
-			)
-		) ) {
->>>>>>> d9559878
 			return $response;
 		}
 
