<?php
/**
 * Class AMP_Theme_Support
 *
 * @package AMP
 */

/**
 * Class AMP_Theme_Support
 *
 * Callbacks for adding AMP-related things when theme support is added.
 */
class AMP_Theme_Support {

	/**
	 * Replaced with the necessary scripts depending on components used in output.
	 *
	 * @var string
	 */
	const SCRIPTS_PLACEHOLDER = '<!-- AMP:SCRIPTS_PLACEHOLDER -->';

	/**
	 * Sanitizer classes.
	 *
	 * @var array
	 */
	protected static $sanitizer_classes = array();

	/**
	 * Embed handlers.
	 *
	 * @var AMP_Base_Embed_Handler[]
	 */
	protected static $embed_handlers = array();

	/**
	 * Template types.
	 *
	 * @var array
	 */
	protected static $template_types = array(
		'paged', // Deprecated.
		'index',
		'404',
		'archive',
		'author',
		'category',
		'tag',
		'taxonomy',
		'date',
		'home',
		'front_page',
		'page',
		'search',
		'single',
		'embed',
		'singular',
		'attachment',
	);

	/**
	 * AMP-specific query vars that were purged.
	 *
	 * @since 0.7
	 * @see AMP_Theme_Support::purge_amp_query_vars()
	 * @var string[]
	 */
	public static $purged_amp_query_vars = array();

	/**
	 * Initialize.
	 */
	public static function init() {
		if ( ! current_theme_supports( 'amp' ) ) {
			return;
		}

		self::purge_amp_query_vars();
		self::handle_xhr_request();

		if ( ! is_amp_endpoint() ) {
			amp_add_frontend_actions();
		} else {
			self::setup_commenting();
			add_action( 'widgets_init', array( __CLASS__, 'register_widgets' ) );
		}

		require_once AMP__DIR__ . '/includes/amp-post-template-actions.php';

		// Validate theme support usage.
		$support = get_theme_support( 'amp' );
		if ( WP_DEBUG && is_array( $support ) ) {
			$args = array_shift( $support );
			if ( ! is_array( $args ) ) {
				trigger_error( esc_html__( 'Expected AMP theme support arg to be array.', 'amp' ) ); // phpcs:ignore WordPress.PHP.DevelopmentFunctions.error_log_trigger_error
			} elseif ( count( array_diff( array_keys( $args ), array( 'template_dir', 'available_callback' ) ) ) !== 0 ) {
				trigger_error( esc_html__( 'Expected AMP theme support to only have template_dir and/or available_callback.', 'amp' ) ); // phpcs:ignore WordPress.PHP.DevelopmentFunctions.error_log_trigger_error
			}
		}

		if ( amp_is_canonical() ) {

			// Redirect to canonical URL if the AMP URL was loaded, since canonical is now AMP.
			if ( false !== get_query_var( AMP_QUERY_VAR, false ) ) { // Because is_amp_endpoint() now returns true if amp_is_canonical().
				wp_safe_redirect( self::get_current_canonical_url(), 302 ); // Temporary redirect because canonical may change in future.
				exit;
			}
		} else {
			self::register_paired_hooks();
		}

		self::register_hooks();
		self::$embed_handlers    = self::register_content_embed_handlers();
		self::$sanitizer_classes = amp_get_content_sanitizers();
	}

	/**
	 * Determines whether paired mode is available.
	 *
	 * When 'amp' theme support has not been added or canonical mode is enabled, then this returns false.
	 * Returns true when there is a template_dir defined in theme support, and if a defined available_callback
	 * returns true.
	 *
	 * @return bool Whether available.
	 */
	public static function is_paired_available() {
		$support = get_theme_support( 'amp' );
		if ( empty( $support ) || amp_is_canonical() ) {
			return false;
		}

		if ( is_singular() && ! post_supports_amp( get_queried_object() ) ) {
			return false;
		}

		$args = array_shift( $support );

		if ( isset( $args['available_callback'] ) && is_callable( $args['available_callback'] ) ) {
			return call_user_func( $args['available_callback'] );
		}
		return true;
	}

	/**
	 * Determine whether the user is in the Customizer preview iframe.
	 *
	 * @since 0.7
	 *
	 * @return bool Whether in Customizer preview iframe.
	 */
	public static function is_customize_preview_iframe() {
		global $wp_customize;
		return is_customize_preview() && $wp_customize->get_messenger_channel();
	}

	/**
	 * Register hooks for paired mode.
	 */
	public static function register_paired_hooks() {
		foreach ( self::$template_types as $template_type ) {
			add_filter( "{$template_type}_template_hierarchy", array( __CLASS__, 'filter_paired_template_hierarchy' ) );
		}
		add_filter( 'template_include', array( __CLASS__, 'filter_paired_template_include' ), 100 );
	}

	/**
	 * Register hooks.
	 */
	public static function register_hooks() {

		// Remove core actions which are invalid AMP.
		remove_action( 'wp_head', 'wp_post_preview_js', 1 );
		remove_action( 'wp_head', 'print_emoji_detection_script', 7 );
		remove_action( 'wp_print_styles', 'print_emoji_styles' );
		remove_action( 'wp_head', 'wp_oembed_add_host_js' );

		/*
		 * Add additional markup required by AMP <https://www.ampproject.org/docs/reference/spec#required-markup>.
		 * Note that the meta[name=viewport] is not added here because a theme may want to define one with additional
		 * properties than included in the default configuration. If a theme doesn't include one, then the meta viewport
		 * will be added when output buffering is finished. Note that meta charset _is_ output here because the output
		 * buffer will need it to parse the document properly, and it must be exactly as is to be valid AMP. Nevertheless,
		 * in this case too we should defer to the theme as well to output the meta charset because it is possible the
		 * install is not on utf-8 and we may need to do a encoding conversion.
		 */
		add_action( 'wp_head', array( __CLASS__, 'add_amp_component_scripts' ), 10 );
		add_action( 'wp_print_styles', array( __CLASS__, 'print_amp_styles' ), 0 ); // Print boilerplate before theme and plugin stylesheets.
		add_action( 'wp_enqueue_scripts', array( __CLASS__, 'enqueue_amp_default_styles' ), 9 );
		add_action( 'wp_head', 'amp_add_generator_metadata', 20 );
		add_action( 'wp_head', 'amp_print_schemaorg_metadata' );

		if ( is_customize_preview() ) {
			add_action( 'wp_enqueue_scripts', array( __CLASS__, 'dequeue_customize_preview_scripts' ), 1000 );
		}
		add_filter( 'customize_partial_render', array( __CLASS__, 'filter_customize_partial_render' ) );

		add_action( 'wp_footer', 'amp_print_analytics' );

		/*
		 * Disable admin bar because admin-bar.css (28K) and Dashicons (48K) alone
		 * combine to surpass the 50K limit imposed for the amp-custom style.
		 */
		add_filter( 'show_admin_bar', '__return_false', 100 );

		/*
		 * Start output buffering at very low priority for sake of plugins and themes that use template_redirect
		 * instead of template_include.
		 */
		add_action( 'template_redirect', array( __CLASS__, 'start_output_buffering' ), 0 );

		// Commenting hooks.
		add_filter( 'wp_list_comments_args', array( __CLASS__, 'amp_set_comments_walker' ), PHP_INT_MAX );
		add_filter( 'comment_form_defaults', array( __CLASS__, 'filter_comment_form_defaults' ) );
		add_filter( 'comment_reply_link', array( __CLASS__, 'filter_comment_reply_link' ), 10, 4 );
		add_filter( 'cancel_comment_reply_link', array( __CLASS__, 'filter_cancel_comment_reply_link' ), 10, 3 );
		add_action( 'comment_form', array( __CLASS__, 'add_amp_comment_form_templates' ), 100 );
		remove_action( 'comment_form', 'wp_comment_form_unfiltered_html_nonce' );

		// @todo Add character conversion.
	}

	/**
	 * Remove query vars that come in requests such as for amp-live-list.
	 *
	 * WordPress should generally not respond differently to requests when these parameters
	 * are present. In some cases, when a query param such as __amp_source_origin is present
	 * then it would normally get included into pagination links generated by get_pagenum_link().
	 * The whitelist sanitizer empties out links that contain this string as it matches the
	 * blacklisted_value_regex. So by preemptively scrubbing any reference to these query vars
	 * we can ensure that WordPress won't end up referencing them in any way.
	 *
	 * @since 0.7
	 */
	public static function purge_amp_query_vars() {
		$query_vars = array(
			'__amp_source_origin',
			'_wp_amp_action_xhr_converted',
			'amp_latest_update_time',
		);

		// Scrub input vars.
		foreach ( $query_vars as $query_var ) {
			if ( ! isset( $_GET[ $query_var ] ) ) { // phpcs:ignore
				continue;
			}
			self::$purged_amp_query_vars[ $query_var ] = wp_unslash( $_GET[ $query_var ] ); // phpcs:ignore
			unset( $_REQUEST[ $query_var ], $_GET[ $query_var ] );
			$scrubbed = true;
		}

		if ( isset( $scrubbed ) ) {
			$build_query = function( $query ) use ( $query_vars ) {
				$pattern = '/^(' . join( '|', $query_vars ) . ')(?==|$)/';
				$pairs   = array();
				foreach ( explode( '&', $query ) as $pair ) {
					if ( ! preg_match( $pattern, $pair ) ) {
						$pairs[] = $pair;
					}
				}
				return join( '&', $pairs );
			};

			// Scrub QUERY_STRING.
			if ( ! empty( $_SERVER['QUERY_STRING'] ) ) {
				$_SERVER['QUERY_STRING'] = $build_query( $_SERVER['QUERY_STRING'] );
			}

			// Scrub REQUEST_URI.
			if ( ! empty( $_SERVER['REQUEST_URI'] ) ) {
				list( $path, $query ) = explode( '?', $_SERVER['REQUEST_URI'], 2 );

				$pairs                  = $build_query( $query );
				$_SERVER['REQUEST_URI'] = $path;
				if ( ! empty( $pairs ) ) {
					$_SERVER['REQUEST_URI'] .= "?{$pairs}";
				}
			}
		}
	}

	/**
	 * Hook into a form submissions, such as comment the form or some other .
	 *
	 * @since 0.7.0
	 * @global string $pagenow
	 */
	public static function handle_xhr_request() {
		global $pagenow;
		if ( empty( self::$purged_amp_query_vars['__amp_source_origin'] ) ) {
			return;
		}

		if ( isset( $pagenow ) && 'wp-comments-post.php' === $pagenow ) {
			// We don't need any data, so just send a success.
			add_filter( 'comment_post_redirect', function() {
				// We don't need any data, so just send a success.
				wp_send_json_success();
			}, PHP_INT_MAX );
			self::handle_xhr_headers_output();
		} elseif ( ! empty( self::$purged_amp_query_vars['_wp_amp_action_xhr_converted'] ) ) {
			add_filter( 'wp_redirect', array( __CLASS__, 'intercept_post_request_redirect' ), PHP_INT_MAX );
			self::handle_xhr_headers_output();
		}
	}

	/**
	 * Handle the AMP XHR headers and output errors.
	 *
	 * @since 0.7.0
	 */
	public static function handle_xhr_headers_output() {
		// Add die handler for AMP error display.
		add_filter( 'wp_die_handler', function() {
			/**
			 * New error handler for AMP form submission.
			 *
			 * @param WP_Error|string $error The error to handle.
			 */
			return function( $error ) {
				status_header( 400 );
				if ( is_wp_error( $error ) ) {
					$error = $error->get_error_message();
				}
				$amp_mustache_allowed_html_tags = array( 'strong', 'b', 'em', 'i', 'u', 's', 'small', 'mark', 'del', 'ins', 'sup', 'sub' );
				wp_send_json( array(
					'error' => wp_kses( $error, array_fill_keys( $amp_mustache_allowed_html_tags, array() ) ),
				) );
			};
		} );

		// Send AMP header.
		$origin = esc_url_raw( self::$purged_amp_query_vars['__amp_source_origin'] );
		header( 'AMP-Access-Control-Allow-Source-Origin: ' . $origin, true );
	}

	/**
	 * Intercept the response to a non-comment POST request.
	 *
	 * @since 0.7.0
	 * @param string $location The location to redirect to.
	 */
	public static function intercept_post_request_redirect( $location ) {

		// Make sure relative redirects get made absolute.
		$parsed_location = array_merge(
			array(
				'scheme' => 'https',
				'host'   => wp_parse_url( home_url(), PHP_URL_HOST ),
				'path'   => strtok( wp_unslash( $_SERVER['REQUEST_URI'] ), '?' ),
			),
			wp_parse_url( $location )
		);

		$absolute_location = $parsed_location['scheme'] . '://' . $parsed_location['host'];
		if ( isset( $parsed_location['port'] ) ) {
			$absolute_location .= ':' . $parsed_location['port'];
		}
		$absolute_location .= $parsed_location['path'];
		if ( isset( $parsed_location['query'] ) ) {
			$absolute_location .= '?' . $parsed_location['query'];
		}
		if ( isset( $parsed_location['fragment'] ) ) {
			$absolute_location .= '#' . $parsed_location['fragment'];
		}

		header( 'AMP-Redirect-To: ' . $absolute_location );
		header( 'Access-Control-Expose-Headers: AMP-Redirect-To' );
		// Send json success as no data is required.
		wp_send_json_success();
	}

	/**
	 * Set up commenting.
	 */
	public static function setup_commenting() {
		/*
		 * Temporarily force comments to be listed in descending order.
		 *
		 * The following hooks are temporary while waiting for amphtml#5396 to be resolved.
		 */
		add_filter( 'option_comment_order', function() {
			return 'desc';
		}, PHP_INT_MAX );

		add_action( 'admin_print_footer_scripts-options-discussion.php', function() {
			?>
			<div class="notice notice-info inline" id="amp-comment-notice"><p><?php echo wp_kses_post( __( 'Note: AMP does not yet <a href="https://github.com/ampproject/amphtml/issues/5396" target="_blank">support ascending</a> comments with newer entries appearing at the bottom.', 'amp' ) ); ?></p></div>
			<script>
			// Move the notice below the selector and disable selector.
			jQuery( function( $ ) {
				var orderSelect = $( '#comment_order' ),
					notice = $( '#amp-comment-notice' );
				orderSelect.prop( 'disabled', true );
				orderSelect.closest( 'fieldset' ).append( notice );
			} );
			</script>
			<?php
		} );
	}

	/**
	 * Register/override widgets.
	 *
	 * @global WP_Widget_Factory
	 * @return void
	 */
	public static function register_widgets() {
		global $wp_widget_factory;
		foreach ( $wp_widget_factory->widgets as $registered_widget ) {
			$registered_widget_class_name = get_class( $registered_widget );
			if ( ! preg_match( '/^WP_Widget_(.+)$/', $registered_widget_class_name, $matches ) ) {
				continue;
			}
			$amp_class_name = 'AMP_Widget_' . $matches[1];
			if ( ! class_exists( $amp_class_name ) || is_a( $amp_class_name, $registered_widget_class_name ) ) {
				continue;
			}

			unregister_widget( $registered_widget_class_name );
			register_widget( $amp_class_name );
		}
	}

	/**
	 * Register content embed handlers.
	 *
	 * This was copied from `AMP_Content::register_embed_handlers()` due to being a private method
	 * and due to `AMP_Content` not being well suited for use in AMP canonical.
	 *
	 * @see AMP_Content::register_embed_handlers()
	 * @global int $content_width
	 * @return AMP_Base_Embed_Handler[] Handlers.
	 */
	public static function register_content_embed_handlers() {
		global $content_width;

		$embed_handlers = array();
		foreach ( amp_get_content_embed_handlers() as $embed_handler_class => $args ) {

			/**
			 * Embed handler.
			 *
			 * @type AMP_Base_Embed_Handler $embed_handler
			 */
			$embed_handler = new $embed_handler_class( array_merge(
				array(
					'content_max_width' => ! empty( $content_width ) ? $content_width : AMP_Post_Template::CONTENT_MAX_WIDTH, // Back-compat.
				),
				$args
			) );

			if ( ! is_subclass_of( $embed_handler, 'AMP_Base_Embed_Handler' ) ) {
				/* translators: %s is embed handler */
				_doing_it_wrong( __METHOD__, esc_html( sprintf( __( 'Embed Handler (%s) must extend `AMP_Embed_Handler`', 'amp' ), $embed_handler_class ) ), '0.1' );
				continue;
			}

			$embed_handler->register_embed();
			$embed_handlers[] = $embed_handler;
		}

		return $embed_handlers;
	}

	/**
	 * Add the comments template placeholder marker
	 *
	 * @param array $args the args for the comments list..
	 * @return array Args to return.
	 */
	public static function amp_set_comments_walker( $args ) {
		$amp_walker     = new AMP_Comment_Walker();
		$args['walker'] = $amp_walker;
		// Add reverse order here as well, in case theme overrides it.
		$args['reverse_top_level'] = true;

		return $args;
	}

	/**
	 * Adds the form submit success and fail templates.
	 */
	public static function add_amp_comment_form_templates() {
		?>
		<div submit-success>
			<template type="amp-mustache">
				<?php esc_html_e( 'Your comment has been posted, but may be subject to moderation.', 'amp' ); ?>
			</template>
		</div>
		<div submit-error>
			<template type="amp-mustache">
				<p class="amp-comment-submit-error">{{{error}}}</p>
			</template>
		</div>
		<?php
	}

	/**
	 * Prepends template hierarchy with template_dir for AMP paired mode templates.
	 *
	 * @see get_query_template()
	 *
	 * @param array $templates Template hierarchy.
	 * @returns array Templates.
	 */
	public static function filter_paired_template_hierarchy( $templates ) {
		$support = get_theme_support( 'amp' );
		$args    = array_shift( $support );
		if ( isset( $args['template_dir'] ) ) {
			$amp_templates = array();
			foreach ( $templates as $template ) {
				$amp_templates[] = $args['template_dir'] . '/' . $template;
			}
			$templates = $amp_templates;
		}
		return $templates;
	}

	/**
	 * Redirect to the non-canonical URL when the template to include is empty.
	 *
	 * This is a failsafe in case an index.php is not located in the AMP template_dir,
	 * and the available_callback fails to omit a given request from being available in AMP.
	 *
	 * @param string $template Template to include.
	 * @return string Template to include.
	 */
	public static function filter_paired_template_include( $template ) {
		if ( empty( $template ) || ! self::is_paired_available() ) {
			wp_safe_redirect( self::get_current_canonical_url(), 302 ); // Temporary redirect because support may come later.
			exit;
		}
		return $template;
	}

	/**
	 * Print AMP script and placeholder for others.
	 *
	 * @link https://www.ampproject.org/docs/reference/spec#scrpt
	 */
	public static function add_amp_component_scripts() {
		// Replaced after output buffering with all AMP component scripts.
		echo self::SCRIPTS_PLACEHOLDER; // phpcs:ignore WordPress.Security.EscapeOutput, WordPress.XSS.EscapeOutput
	}

	/**
	 * Get canonical URL for current request.
	 *
	 * @see rel_canonical()
	 * @global WP $wp
	 * @global WP_Rewrite $wp_rewrite
	 * @link https://www.ampproject.org/docs/reference/spec#canon.
	 * @link https://core.trac.wordpress.org/ticket/18660
	 *
	 * @return string Canonical non-AMP URL.
	 */
	public static function get_current_canonical_url() {
		global $wp, $wp_rewrite;

		$url = null;
		if ( is_singular() ) {
			$url = wp_get_canonical_url();
		}

		// For non-singular queries, make use of the request URI and public query vars to determine canonical URL.
		if ( empty( $url ) ) {
			$added_query_vars = $wp->query_vars;
			if ( ! $wp_rewrite->permalink_structure || empty( $wp->request ) ) {
				$url = home_url( '/' );
			} else {
				$url = home_url( user_trailingslashit( $wp->request ) );
				parse_str( $wp->matched_query, $matched_query_vars );
				foreach ( $wp->query_vars as $key => $value ) {

					// Remove query vars that were matched in the rewrite rules for the request.
					if ( isset( $matched_query_vars[ $key ] ) ) {
						unset( $added_query_vars[ $key ] );
					}
				}
			}
		}

		if ( ! empty( $added_query_vars ) ) {
			$url = add_query_arg( $added_query_vars, $url );
		}

		// Strip endpoint.
		$url = preg_replace( ':/' . preg_quote( AMP_QUERY_VAR, ':' ) . '(?=/?(\?|#|$)):', '', $url );

		// Strip query var.
		$url = remove_query_arg( AMP_QUERY_VAR, $url );

		return $url;
	}

	/**
	 * Get the ID for the amp-state.
	 *
	 * @since 0.7
	 *
	 * @param int $post_id Post ID.
	 * @return string ID for amp-state.
	 */
	public static function get_comment_form_state_id( $post_id ) {
		return sprintf( 'commentform_post_%d', $post_id );
	}

	/**
	 * Filter comment form args to an element with [text] AMP binding wrap the title reply.
	 *
	 * @since 0.7
	 * @see comment_form()
	 *
	 * @param array $args Comment form args.
	 * @return array Filtered comment form args.
	 */
	public static function filter_comment_form_defaults( $args ) {
		$state_id = self::get_comment_form_state_id( get_the_ID() );

		$text_binding = sprintf(
			'%s.replyToName ? %s : %s',
			$state_id,
			str_replace(
				'%s',
				sprintf( '" + %s.replyToName + "', $state_id ),
				wp_json_encode( $args['title_reply_to'] )
			),
			wp_json_encode( $args['title_reply'] )
		);

		$args['title_reply_before'] .= sprintf(
			'<span [text]="%s">',
			esc_attr( $text_binding )
		);
		$args['cancel_reply_before'] = '</span>' . $args['cancel_reply_before'];
		return $args;
	}

	/**
	 * Modify the comment reply link for AMP.
	 *
	 * @since 0.7
	 * @see get_comment_reply_link()
	 *
	 * @param string     $link    The HTML markup for the comment reply link.
	 * @param array      $args    An array of arguments overriding the defaults.
	 * @param WP_Comment $comment The object of the comment being replied.
	 * @return string Comment reply link.
	 */
	public static function filter_comment_reply_link( $link, $args, $comment ) {

		// Continue to show default link to wp-login when user is not logged-in.
		if ( get_option( 'comment_registration' ) && ! is_user_logged_in() ) {
			return $link;
		}

		$state_id  = self::get_comment_form_state_id( get_the_ID() );
		$tap_state = array(
			$state_id => array(
				'replyToName' => $comment->comment_author,
				'values'      => array(
					'comment_parent' => (string) $comment->comment_ID,
				),
			),
		);

		// @todo Figure out how to support add_below. Instead of moving the form, what about letting the form get a fixed position?
		$link = sprintf(
			'<a rel="nofollow" class="comment-reply-link" href="%s" on="%s" aria-label="%s">%s</a>',
			esc_attr( '#' . $args['respond_id'] ),
			esc_attr( sprintf( 'tap:AMP.setState( %s )', wp_json_encode( $tap_state ) ) ),
			esc_attr( sprintf( $args['reply_to_text'], $comment->comment_author ) ),
			$args['reply_text']
		);
		return $link;
	}

	/**
	 * Filters the cancel comment reply link HTML.
	 *
	 * @since 0.7
	 * @see get_cancel_comment_reply_link()
	 *
	 * @param string $formatted_link The HTML-formatted cancel comment reply link.
	 * @param string $link           Cancel comment reply link URL.
	 * @param string $text           Cancel comment reply link text.
	 * @return string Cancel reply link.
	 */
	public static function filter_cancel_comment_reply_link( $formatted_link, $link, $text ) {
		unset( $formatted_link, $link );
		if ( empty( $text ) ) {
			$text = __( 'Click here to cancel reply.', 'default' );
		}

		$state_id  = self::get_comment_form_state_id( get_the_ID() );
		$tap_state = array(
			$state_id => array(
				'replyToName' => '',
				'values'      => array(
					'comment_parent' => '0',
				),
			),
		);

		$respond_id = 'respond'; // Hard-coded in comment_form() and default value in get_comment_reply_link().
		return sprintf(
			'<a id="cancel-comment-reply-link" href="%s" %s [hidden]="%s" on="%s">%s</a>',
			esc_url( remove_query_arg( 'replytocom' ) . '#' . $respond_id ),
			isset( $_GET['replytocom'] ) ? '' : ' hidden', // phpcs:ignore
			esc_attr( sprintf( '%s.values.comment_parent == "0"', self::get_comment_form_state_id( get_the_ID() ) ) ),
			esc_attr( sprintf( 'tap:AMP.setState( %s )', wp_json_encode( $tap_state ) ) ),
			esc_html( $text )
		);
	}

	/**
	 * Print AMP boilerplate and custom styles.
	 */
	public static function print_amp_styles() {
		echo amp_get_boilerplate_code() . "\n"; // WPCS: XSS OK.
		echo "<style amp-custom></style>\n"; // This will by populated by AMP_Style_Sanitizer.
	}

	/**
	 * Adds default styles expected by sanitizer.
	 */
	public static function enqueue_amp_default_styles() {
		wp_enqueue_style( 'amp-default', amp_get_asset_url( 'css/amp-default.css' ) );
	}

	/**
	 * Determine required AMP scripts.
	 *
	 * @param array $amp_scripts Initial scripts.
	 * @return string Scripts to inject into the HEAD.
	 */
	public static function get_amp_scripts( $amp_scripts ) {

		foreach ( self::$embed_handlers as $embed_handler ) {
			$amp_scripts = array_merge(
				$amp_scripts,
				$embed_handler->get_scripts()
			);
		}

		/**
		 * List of components that are custom elements.
		 *
		 * Per the spec, "Most extensions are custom-elements." In fact, there is only one custom template.
		 *
		 * @link https://github.com/ampproject/amphtml/blob/cd685d4e62153557519553ffa2183aedf8c93d62/validator/validator.proto#L326-L328
		 * @link https://github.com/ampproject/amphtml/blob/cd685d4e62153557519553ffa2183aedf8c93d62/extensions/amp-mustache/validator-amp-mustache.protoascii#L27
		 */
		$custom_templates = array( 'amp-mustache' );

		/**
		 * Filters AMP component scripts before they are injected onto the output buffer for the response.
		 *
		 * Plugins may add their own component scripts which have been rendered but which the plugin doesn't yet
		 * recognize.
		 *
		 * @since 0.7
		 *
		 * @param array $amp_scripts AMP Component scripts, mapping component names to component source URLs.
		 */
		$amp_scripts = apply_filters( 'amp_component_scripts', $amp_scripts );

		$scripts = '<script async src="https://cdn.ampproject.org/v0.js"></script>'; // phpcs:ignore WordPress.WP.EnqueuedResources.NonEnqueuedScript
		foreach ( $amp_scripts as $amp_script_component => $amp_script_source ) {

			$custom_type = 'custom-element';
			if ( in_array( $amp_script_component, $custom_templates, true ) ) {
				$custom_type = 'custom-template';
			}

			$scripts .= sprintf(
				'<script async %s="%s" src="%s"></script>', // phpcs:ignore WordPress.WP.EnqueuedResources, WordPress.XSS.EscapeOutput.OutputNotEscaped
				$custom_type,
				$amp_script_component,
				$amp_script_source
			);
		}

		return $scripts;
	}

	/**
	 * Ensure markup required by AMP <https://www.ampproject.org/docs/reference/spec#required-markup>.
	 *
	 * Ensure meta[charset], meta[name=viewport], and link[rel=canonical]; a the whitelist sanitizer
	 * may have removed an illegal meta[http-equiv] or meta[name=viewport]. Core only outputs a
	 * canonical URL by default if a singular post.
	 *
	 * @since 0.7
	 *
	 * @param DOMDocument $dom Doc.
	 */
	protected static function ensure_required_markup( DOMDocument $dom ) {
		$head = $dom->getElementsByTagName( 'head' )->item( 0 );
		if ( ! $head ) {
			$head = $dom->createElement( 'head' );
			$dom->documentElement->insertBefore( $head, $dom->documentElement->firstChild );
		}
		$meta_charset  = null;
		$meta_viewport = null;
		foreach ( $head->getElementsByTagName( 'meta' ) as $meta ) {
			/**
			 * Meta.
			 *
			 * @var DOMElement $meta
			 */
			if ( $meta->hasAttribute( 'charset' ) && 'utf-8' === strtolower( $meta->getAttribute( 'charset' ) ) ) { // @todo Also look for meta[http-equiv="Content-Type"]?
				$meta_charset = $meta;
			} elseif ( 'viewport' === $meta->getAttribute( 'name' ) ) {
				$meta_viewport = $meta;
			}
		}
		if ( ! $meta_charset ) {
			// Warning: This probably means the character encoding needs to be converted.
			$meta_charset = AMP_DOM_Utils::create_node( $dom, 'meta', array(
				'charset' => 'utf-8',
			) );
			$head->insertBefore( $meta_charset, $head->firstChild );
		}
		if ( ! $meta_viewport ) {
			$meta_viewport = AMP_DOM_Utils::create_node( $dom, 'meta', array(
				'name'    => 'viewport',
				'content' => 'width=device-width,minimum-scale=1',
			) );
			$head->insertBefore( $meta_viewport, $meta_charset->nextSibling );
		}

		// Ensure rel=canonical link.
		$rel_canonical = null;
		foreach ( $head->getElementsByTagName( 'link' ) as $link ) {
			if ( 'canonical' === $link->getAttribute( 'rel' ) ) {
				$rel_canonical = $link;
				break;
			}
		}
		if ( ! $rel_canonical ) {
			$rel_canonical = AMP_DOM_Utils::create_node( $dom, 'link', array(
				'rel'  => 'canonical',
				'href' => self::get_current_canonical_url(),
			) );
			$head->appendChild( $rel_canonical );
		}
	}

	/**
	 * Dequeue Customizer assets which are not necessary outside the preview iframe.
	 *
	 * Prevent enqueueing customize-preview styles if not in customizer preview iframe.
	 * These are only needed for when there is live editing of content, such as selective refresh.
	 *
	 * @since 0.7
	 */
	public static function dequeue_customize_preview_scripts() {

		// Dequeue styles unnecessary unless in customizer preview iframe when editing (such as for edit shortcuts).
		if ( ! self::is_customize_preview_iframe() ) {
			wp_dequeue_style( 'customize-preview' );
			foreach ( wp_styles()->registered as $handle => $dependency ) {
				if ( in_array( 'customize-preview', $dependency->deps, true ) ) {
					wp_dequeue_style( $handle );
				}
			}
		}
	}

	/**
	 * Start output buffering.
	 *
	 * @since 0.7
	 * @see AMP_Theme_Support::finish_output_buffering()
	 */
	public static function start_output_buffering() {
		/*
		 * Disable the New Relic Browser agent on AMP responses.
		 * This prevents th New Relic from causing invalid AMP responses due the NREUM script it injects after the meta charset:
		 * https://docs.newrelic.com/docs/browser/new-relic-browser/troubleshooting/google-amp-validator-fails-due-3rd-party-script
		 * Sites with New Relic will need to specially configure New Relic for AMP:
		 * https://docs.newrelic.com/docs/browser/new-relic-browser/installation/monitor-amp-pages-new-relic-browser
		 */
		if ( extension_loaded( 'newrelic' ) ) {
			newrelic_disable_autorum();
		}

		ob_start();

		// Note that the following must be at 0 because wp_ob_end_flush_all() runs at shutdown:1.
		add_action( 'shutdown', array( __CLASS__, 'finish_output_buffering' ), 0 );
	}

	/**
	 * Finish output buffering.
	 *
	 * @since 0.7
	 * @see AMP_Theme_Support::start_output_buffering()
	 */
	public static function finish_output_buffering() {
		echo self::prepare_response( ob_get_clean() ); // WPCS: xss ok.
	}

	/**
	 * Filter rendered partial to convert to AMP.
	 *
	 * @see WP_Customize_Partial::render()
	 *
	 * @param string|mixed $partial Rendered partial.
	 * @return string|mixed Filtered partial.
	 * @global int $content_width
	 */
	public static function filter_customize_partial_render( $partial ) {
		global $content_width;
		if ( is_string( $partial ) && preg_match( '/<\w/', $partial ) ) {
			$dom  = AMP_DOM_Utils::get_dom_from_content( $partial );
			$args = array(
				'content_max_width'    => ! empty( $content_width ) ? $content_width : AMP_Post_Template::CONTENT_MAX_WIDTH, // Back-compat.
				'use_document_element' => false,
				'allow_dirty_styles'   => true,
				'allow_dirty_scripts'  => false,
			);
			AMP_Content_Sanitizer::sanitize_document( $dom, self::$sanitizer_classes, $args ); // @todo Include script assets in response?
			$partial = AMP_DOM_Utils::get_content_from_dom( $dom );
		}
		return $partial;
	}

	/**
	 * Process response to ensure AMP validity.
	 *
	 * @since 0.7
	 *
	 * @param string $response HTML document response. By default it expects a complete document.
	 * @param array  $args {
	 *     Args to send to the preprocessor/sanitizer.
	 *
	 *     @type callable $remove_invalid_callback Function to call whenever a node is removed due to being invalid.
	 * }
	 * @return string AMP document response.
	 * @global int $content_width
	 */
	public static function prepare_response( $response, $args = array() ) {
		global $content_width;

		/*
		 * Check if the response starts with HTML markup.
		 * Without this check, JSON responses will be erroneously corrupted,
		 * being wrapped in HTML documents.
		 */
		if ( '<' !== substr( ltrim( $response ), 0, 1 ) ) {
			return $response;
		}

		$args = array_merge(
			array(
<<<<<<< HEAD
				'content_max_width'                => ! empty( $content_width ) ? $content_width : AMP_Post_Template::CONTENT_MAX_WIDTH, // Back-compat.
				'use_document_element'             => true,
				AMP_Validation_Utils::CALLBACK_KEY => null,
=======
				'content_max_width'       => ! empty( $content_width ) ? $content_width : AMP_Post_Template::CONTENT_MAX_WIDTH, // Back-compat.
				'use_document_element'    => true,
				'remove_invalid_callback' => null,
				'allow_dirty_styles'      => self::is_customize_preview_iframe(), // Dirty styles only needed when editing (e.g. for edit shortcodes).
				'allow_dirty_scripts'     => is_customize_preview(), // Scripts are always needed to inject changeset UUID.
>>>>>>> 665df932
			),
			$args
		);

		/*
		 * Make sure that <meta charset> is present in output prior to parsing.
		 * Note that the meta charset is supposed to appear within the first 1024 bytes.
		 * See <https://www.w3.org/International/questions/qa-html-encoding-declarations>.
		 */
		if ( ! preg_match( '#<meta[^>]+charset=#i', substr( $response, 0, 1024 ) ) ) {
			$response = preg_replace(
				'/(<head[^>]*>)/i',
				'$1' . sprintf( '<meta charset="%s">', esc_attr( get_bloginfo( 'charset' ) ) ),
				$response,
				1
			);
		}
		$dom = AMP_DOM_Utils::get_dom( $response );

		// First ensure the mandatory amp attribute is present on the html element, as otherwise it will be stripped entirely.
		if ( ! $dom->documentElement->hasAttribute( 'amp' ) && ! $dom->documentElement->hasAttribute( '⚡️' ) ) {
			$dom->documentElement->setAttribute( 'amp', '' );
		}

		$assets = AMP_Content_Sanitizer::sanitize_document( $dom, self::$sanitizer_classes, $args );

		self::ensure_required_markup( $dom );

		// @todo If 'utf-8' is not the blog charset, then we'll need to do some character encoding conversation or "entityification".
		if ( 'utf-8' !== strtolower( get_bloginfo( 'charset' ) ) ) {
			/* translators: %s is the charset of the current site */
			trigger_error( esc_html( sprintf( __( 'The database has the %s encoding when it needs to be utf-8 to work with AMP.', 'amp' ), get_bloginfo( 'charset' ) ) ), E_USER_WARNING ); // phpcs:ignore WordPress.PHP.DevelopmentFunctions.error_log_trigger_error
		}

		AMP_Validation_Utils::store_validation_errors();
		$response  = "<!DOCTYPE html>\n";
		$response .= AMP_DOM_Utils::get_content_from_dom_node( $dom, $dom->documentElement );

		// Inject required scripts.
		$response = preg_replace(
			'#' . preg_quote( self::SCRIPTS_PLACEHOLDER, '#' ) . '#',
			self::get_amp_scripts( $assets['scripts'] ),
			$response,
			1
		);

		return $response;
	}
}<|MERGE_RESOLUTION|>--- conflicted
+++ resolved
@@ -955,17 +955,14 @@
 
 		$args = array_merge(
 			array(
-<<<<<<< HEAD
 				'content_max_width'                => ! empty( $content_width ) ? $content_width : AMP_Post_Template::CONTENT_MAX_WIDTH, // Back-compat.
 				'use_document_element'             => true,
 				AMP_Validation_Utils::CALLBACK_KEY => null,
-=======
-				'content_max_width'       => ! empty( $content_width ) ? $content_width : AMP_Post_Template::CONTENT_MAX_WIDTH, // Back-compat.
-				'use_document_element'    => true,
-				'remove_invalid_callback' => null,
-				'allow_dirty_styles'      => self::is_customize_preview_iframe(), // Dirty styles only needed when editing (e.g. for edit shortcodes).
-				'allow_dirty_scripts'     => is_customize_preview(), // Scripts are always needed to inject changeset UUID.
->>>>>>> 665df932
+				'content_max_width'                => ! empty( $content_width ) ? $content_width : AMP_Post_Template::CONTENT_MAX_WIDTH, // Back-compat.
+				'use_document_element'             => true,
+				AMP_Validation_Utils::CALLBACK_KEY => null,
+				'allow_dirty_styles'               => self::is_customize_preview_iframe(), // Dirty styles only needed when editing (e.g. for edit shortcodes).
+				'allow_dirty_scripts'              => is_customize_preview(), // Scripts are always needed to inject changeset UUID.
 			),
 			$args
 		);
