<?php
/**
 * Class AMP_Theme_Support
 *
 * @package AMP
 */

/**
 * Class AMP_Theme_Support
 *
 * Callbacks for adding AMP-related things when theme support is added.
 */
class AMP_Theme_Support {

	/**
	 * Replaced with the necessary scripts depending on components used in output.
	 *
	 * @var string
	 */
	const SCRIPTS_PLACEHOLDER = '<!-- AMP:SCRIPTS_PLACEHOLDER -->';

	/**
	 * Sanitizer classes.
	 *
	 * @var array
	 */
	protected static $sanitizer_classes = array();

	/**
	 * Embed handlers.
	 *
	 * @var AMP_Base_Embed_Handler[]
	 */
	protected static $embed_handlers = array();

	/**
	 * Template types.
	 *
	 * @var array
	 */
	protected static $template_types = array(
		'paged', // Deprecated.
		'index',
		'404',
		'archive',
		'author',
		'category',
		'tag',
		'taxonomy',
		'date',
		'home',
		'front_page',
		'page',
		'search',
		'single',
		'embed',
		'singular',
		'attachment',
	);

	/**
	 * AMP-specific query vars that were purged.
	 *
	 * @since 0.7
	 * @see AMP_Theme_Support::purge_amp_query_vars()
	 * @var string[]
	 */
	public static $purged_amp_query_vars = array();

	/**
	 * Initialize.
	 */
	public static function init() {
		if ( ! current_theme_supports( 'amp' ) ) {
			return;
		}

		self::purge_amp_query_vars();
		self::handle_xhr_request();

		if ( ! is_amp_endpoint() ) {
			amp_add_frontend_actions();
		} else {
			self::setup_commenting();
			add_action( 'widgets_init', array( __CLASS__, 'register_widgets' ) );
		}

		require_once AMP__DIR__ . '/includes/amp-post-template-actions.php';

		// Validate theme support usage.
		$support = get_theme_support( 'amp' );
		if ( WP_DEBUG && is_array( $support ) ) {
			$args = array_shift( $support );
			if ( ! is_array( $args ) ) {
				trigger_error( esc_html__( 'Expected AMP theme support arg to be array.', 'amp' ) ); // phpcs:ignore WordPress.PHP.DevelopmentFunctions.error_log_trigger_error
			} elseif ( count( array_diff( array_keys( $args ), array( 'template_dir', 'available_callback' ) ) ) !== 0 ) {
				trigger_error( esc_html__( 'Expected AMP theme support to only have template_dir and/or available_callback.', 'amp' ) ); // phpcs:ignore WordPress.PHP.DevelopmentFunctions.error_log_trigger_error
			}
		}

		if ( amp_is_canonical() ) {

			// Redirect to canonical URL if the AMP URL was loaded, since canonical is now AMP.
			if ( false !== get_query_var( AMP_QUERY_VAR, false ) ) { // Because is_amp_endpoint() now returns true if amp_is_canonical().
				wp_safe_redirect( self::get_current_canonical_url(), 302 ); // Temporary redirect because canonical may change in future.
				exit;
			}
		} else {
			self::register_paired_hooks();
		}

		self::register_hooks();
		self::$embed_handlers    = self::register_content_embed_handlers();
		self::$sanitizer_classes = amp_get_content_sanitizers();
	}

	/**
	 * Determines whether paired mode is available.
	 *
	 * When 'amp' theme support has not been added or canonical mode is enabled, then this returns false.
	 * Returns true when there is a template_dir defined in theme support, and if a defined available_callback
	 * returns true.
	 *
	 * @return bool Whether available.
	 */
	public static function is_paired_available() {
		$support = get_theme_support( 'amp' );
		if ( empty( $support ) || amp_is_canonical() ) {
			return false;
		}

		if ( is_singular() && ! post_supports_amp( get_queried_object() ) ) {
			return false;
		}

		$args = array_shift( $support );

		if ( isset( $args['available_callback'] ) && is_callable( $args['available_callback'] ) ) {
			return call_user_func( $args['available_callback'] );
		}
		return true;
	}

	/**
	 * Determine whether the user is in the Customizer preview iframe.
	 *
	 * @since 0.7
	 *
	 * @return bool Whether in Customizer preview iframe.
	 */
	public static function is_customize_preview_iframe() {
		global $wp_customize;
		return is_customize_preview() && $wp_customize->get_messenger_channel();
	}

	/**
	 * Register hooks for paired mode.
	 */
	public static function register_paired_hooks() {
		foreach ( self::$template_types as $template_type ) {
			add_filter( "{$template_type}_template_hierarchy", array( __CLASS__, 'filter_paired_template_hierarchy' ) );
		}
		add_filter( 'template_include', array( __CLASS__, 'filter_paired_template_include' ), 100 );
	}

	/**
	 * Register hooks.
	 */
	public static function register_hooks() {

		// Remove core actions which are invalid AMP.
		remove_action( 'wp_head', 'wp_post_preview_js', 1 );
		remove_action( 'wp_head', 'print_emoji_detection_script', 7 );
		remove_action( 'wp_print_styles', 'print_emoji_styles' );
		remove_action( 'wp_head', 'wp_oembed_add_host_js' );

		/*
		 * Add additional markup required by AMP <https://www.ampproject.org/docs/reference/spec#required-markup>.
		 * Note that the meta[name=viewport] is not added here because a theme may want to define one with additional
		 * properties than included in the default configuration. If a theme doesn't include one, then the meta viewport
		 * will be added when output buffering is finished. Note that meta charset _is_ output here because the output
		 * buffer will need it to parse the document properly, and it must be exactly as is to be valid AMP. Nevertheless,
		 * in this case too we should defer to the theme as well to output the meta charset because it is possible the
		 * install is not on utf-8 and we may need to do a encoding conversion.
		 */
		add_action( 'wp_head', array( __CLASS__, 'add_amp_component_scripts' ), 10 );
		add_action( 'wp_print_styles', array( __CLASS__, 'print_amp_styles' ), 0 ); // Print boilerplate before theme and plugin stylesheets.
		add_action( 'wp_enqueue_scripts', array( __CLASS__, 'enqueue_amp_default_styles' ), 9 );
		add_action( 'wp_head', 'amp_add_generator_metadata', 20 );
		add_action( 'wp_head', 'amp_print_schemaorg_metadata' );

		if ( is_customize_preview() ) {
			add_action( 'wp_enqueue_scripts', array( __CLASS__, 'dequeue_customize_preview_scripts' ), 1000 );
		}
		add_filter( 'customize_partial_render', array( __CLASS__, 'filter_customize_partial_render' ) );

		add_action( 'wp_footer', 'amp_print_analytics' );

		/*
		 * Disable admin bar because admin-bar.css (28K) and Dashicons (48K) alone
		 * combine to surpass the 50K limit imposed for the amp-custom style.
		 */
		add_filter( 'show_admin_bar', '__return_false', 100 );

		/*
		 * Start output buffering at very low priority for sake of plugins and themes that use template_redirect
		 * instead of template_include.
		 */
		add_action( 'template_redirect', array( __CLASS__, 'start_output_buffering' ), 0 );

		// Commenting hooks.
		add_filter( 'wp_list_comments_args', array( __CLASS__, 'amp_set_comments_walker' ), PHP_INT_MAX );
		add_filter( 'comment_form_defaults', array( __CLASS__, 'filter_comment_form_defaults' ) );
		add_filter( 'comment_reply_link', array( __CLASS__, 'filter_comment_reply_link' ), 10, 4 );
		add_filter( 'cancel_comment_reply_link', array( __CLASS__, 'filter_cancel_comment_reply_link' ), 10, 3 );
		add_action( 'comment_form', array( __CLASS__, 'add_amp_comment_form_templates' ), 100 );
<<<<<<< HEAD
		add_filter( 'wp_kses_allowed_html', array( __CLASS__, 'add_layout' ), 10 );
=======
		remove_action( 'comment_form', 'wp_comment_form_unfiltered_html_nonce' );
>>>>>>> 23eced62

		// @todo Add character conversion.
	}

	/**
	 * Remove query vars that come in requests such as for amp-live-list.
	 *
	 * WordPress should generally not respond differently to requests when these parameters
	 * are present. In some cases, when a query param such as __amp_source_origin is present
	 * then it would normally get included into pagination links generated by get_pagenum_link().
	 * The whitelist sanitizer empties out links that contain this string as it matches the
	 * blacklisted_value_regex. So by preemptively scrubbing any reference to these query vars
	 * we can ensure that WordPress won't end up referencing them in any way.
	 *
	 * @since 0.7
	 */
	public static function purge_amp_query_vars() {
		$query_vars = array(
			'__amp_source_origin',
			'_wp_amp_action_xhr_converted',
			'amp_latest_update_time',
		);

		// Scrub input vars.
		foreach ( $query_vars as $query_var ) {
			if ( ! isset( $_GET[ $query_var ] ) ) { // phpcs:ignore
				continue;
			}
			self::$purged_amp_query_vars[ $query_var ] = wp_unslash( $_GET[ $query_var ] ); // phpcs:ignore
			unset( $_REQUEST[ $query_var ], $_GET[ $query_var ] );
			$scrubbed = true;
		}

		if ( isset( $scrubbed ) ) {
			$build_query = function( $query ) use ( $query_vars ) {
				$pattern = '/^(' . join( '|', $query_vars ) . ')(?==|$)/';
				$pairs   = array();
				foreach ( explode( '&', $query ) as $pair ) {
					if ( ! preg_match( $pattern, $pair ) ) {
						$pairs[] = $pair;
					}
				}
				return join( '&', $pairs );
			};

			// Scrub QUERY_STRING.
			if ( ! empty( $_SERVER['QUERY_STRING'] ) ) {
				$_SERVER['QUERY_STRING'] = $build_query( $_SERVER['QUERY_STRING'] );
			}

			// Scrub REQUEST_URI.
			if ( ! empty( $_SERVER['REQUEST_URI'] ) ) {
				list( $path, $query ) = explode( '?', $_SERVER['REQUEST_URI'], 2 );

				$pairs                  = $build_query( $query );
				$_SERVER['REQUEST_URI'] = $path;
				if ( ! empty( $pairs ) ) {
					$_SERVER['REQUEST_URI'] .= "?{$pairs}";
				}
			}
		}
	}

	/**
	 * Hook into a form submissions, such as comment the form or some other .
	 *
	 * @since 0.7.0
	 * @global string $pagenow
	 */
	public static function handle_xhr_request() {
		global $pagenow;
		if ( empty( self::$purged_amp_query_vars['__amp_source_origin'] ) ) {
			return;
		}

		if ( isset( $pagenow ) && 'wp-comments-post.php' === $pagenow ) {
			// We don't need any data, so just send a success.
			add_filter( 'comment_post_redirect', function() {
				// We don't need any data, so just send a success.
				wp_send_json_success();
			}, PHP_INT_MAX );
			self::handle_xhr_headers_output();
		} elseif ( ! empty( self::$purged_amp_query_vars['_wp_amp_action_xhr_converted'] ) ) {
			add_filter( 'wp_redirect', array( __CLASS__, 'intercept_post_request_redirect' ), PHP_INT_MAX );
			self::handle_xhr_headers_output();
		}
	}

	/**
	 * Handle the AMP XHR headers and output errors.
	 *
	 * @since 0.7.0
	 */
	public static function handle_xhr_headers_output() {
		// Add die handler for AMP error display.
		add_filter( 'wp_die_handler', function() {
			/**
			 * New error handler for AMP form submission.
			 *
			 * @param WP_Error|string $error The error to handle.
			 */
			return function( $error ) {
				status_header( 400 );
				if ( is_wp_error( $error ) ) {
					$error = $error->get_error_message();
				}
				$amp_mustache_allowed_html_tags = array( 'strong', 'b', 'em', 'i', 'u', 's', 'small', 'mark', 'del', 'ins', 'sup', 'sub' );
				wp_send_json( array(
					'error' => wp_kses( $error, array_fill_keys( $amp_mustache_allowed_html_tags, array() ) ),
				) );
			};
		} );

		// Send AMP header.
		$origin = esc_url_raw( self::$purged_amp_query_vars['__amp_source_origin'] );
		header( 'AMP-Access-Control-Allow-Source-Origin: ' . $origin, true );
	}

	/**
	 * Intercept the response to a non-comment POST request.
	 *
	 * @since 0.7.0
	 * @param string $location The location to redirect to.
	 */
	public static function intercept_post_request_redirect( $location ) {

		// Make sure relative redirects get made absolute.
		$parsed_location = array_merge(
			array(
				'scheme' => 'https',
				'host'   => wp_parse_url( home_url(), PHP_URL_HOST ),
				'path'   => strtok( wp_unslash( $_SERVER['REQUEST_URI'] ), '?' ),
			),
			wp_parse_url( $location )
		);

		$absolute_location = $parsed_location['scheme'] . '://' . $parsed_location['host'];
		if ( isset( $parsed_location['port'] ) ) {
			$absolute_location .= ':' . $parsed_location['port'];
		}
		$absolute_location .= $parsed_location['path'];
		if ( isset( $parsed_location['query'] ) ) {
			$absolute_location .= '?' . $parsed_location['query'];
		}
		if ( isset( $parsed_location['fragment'] ) ) {
			$absolute_location .= '#' . $parsed_location['fragment'];
		}

		header( 'AMP-Redirect-To: ' . $absolute_location );
		header( 'Access-Control-Expose-Headers: AMP-Redirect-To' );
		// Send json success as no data is required.
		wp_send_json_success();
	}

	/**
	 * Set up commenting.
	 */
	public static function setup_commenting() {
		/*
		 * Temporarily force comments to be listed in descending order.
		 *
		 * The following hooks are temporary while waiting for amphtml#5396 to be resolved.
		 */
		add_filter( 'option_comment_order', function() {
			return 'desc';
		}, PHP_INT_MAX );

		add_action( 'admin_print_footer_scripts-options-discussion.php', function() {
			?>
			<div class="notice notice-info inline" id="amp-comment-notice"><p><?php echo wp_kses_post( __( 'Note: AMP does not yet <a href="https://github.com/ampproject/amphtml/issues/5396" target="_blank">support ascending</a> comments with newer entries appearing at the bottom.', 'amp' ) ); ?></p></div>
			<script>
			// Move the notice below the selector and disable selector.
			jQuery( function( $ ) {
				var orderSelect = $( '#comment_order' ),
					notice = $( '#amp-comment-notice' );
				orderSelect.prop( 'disabled', true );
				orderSelect.closest( 'fieldset' ).append( notice );
			} );
			</script>
			<?php
		} );
	}

	/**
	 * Register/override widgets.
	 *
	 * @global WP_Widget_Factory
	 * @return void
	 */
	public static function register_widgets() {
		global $wp_widget_factory;
		foreach ( $wp_widget_factory->widgets as $registered_widget ) {
			$registered_widget_class_name = get_class( $registered_widget );
			if ( ! preg_match( '/^WP_Widget_(.+)$/', $registered_widget_class_name, $matches ) ) {
				continue;
			}
			$amp_class_name = 'AMP_Widget_' . $matches[1];
			if ( ! class_exists( $amp_class_name ) || is_a( $amp_class_name, $registered_widget_class_name ) ) {
				continue;
			}

			unregister_widget( $registered_widget_class_name );
			register_widget( $amp_class_name );
		}
	}

	/**
	 * Register content embed handlers.
	 *
	 * This was copied from `AMP_Content::register_embed_handlers()` due to being a private method
	 * and due to `AMP_Content` not being well suited for use in AMP canonical.
	 *
	 * @see AMP_Content::register_embed_handlers()
	 * @global int $content_width
	 * @return AMP_Base_Embed_Handler[] Handlers.
	 */
	public static function register_content_embed_handlers() {
		global $content_width;

		$embed_handlers = array();
		foreach ( amp_get_content_embed_handlers() as $embed_handler_class => $args ) {

			/**
			 * Embed handler.
			 *
			 * @type AMP_Base_Embed_Handler $embed_handler
			 */
			$embed_handler = new $embed_handler_class( array_merge(
				array(
					'content_max_width' => ! empty( $content_width ) ? $content_width : AMP_Post_Template::CONTENT_MAX_WIDTH, // Back-compat.
				),
				$args
			) );

			if ( ! is_subclass_of( $embed_handler, 'AMP_Base_Embed_Handler' ) ) {
				/* translators: %s is embed handler */
				_doing_it_wrong( __METHOD__, esc_html( sprintf( __( 'Embed Handler (%s) must extend `AMP_Embed_Handler`', 'amp' ), $embed_handler_class ) ), '0.1' );
				continue;
			}

			$embed_handler->register_embed();
			$embed_handlers[] = $embed_handler;
		}

		return $embed_handlers;
	}

	/**
	 * Add the comments template placeholder marker
	 *
	 * @param array $args the args for the comments list..
	 * @return array Args to return.
	 */
	public static function amp_set_comments_walker( $args ) {
		$amp_walker     = new AMP_Comment_Walker();
		$args['walker'] = $amp_walker;
		// Add reverse order here as well, in case theme overrides it.
		$args['reverse_top_level'] = true;

		return $args;
	}

	/**
	 * Adds the form submit success and fail templates.
	 */
	public static function add_amp_comment_form_templates() {
		?>
		<div submit-success>
			<template type="amp-mustache">
				<?php esc_html_e( 'Your comment has been posted, but may be subject to moderation.', 'amp' ); ?>
			</template>
		</div>
		<div submit-error>
			<template type="amp-mustache">
				<p class="amp-comment-submit-error">{{{error}}}</p>
			</template>
		</div>
		<?php
	}

	/**
	 * Prepends template hierarchy with template_dir for AMP paired mode templates.
	 *
	 * @see get_query_template()
	 *
	 * @param array $templates Template hierarchy.
	 * @returns array Templates.
	 */
	public static function filter_paired_template_hierarchy( $templates ) {
		$support = get_theme_support( 'amp' );
		$args    = array_shift( $support );
		if ( isset( $args['template_dir'] ) ) {
			$amp_templates = array();
			foreach ( $templates as $template ) {
				$amp_templates[] = $args['template_dir'] . '/' . $template;
			}
			$templates = $amp_templates;
		}
		return $templates;
	}

	/**
	 * Redirect to the non-canonical URL when the template to include is empty.
	 *
	 * This is a failsafe in case an index.php is not located in the AMP template_dir,
	 * and the available_callback fails to omit a given request from being available in AMP.
	 *
	 * @param string $template Template to include.
	 * @return string Template to include.
	 */
	public static function filter_paired_template_include( $template ) {
		if ( empty( $template ) || ! self::is_paired_available() ) {
			wp_safe_redirect( self::get_current_canonical_url(), 302 ); // Temporary redirect because support may come later.
			exit;
		}
		return $template;
	}

	/**
	 * Print AMP script and placeholder for others.
	 *
	 * @link https://www.ampproject.org/docs/reference/spec#scrpt
	 */
	public static function add_amp_component_scripts() {
		// Replaced after output buffering with all AMP component scripts.
		echo self::SCRIPTS_PLACEHOLDER; // phpcs:ignore WordPress.Security.EscapeOutput, WordPress.XSS.EscapeOutput
	}

	/**
	 * Get canonical URL for current request.
	 *
	 * @see rel_canonical()
	 * @global WP $wp
	 * @global WP_Rewrite $wp_rewrite
	 * @link https://www.ampproject.org/docs/reference/spec#canon.
	 * @link https://core.trac.wordpress.org/ticket/18660
	 *
	 * @return string Canonical non-AMP URL.
	 */
	public static function get_current_canonical_url() {
		global $wp, $wp_rewrite;

		$url = null;
		if ( is_singular() ) {
			$url = wp_get_canonical_url();
		}

		// For non-singular queries, make use of the request URI and public query vars to determine canonical URL.
		if ( empty( $url ) ) {
			$added_query_vars = $wp->query_vars;
			if ( ! $wp_rewrite->permalink_structure || empty( $wp->request ) ) {
				$url = home_url( '/' );
			} else {
				$url = home_url( user_trailingslashit( $wp->request ) );
				parse_str( $wp->matched_query, $matched_query_vars );
				foreach ( $wp->query_vars as $key => $value ) {

					// Remove query vars that were matched in the rewrite rules for the request.
					if ( isset( $matched_query_vars[ $key ] ) ) {
						unset( $added_query_vars[ $key ] );
					}
				}
			}
		}

		if ( ! empty( $added_query_vars ) ) {
			$url = add_query_arg( $added_query_vars, $url );
		}

		// Strip endpoint.
		$url = preg_replace( ':/' . preg_quote( AMP_QUERY_VAR, ':' ) . '(?=/?(\?|#|$)):', '', $url );

		// Strip query var.
		$url = remove_query_arg( AMP_QUERY_VAR, $url );

		return $url;
	}

	/**
	 * Get the ID for the amp-state.
	 *
	 * @since 0.7
	 *
	 * @param int $post_id Post ID.
	 * @return string ID for amp-state.
	 */
	public static function get_comment_form_state_id( $post_id ) {
		return sprintf( 'commentform_post_%d', $post_id );
	}

	/**
	 * Filter comment form args to an element with [text] AMP binding wrap the title reply.
	 *
	 * @since 0.7
	 * @see comment_form()
	 *
	 * @param array $args Comment form args.
	 * @return array Filtered comment form args.
	 */
	public static function filter_comment_form_defaults( $args ) {
		$state_id = self::get_comment_form_state_id( get_the_ID() );

		$text_binding = sprintf(
			'%s.replyToName ? %s : %s',
			$state_id,
			str_replace(
				'%s',
				sprintf( '" + %s.replyToName + "', $state_id ),
				wp_json_encode( $args['title_reply_to'] )
			),
			wp_json_encode( $args['title_reply'] )
		);

		$args['title_reply_before'] .= sprintf(
			'<span [text]="%s">',
			esc_attr( $text_binding )
		);
		$args['cancel_reply_before'] = '</span>' . $args['cancel_reply_before'];
		return $args;
	}

	/**
	 * Modify the comment reply link for AMP.
	 *
	 * @since 0.7
	 * @see get_comment_reply_link()
	 *
	 * @param string     $link    The HTML markup for the comment reply link.
	 * @param array      $args    An array of arguments overriding the defaults.
	 * @param WP_Comment $comment The object of the comment being replied.
	 * @return string Comment reply link.
	 */
	public static function filter_comment_reply_link( $link, $args, $comment ) {

		// Continue to show default link to wp-login when user is not logged-in.
		if ( get_option( 'comment_registration' ) && ! is_user_logged_in() ) {
			return $link;
		}

		$state_id  = self::get_comment_form_state_id( get_the_ID() );
		$tap_state = array(
			$state_id => array(
				'replyToName' => $comment->comment_author,
				'values'      => array(
					'comment_parent' => (string) $comment->comment_ID,
				),
			),
		);

		// @todo Figure out how to support add_below. Instead of moving the form, what about letting the form get a fixed position?
		$link = sprintf(
			'<a rel="nofollow" class="comment-reply-link" href="%s" on="%s" aria-label="%s">%s</a>',
			esc_attr( '#' . $args['respond_id'] ),
			esc_attr( sprintf( 'tap:AMP.setState( %s )', wp_json_encode( $tap_state ) ) ),
			esc_attr( sprintf( $args['reply_to_text'], $comment->comment_author ) ),
			$args['reply_text']
		);
		return $link;
	}

	/**
	 * Filters the cancel comment reply link HTML.
	 *
	 * @since 0.7
	 * @see get_cancel_comment_reply_link()
	 *
	 * @param string $formatted_link The HTML-formatted cancel comment reply link.
	 * @param string $link           Cancel comment reply link URL.
	 * @param string $text           Cancel comment reply link text.
	 * @return string Cancel reply link.
	 */
	public static function filter_cancel_comment_reply_link( $formatted_link, $link, $text ) {
		unset( $formatted_link, $link );
		if ( empty( $text ) ) {
			$text = __( 'Click here to cancel reply.', 'default' );
		}

		$state_id  = self::get_comment_form_state_id( get_the_ID() );
		$tap_state = array(
			$state_id => array(
				'replyToName' => '',
				'values'      => array(
					'comment_parent' => '0',
				),
			),
		);

		$respond_id = 'respond'; // Hard-coded in comment_form() and default value in get_comment_reply_link().
		return sprintf(
			'<a id="cancel-comment-reply-link" href="%s" %s [hidden]="%s" on="%s">%s</a>',
			esc_url( remove_query_arg( 'replytocom' ) . '#' . $respond_id ),
			isset( $_GET['replytocom'] ) ? '' : ' hidden', // phpcs:ignore
			esc_attr( sprintf( '%s.values.comment_parent == "0"', self::get_comment_form_state_id( get_the_ID() ) ) ),
			esc_attr( sprintf( 'tap:AMP.setState( %s )', wp_json_encode( $tap_state ) ) ),
			esc_html( $text )
		);
	}

	/**
	 * Print AMP boilerplate and custom styles.
	 */
	public static function print_amp_styles() {
		echo amp_get_boilerplate_code() . "\n"; // WPCS: XSS OK.
		echo "<style amp-custom></style>\n"; // This will by populated by AMP_Style_Sanitizer.
	}

	/**
	 * Adds default styles expected by sanitizer.
	 */
	public static function enqueue_amp_default_styles() {
		wp_enqueue_style( 'amp-default', amp_get_asset_url( 'css/amp-default.css' ) );
	}

	/**
	 * Determine required AMP scripts.
	 *
	 * @param array $amp_scripts Initial scripts.
	 * @return string Scripts to inject into the HEAD.
	 */
	public static function get_amp_scripts( $amp_scripts ) {

		foreach ( self::$embed_handlers as $embed_handler ) {
			$amp_scripts = array_merge(
				$amp_scripts,
				$embed_handler->get_scripts()
			);
		}

		/**
		 * List of components that are custom elements.
		 *
		 * Per the spec, "Most extensions are custom-elements." In fact, there is only one custom template.
		 *
		 * @link https://github.com/ampproject/amphtml/blob/cd685d4e62153557519553ffa2183aedf8c93d62/validator/validator.proto#L326-L328
		 * @link https://github.com/ampproject/amphtml/blob/cd685d4e62153557519553ffa2183aedf8c93d62/extensions/amp-mustache/validator-amp-mustache.protoascii#L27
		 */
		$custom_templates = array( 'amp-mustache' );

		/**
		 * Filters AMP component scripts before they are injected onto the output buffer for the response.
		 *
		 * Plugins may add their own component scripts which have been rendered but which the plugin doesn't yet
		 * recognize.
		 *
		 * @since 0.7
		 *
		 * @param array $amp_scripts AMP Component scripts, mapping component names to component source URLs.
		 */
		$amp_scripts = apply_filters( 'amp_component_scripts', $amp_scripts );

		$scripts = '<script async src="https://cdn.ampproject.org/v0.js"></script>'; // phpcs:ignore WordPress.WP.EnqueuedResources.NonEnqueuedScript
		foreach ( $amp_scripts as $amp_script_component => $amp_script_source ) {

			$custom_type = 'custom-element';
			if ( in_array( $amp_script_component, $custom_templates, true ) ) {
				$custom_type = 'custom-template';
			}

			$scripts .= sprintf(
				'<script async %s="%s" src="%s"></script>', // phpcs:ignore WordPress.WP.EnqueuedResources, WordPress.XSS.EscapeOutput.OutputNotEscaped
				$custom_type,
				$amp_script_component,
				$amp_script_source
			);
		}

		return $scripts;
	}

	/**
	 * Ensure markup required by AMP <https://www.ampproject.org/docs/reference/spec#required-markup>.
	 *
	 * Ensure meta[charset], meta[name=viewport], and link[rel=canonical]; a the whitelist sanitizer
	 * may have removed an illegal meta[http-equiv] or meta[name=viewport]. Core only outputs a
	 * canonical URL by default if a singular post.
	 *
	 * @since 0.7
	 *
	 * @param DOMDocument $dom Doc.
	 */
	protected static function ensure_required_markup( DOMDocument $dom ) {
		$head = $dom->getElementsByTagName( 'head' )->item( 0 );
		if ( ! $head ) {
			$head = $dom->createElement( 'head' );
			$dom->documentElement->insertBefore( $head, $dom->documentElement->firstChild );
		}
		$meta_charset  = null;
		$meta_viewport = null;
		foreach ( $head->getElementsByTagName( 'meta' ) as $meta ) {
			/**
			 * Meta.
			 *
			 * @var DOMElement $meta
			 */
			if ( $meta->hasAttribute( 'charset' ) && 'utf-8' === strtolower( $meta->getAttribute( 'charset' ) ) ) { // @todo Also look for meta[http-equiv="Content-Type"]?
				$meta_charset = $meta;
			} elseif ( 'viewport' === $meta->getAttribute( 'name' ) ) {
				$meta_viewport = $meta;
			}
		}
		if ( ! $meta_charset ) {
			// Warning: This probably means the character encoding needs to be converted.
			$meta_charset = AMP_DOM_Utils::create_node( $dom, 'meta', array(
				'charset' => 'utf-8',
			) );
			$head->insertBefore( $meta_charset, $head->firstChild );
		}
		if ( ! $meta_viewport ) {
			$meta_viewport = AMP_DOM_Utils::create_node( $dom, 'meta', array(
				'name'    => 'viewport',
				'content' => 'width=device-width,minimum-scale=1',
			) );
			$head->insertBefore( $meta_viewport, $meta_charset->nextSibling );
		}

		// Ensure rel=canonical link.
		$rel_canonical = null;
		foreach ( $head->getElementsByTagName( 'link' ) as $link ) {
			if ( 'canonical' === $link->getAttribute( 'rel' ) ) {
				$rel_canonical = $link;
				break;
			}
		}
		if ( ! $rel_canonical ) {
			$rel_canonical = AMP_DOM_Utils::create_node( $dom, 'link', array(
				'rel'  => 'canonical',
				'href' => self::get_current_canonical_url(),
			) );
			$head->appendChild( $rel_canonical );
		}
	}

	/**
	 * Dequeue Customizer assets which are not necessary outside the preview iframe.
	 *
	 * Prevent enqueueing customize-preview styles if not in customizer preview iframe.
	 * These are only needed for when there is live editing of content, such as selective refresh.
	 *
	 * @since 0.7
	 */
	public static function dequeue_customize_preview_scripts() {

		// Dequeue styles unnecessary unless in customizer preview iframe when editing (such as for edit shortcuts).
		if ( ! self::is_customize_preview_iframe() ) {
			wp_dequeue_style( 'customize-preview' );
			foreach ( wp_styles()->registered as $handle => $dependency ) {
				if ( in_array( 'customize-preview', $dependency->deps, true ) ) {
					wp_dequeue_style( $handle );
				}
			}
		}
	}

	/**
	 * Start output buffering.
	 *
	 * @since 0.7
	 * @see AMP_Theme_Support::finish_output_buffering()
	 */
	public static function start_output_buffering() {
		/*
		 * Disable the New Relic Browser agent on AMP responses.
		 * This prevents th New Relic from causing invalid AMP responses due the NREUM script it injects after the meta charset:
		 * https://docs.newrelic.com/docs/browser/new-relic-browser/troubleshooting/google-amp-validator-fails-due-3rd-party-script
		 * Sites with New Relic will need to specially configure New Relic for AMP:
		 * https://docs.newrelic.com/docs/browser/new-relic-browser/installation/monitor-amp-pages-new-relic-browser
		 */
		if ( extension_loaded( 'newrelic' ) ) {
			newrelic_disable_autorum();
		}

		ob_start();

		// Note that the following must be at 0 because wp_ob_end_flush_all() runs at shutdown:1.
		add_action( 'shutdown', array( __CLASS__, 'finish_output_buffering' ), 0 );
	}

	/**
	 * Finish output buffering.
	 *
	 * @since 0.7
	 * @see AMP_Theme_Support::start_output_buffering()
	 */
	public static function finish_output_buffering() {
		echo self::prepare_response( ob_get_clean() ); // WPCS: xss ok.
	}

	/**
	 * Filter rendered partial to convert to AMP.
	 *
	 * @see WP_Customize_Partial::render()
	 *
	 * @param string|mixed $partial Rendered partial.
	 * @return string|mixed Filtered partial.
	 * @global int $content_width
	 */
	public static function filter_customize_partial_render( $partial ) {
		global $content_width;
		if ( is_string( $partial ) && preg_match( '/<\w/', $partial ) ) {
			$dom  = AMP_DOM_Utils::get_dom_from_content( $partial );
			$args = array(
				'content_max_width'    => ! empty( $content_width ) ? $content_width : AMP_Post_Template::CONTENT_MAX_WIDTH, // Back-compat.
				'use_document_element' => false,
				'allow_dirty_styles'   => true,
				'allow_dirty_scripts'  => false,
			);
			AMP_Content_Sanitizer::sanitize_document( $dom, self::$sanitizer_classes, $args ); // @todo Include script assets in response?
			$partial = AMP_DOM_Utils::get_content_from_dom( $dom );
		}
		return $partial;
	}

	/**
	 * Process response to ensure AMP validity.
	 *
	 * @since 0.7
	 *
	 * @param string $response HTML document response. By default it expects a complete document.
	 * @param array  $args {
	 *     Args to send to the preprocessor/sanitizer.
	 *
	 *     @type callable $remove_invalid_callback Function to call whenever a node is removed due to being invalid.
	 * }
	 * @return string AMP document response.
	 * @global int $content_width
	 */
	public static function prepare_response( $response, $args = array() ) {
		global $content_width;

		/*
		 * Check if the response starts with HTML markup.
		 * Without this check, JSON responses will be erroneously corrupted,
		 * being wrapped in HTML documents.
		 */
		if ( '<' !== substr( ltrim( $response ), 0, 1 ) ) {
			return $response;
		}

		$args = array_merge(
			array(
				'content_max_width'       => ! empty( $content_width ) ? $content_width : AMP_Post_Template::CONTENT_MAX_WIDTH, // Back-compat.
				'use_document_element'    => true,
				'remove_invalid_callback' => null,
				'allow_dirty_styles'      => self::is_customize_preview_iframe(), // Dirty styles only needed when editing (e.g. for edit shortcodes).
				'allow_dirty_scripts'     => is_customize_preview(), // Scripts are always needed to inject changeset UUID.
			),
			$args
		);

		/*
		 * Make sure that <meta charset> is present in output prior to parsing.
		 * Note that the meta charset is supposed to appear within the first 1024 bytes.
		 * See <https://www.w3.org/International/questions/qa-html-encoding-declarations>.
		 */
		if ( ! preg_match( '#<meta[^>]+charset=#i', substr( $response, 0, 1024 ) ) ) {
			$response = preg_replace(
				'/(<head[^>]*>)/i',
				'$1' . sprintf( '<meta charset="%s">', esc_attr( get_bloginfo( 'charset' ) ) ),
				$response,
				1
			);
		}
		$dom = AMP_DOM_Utils::get_dom( $response );

		// First ensure the mandatory amp attribute is present on the html element, as otherwise it will be stripped entirely.
		if ( ! $dom->documentElement->hasAttribute( 'amp' ) && ! $dom->documentElement->hasAttribute( '⚡️' ) ) {
			$dom->documentElement->setAttribute( 'amp', '' );
		}

		$assets = AMP_Content_Sanitizer::sanitize_document( $dom, self::$sanitizer_classes, $args );

		self::ensure_required_markup( $dom );

		// @todo If 'utf-8' is not the blog charset, then we'll need to do some character encoding conversation or "entityification".
		if ( 'utf-8' !== strtolower( get_bloginfo( 'charset' ) ) ) {
			/* translators: %s is the charset of the current site */
			trigger_error( esc_html( sprintf( __( 'The database has the %s encoding when it needs to be utf-8 to work with AMP.', 'amp' ), get_bloginfo( 'charset' ) ) ), E_USER_WARNING ); // phpcs:ignore WordPress.PHP.DevelopmentFunctions.error_log_trigger_error
		}

		$response  = "<!DOCTYPE html>\n";
		$response .= AMP_DOM_Utils::get_content_from_dom_node( $dom, $dom->documentElement );

		// Inject required scripts.
		$response = preg_replace(
			'#' . preg_quote( self::SCRIPTS_PLACEHOLDER, '#' ) . '#',
			self::get_amp_scripts( $assets['scripts'] ),
			$response,
			1
		);

		return $response;
	}

	/**
	 * Adds 'data-amp-layout' to the allowed <img> attributes for wp_kses().
	 *
	 * @since 0.7
	 *
	 * @param array $context Allowed tags and their allowed attributes.
	 * @return array $context Filtered allowed tags and attributes.
	 */
	public static function add_layout( $context ) {
		if ( ! empty( $context['img']['width'] ) && ! empty( $context['img']['height'] ) ) {
			$context['img']['data-amp-layout'] = true;
		}
		return $context;
	}

}<|MERGE_RESOLUTION|>--- conflicted
+++ resolved
@@ -214,11 +214,8 @@
 		add_filter( 'comment_reply_link', array( __CLASS__, 'filter_comment_reply_link' ), 10, 4 );
 		add_filter( 'cancel_comment_reply_link', array( __CLASS__, 'filter_cancel_comment_reply_link' ), 10, 3 );
 		add_action( 'comment_form', array( __CLASS__, 'add_amp_comment_form_templates' ), 100 );
-<<<<<<< HEAD
+		remove_action( 'comment_form', 'wp_comment_form_unfiltered_html_nonce' );
 		add_filter( 'wp_kses_allowed_html', array( __CLASS__, 'add_layout' ), 10 );
-=======
-		remove_action( 'comment_form', 'wp_comment_form_unfiltered_html_nonce' );
->>>>>>> 23eced62
 
 		// @todo Add character conversion.
 	}
@@ -1026,5 +1023,4 @@
 		}
 		return $context;
 	}
-
 }