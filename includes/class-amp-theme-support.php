--- conflicted
+++ resolved
@@ -197,7 +197,6 @@
 	}
 
 	/**
-<<<<<<< HEAD
 	 * Register/override widgets.
 	 *
 	 * @global WP_Widget_Factory
@@ -218,7 +217,9 @@
 			unregister_widget( $registered_widget_class_name );
 			register_widget( $amp_class_name );
 		}
-=======
+	}
+
+	/**
 	 * Override $wp_styles as AMP_WP_Styles, ideally before first instantiated as WP_Styles.
 	 *
 	 * @see wp_styles()
@@ -231,7 +232,6 @@
 			$wp_styles = new AMP_WP_Styles(); // WPCS: global override ok.
 		}
 		return $wp_styles;
->>>>>>> b8af86a8
 	}
 
 	/**
