--- conflicted
+++ resolved
@@ -35,42 +35,6 @@
 	const SLUG = 'amp';
 
 	/**
-<<<<<<< HEAD
-	 * Response cache group name.
-	 *
-	 * @var string
-	 */
-	const RESPONSE_CACHE_GROUP = 'amp-response';
-
-	/**
-	 * Post-processor cache effectiveness group name.
-	 *
-	 * @var string
-	 */
-	const POST_PROCESSOR_CACHE_EFFECTIVENESS_GROUP = 'post_processor_cache_effectiveness_group';
-
-	/**
-	 * Post-processor cache effectiveness key name.
-	 *
-	 * @var string
-	 */
-	const POST_PROCESSOR_CACHE_EFFECTIVENESS_KEY = 'post_processor_cache_effectiveness';
-
-	/**
-	 * Cache miss threshold for determining when to disable post-processor cache.
-	 *
-	 * @var int
-	 */
-	const CACHE_MISS_THRESHOLD = 20;
-
-	/**
-	 * Cache miss URL option name.
-	 *
-	 * @var string
-	 */
-	const CACHE_MISS_URL_OPTION = 'amp_cache_miss_url';
-
-	/**
 	 * Query var for requesting the inner or outer app shell.
 	 *
 	 * @todo This can go into the AMP_Service_Worker class or rather an AMP_App_Shell class.
@@ -86,8 +50,6 @@
 	const APP_SHELL_CONTENT_ELEMENT_ID = 'amp-app-shell-content';
 
 	/**
-=======
->>>>>>> 33592dfe
 	 * Slug identifying standard website mode.
 	 *
 	 * @since 1.2
@@ -205,40 +167,19 @@
 		 */
 		do_action( 'amp_server_timing_start', 'amp_output_buffer' );
 
-<<<<<<< HEAD
-			add_action( 'widgets_init', [ __CLASS__, 'register_widgets' ] );
-			add_action( 'parse_query', [ __CLASS__, 'init_app_shell' ], 9 );
-
-			/*
-			 * Note that wp action is used instead of template_redirect because some themes/plugins output
-			 * the response at this action and then short-circuit with exit. So this is why the preceding
-			 * action to template_redirect--the wp action--is used instead.
-			 */
-			if ( ! is_admin() ) {
-				add_action( 'wp', [ __CLASS__, 'finish_init' ], PHP_INT_MAX );
-			}
-		} elseif ( AMP_Options_Manager::is_stories_experience_enabled() ) {
-			add_action(
-				'wp',
-				static function () {
-					if ( is_singular( AMP_Story_Post_Type::POST_TYPE_SLUG ) ) {
-						self::finish_init();
-					}
-				},
-				PHP_INT_MAX
-			);
-		}
-=======
 		// Ensure extra theme support for core themes is in place.
 		AMP_Core_Theme_Sanitizer::extend_theme_support();
 
+		add_action( 'parse_query', [ __CLASS__, 'init_app_shell' ], 9 );
+
 		/*
-		 * Note that wp action is use instead of template_redirect because some themes/plugins output
-		 * the response at this action and then short-circuit with exit. So this is why the the preceding
-		 * action to template_redirect--the wp action--is used instead.
-		 */
-		add_action( 'wp', [ __CLASS__, 'finish_init' ], PHP_INT_MAX );
->>>>>>> 33592dfe
+			* Note that wp action is used instead of template_redirect because some themes/plugins output
+			* the response at this action and then short-circuit with exit. So this is why the preceding
+			* action to template_redirect--the wp action--is used instead.
+			*/
+		if ( ! is_admin() ) {
+			add_action( 'wp', [ __CLASS__, 'finish_init' ], PHP_INT_MAX );
+		}
 	}
 
 	/**
@@ -327,77 +268,7 @@
 	 * @codeCoverageIgnore
 	 */
 	public static function read_theme_support() {
-<<<<<<< HEAD
-		self::$support_added_via_theme  = null;
-		self::$support_added_via_option = null;
-
-		$theme_support_option = AMP_Options_Manager::get_option( 'theme_support' );
-		if ( current_theme_supports( self::SLUG ) ) {
-			$args = self::get_theme_support_args();
-
-			// Validate theme support usage.
-			$keys = [ 'template_dir', 'comments_live_list', self::PAIRED_FLAG, 'templates_supported', 'available_callback', 'service_worker', 'nav_menu_toggle', 'nav_menu_dropdown', 'app_shell' ];
-
-			if ( count( array_diff( array_keys( $args ), $keys ) ) !== 0 ) {
-				_doing_it_wrong(
-					'add_theme_support',
-					esc_html(
-						sprintf(  // phpcs:ignore WordPress.PHP.DevelopmentFunctions.error_log_trigger_error
-							/* translators: 1: comma-separated list of expected keys, 2: comma-separated list of actual keys */
-							__( 'Expected AMP theme support to keys (%1$s) but saw (%2$s)', 'amp' ),
-							implode( ', ', $keys ),
-							implode( ', ', array_keys( $args ) )
-						)
-					),
-					'1.0'
-				);
-			}
-
-			if ( isset( $args['available_callback'] ) ) {
-				_doing_it_wrong(
-					'add_theme_support',
-					sprintf(
-						/* translators: 1: available_callback. 2: supported_templates */
-						esc_html__( 'The %1$s is deprecated when adding amp theme support in favor of declaratively setting the %2$s.', 'amp' ),
-						'available_callback',
-						'supported_templates'
-					),
-					'1.0'
-				);
-			}
-
-			// See amp_is_canonical().
-			$is_paired = isset( $args[ self::PAIRED_FLAG ] ) ? $args[ self::PAIRED_FLAG ] : ! empty( $args['template_dir'] );
-
-			self::$support_added_via_theme  = $is_paired ? self::TRANSITIONAL_MODE_SLUG : self::STANDARD_MODE_SLUG;
-			self::$support_added_via_option = $theme_support_option;
-
-			// Make sure the user option can override what the theme has specified.
-			if ( $is_paired && self::STANDARD_MODE_SLUG === $theme_support_option ) {
-				$args[ self::PAIRED_FLAG ] = false;
-				add_theme_support( self::SLUG, $args );
-			} elseif ( ! $is_paired && self::TRANSITIONAL_MODE_SLUG === $theme_support_option ) {
-				$args[ self::PAIRED_FLAG ] = true;
-				add_theme_support( self::SLUG, $args );
-			} elseif ( self::READER_MODE_SLUG === $theme_support_option ) {
-				remove_theme_support( self::SLUG );
-			}
-		} elseif ( self::READER_MODE_SLUG !== $theme_support_option ) {
-			$is_paired = ( self::TRANSITIONAL_MODE_SLUG === $theme_support_option );
-			add_theme_support(
-				self::SLUG,
-				[
-					self::PAIRED_FLAG => $is_paired,
-				]
-			);
-			self::$support_added_via_option = $is_paired ? self::TRANSITIONAL_MODE_SLUG : self::STANDARD_MODE_SLUG;
-		} elseif ( true === AMP_Validation_Manager::should_validate_response() ) { // @todo Eventually reader mode should allow for validate requests.
-			self::$support_added_via_option = self::STANDARD_MODE_SLUG;
-			add_theme_support( self::SLUG );
-		}
-=======
 		_deprecated_function( __METHOD__, '2.0.0' );
->>>>>>> 33592dfe
 	}
 
 	/**
@@ -1809,11 +1680,6 @@
 		$amp_scripts     = [];
 		$ordered_scripts = [];
 		$head_scripts    = [];
-<<<<<<< HEAD
-		$runtime_handle  = 'amp-runtime';
-		$runtime_src     = wp_scripts()->registered[ $runtime_handle ]->src;
-		foreach ( $dom->head->getElementsByTagName( 'script' ) as $script ) { // Note that prepare_response() already moved body scripts to head.
-=======
 		$runtime_src     = wp_scripts()->registered[ Amp::RUNTIME ]->src;
 
 		/**
@@ -1822,7 +1688,6 @@
 		 * @var DOMElement $script
 		 */
 		foreach ( $dom->head->getElementsByTagName( Tag::SCRIPT ) as $script ) { // Note that prepare_response() already moved body scripts to head.
->>>>>>> 33592dfe
 			$head_scripts[] = $script;
 		}
 		foreach ( $head_scripts as $script ) {
@@ -1831,19 +1696,11 @@
 				continue;
 			}
 			if ( $runtime_src === $src ) {
-<<<<<<< HEAD
-				$amp_scripts[ $runtime_handle ] = $script;
-			} elseif ( $script->hasAttribute( 'custom-element' ) ) {
-				$amp_scripts[ $script->getAttribute( 'custom-element' ) ] = $script;
-			} elseif ( $script->hasAttribute( 'custom-template' ) ) {
-				$amp_scripts[ $script->getAttribute( 'custom-template' ) ] = $script;
-=======
 				$amp_scripts[ Amp::RUNTIME ] = $script;
 			} elseif ( $script->hasAttribute( Attribute::CUSTOM_ELEMENT ) ) {
 				$amp_scripts[ $script->getAttribute( Attribute::CUSTOM_ELEMENT ) ] = $script;
 			} elseif ( $script->hasAttribute( Attribute::CUSTOM_TEMPLATE ) ) {
 				$amp_scripts[ $script->getAttribute( Attribute::CUSTOM_TEMPLATE ) ] = $script;
->>>>>>> 33592dfe
 			} else {
 				continue;
 			}
@@ -1944,15 +1801,9 @@
 		}
 
 		// "5. Load the AMP runtime."
-<<<<<<< HEAD
-		if ( isset( $amp_scripts[ $runtime_handle ] ) ) {
-			$ordered_scripts[ $runtime_handle ] = $amp_scripts[ $runtime_handle ];
-			unset( $amp_scripts['amp-runtime'] );
-=======
 		if ( isset( $amp_scripts[ Amp::RUNTIME ] ) ) {
 			$ordered_scripts[ Amp::RUNTIME ] = $amp_scripts[ Amp::RUNTIME ];
 			unset( $amp_scripts[ Amp::RUNTIME ] );
->>>>>>> 33592dfe
 		} else {
 			$script = $dom->createElement( Tag::SCRIPT );
 			$script->setAttribute( Attribute::ASYNC, '' );
@@ -2272,13 +2123,9 @@
 			header( 'Content-Type: text/html; charset=utf-8' );
 		}
 
-<<<<<<< HEAD
 		// Get request for shadow DOM.
 		$app_shell_component = self::get_requested_app_shell_component();
 
-		// @todo Both allow_dirty_styles and allow_dirty_scripts should eventually use AMP dev mode instead.
-=======
->>>>>>> 33592dfe
 		$args = array_merge(
 			[
 				'content_max_width'    => ! empty( $content_width ) ? $content_width : AMP_Post_Template::CONTENT_MAX_WIDTH, // Back-compat.
@@ -2318,33 +2165,6 @@
 
 		$dom = Document::fromHtml( $response );
 
-		if ( AMP_Validation_Manager::$is_validate_request ) {
-			AMP_Validation_Manager::remove_illegal_source_stack_comments( $dom );
-		}
-
-		/**
-		 * Stops the server-timing measurement for the dom parsing subsystem.
-		 *
-		 * @since 2.0
-		 * @internal
-		 *
-		 * @param string $event_name Name of the event to stop.
-		 */
-<<<<<<< HEAD
-		if ( ! preg_match( '#<meta[^>]+charset=#i', substr( $response, 0, 1024 ) ) ) {
-			$meta_charset = sprintf( '<meta charset="%s">', esc_attr( get_bloginfo( 'charset' ) ) );
-
-			$response = preg_replace(
-				'/(<head\b.*?>)/is',
-				'$1' . $meta_charset,
-				$response,
-				1,
-				$count
-			);
-		}
-
-		$dom = Document::from_html( $response );
-
 		// Remove the children of the content if requesting the outer app shell.
 		$content_element = null;
 		if ( $app_shell_component ) {
@@ -2358,21 +2178,19 @@
 			}
 		}
 
-		// Move anything after </html>, such as Query Monitor output added at shutdown, to be moved before </body>.
-		while ( $dom->documentElement->nextSibling ) {
-			// Trailing elements after </html> will get wrapped in additional <html> elements.
-			if ( 'html' === $dom->documentElement->nextSibling->nodeName ) {
-				while ( $dom->documentElement->nextSibling->firstChild ) {
-					$dom->body->appendChild( $dom->documentElement->nextSibling->firstChild );
-				}
-				$dom->removeChild( $dom->documentElement->nextSibling );
-			} else {
-				$dom->body->appendChild( $dom->documentElement->nextSibling );
-			}
-		}
-=======
+		if ( AMP_Validation_Manager::$is_validate_request ) {
+			AMP_Validation_Manager::remove_illegal_source_stack_comments( $dom );
+		}
+
+		/**
+		 * Stops the server-timing measurement for the dom parsing subsystem.
+		 *
+		 * @since 2.0
+		 * @internal
+		 *
+		 * @param string $event_name Name of the event to stop.
+		 */
 		do_action( 'amp_server_timing_stop', 'amp_dom_parse' );
->>>>>>> 33592dfe
 
 		/**
 		 * Starts the server-timing measurement for the AMP Sanitizer subsystem.
