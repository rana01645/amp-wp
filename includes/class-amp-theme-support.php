--- conflicted
+++ resolved
@@ -799,12 +799,8 @@
 	/**
 	 * Get the result of the output buffering, and add a header.
 	 *
-<<<<<<< HEAD
-	 * @todo Do this in shutdown instead of output buffering callback?
-=======
 	 * @todo Do this in shutdown instead of output buffering callback? This will make it easier to debug things since printing can be done in shutdown function but cannot in output buffer callback.
 	 * @global int $content_width
->>>>>>> 574b253f
 	 * @param string $output Buffered output.
 	 * @return string Finalized output.
 	 */
