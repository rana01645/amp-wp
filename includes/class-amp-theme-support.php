--- conflicted
+++ resolved
@@ -2079,86 +2079,6 @@
 	 * @return OptimizerService Optimizer transformation engine to use.
 	 */
 	private static function get_optimizer( $args ) {
-<<<<<<< HEAD
-		$configuration = self::get_optimizer_configuration( $args );
-
-		$fallback_remote_request_pipeline = new FallbackRemoteGetRequest(
-			new WpHttpRemoteGetRequest(),
-			new FilesystemRemoteGetRequest( Optimizer\LocalFallback::getMappings() )
-		);
-
-		$cached_remote_request = new CachedRemoteGetRequest( $fallback_remote_request_pipeline, WEEK_IN_SECONDS );
-
-		return new Optimizer\TransformationEngine(
-			$configuration,
-			$cached_remote_request
-		);
-	}
-
-	/**
-	 * Get the AmpProject\Optimizer configuration object to use.
-	 *
-	 * @param array $args Associative array of arguments to pass into the transformation engine.
-	 * @return Optimizer\Configuration Optimizer configuration to use.
-	 */
-	private static function get_optimizer_configuration( $args ) {
-		$transformers = Optimizer\Configuration::DEFAULT_TRANSFORMERS;
-
-		$enable_ssr = array_key_exists( ConfigurationArgument::ENABLE_SSR, $args )
-			? $args[ ConfigurationArgument::ENABLE_SSR ]
-			: true;
-
-		/**
-		 * Filter whether the AMP Optimizer should use server-side rendering or not.
-		 *
-		 * @since 1.5.0
-		 *
-		 * @param bool $enable_ssr Whether the AMP Optimizer should use server-side rendering or not.
-		 */
-		$enable_ssr = apply_filters( 'amp_enable_ssr', $enable_ssr );
-
-		// In debugging mode, we don't use server-side rendering, as it further obfuscates the HTML markup.
-		if ( ! $enable_ssr ) {
-			$transformers = array_diff(
-				$transformers,
-				[
-					Optimizer\Transformer\AmpRuntimeCss::class,
-					Optimizer\Transformer\PreloadHeroImage::class,
-					Optimizer\Transformer\RewriteAmpUrls::class,
-					Optimizer\Transformer\ServerSideRendering::class,
-					Optimizer\Transformer\TransformedIdentifier::class,
-				]
-			);
-		}
-
-		array_unshift( $transformers, Transformer\AmpSchemaOrgMetadata::class );
-		array_unshift( $transformers, Transformer\DetermineHeroImages::class );
-
-		/**
-		 * Filter the configuration to be used for the AMP Optimizer.
-		 *
-		 * @since 1.5.0
-		 *
-		 * @param array $configuration Associative array of configuration data.
-		 */
-		$configuration = apply_filters(
-			'amp_optimizer_config',
-			array_merge(
-				[
-					Optimizer\Configuration::KEY_TRANSFORMERS => $transformers,
-					Optimizer\Transformer\PreloadHeroImage::class => [
-						Optimizer\Configuration\PreloadHeroImageConfiguration::INLINE_STYLE_BACKUP_ATTRIBUTE => 'data-amp-original-style',
-					],
-				],
-				$args
-			)
-		);
-
-		$config = new Optimizer\Configuration( $configuration );
-		$config->registerConfigurationClass(
-			Transformer\AmpSchemaOrgMetadata::class,
-			Transformer\AmpSchemaOrgMetadataConfiguration::class
-=======
 		add_filter(
 			'amp_enable_ssr',
 			static function () use ( $args ) {
@@ -2166,7 +2086,6 @@
 					? $args[ ConfigurationArgument::ENABLE_SSR ]
 					: true;
 			}
->>>>>>> 905ca695
 		);
 
 		return Services::get( 'injector' )->make( OptimizerService::class );
