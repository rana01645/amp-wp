--- conflicted
+++ resolved
@@ -160,11 +160,4 @@
 function amp_editor_core_blocks() {
 	$editor_blocks = new AMP_Editor_Blocks();
 	$editor_blocks->init();
-<<<<<<< HEAD
-}
-
-// Add filter for registering posts.
-add_filter( 'registered_post_type', 'AMP_Editor_Blocks::register_post_pre_insert_functions', 11 );
-=======
-}
->>>>>>> 589bf18d
+}