<?php
/**
 * Callbacks for adding AMP-related things to the admin.
 *
 * @package AMP
 */

use AmpProject\AmpWP\Option;
<<<<<<< HEAD
use AmpProject\AmpWP\Services;
=======
use AmpProject\AmpWP\QueryVar;
>>>>>>> 1c7728cc

/**
 * Sets up the AMP template editor for the Customizer.
 *
 * @internal
 */
function amp_init_customizer() {

	// Fire up the AMP Customizer.
	add_action( 'customize_register', [ 'AMP_Template_Customizer', 'init' ], 500 );

	if ( amp_is_legacy() ) {
		// Add some basic design settings + controls to the Customizer.
		add_action( 'amp_init', [ 'AMP_Customizer_Design_Settings', 'init' ] );
	}

	// Add a link to the AMP Customizer in Reader mode.
	if ( AMP_Theme_Support::READER_MODE_SLUG === AMP_Options_Manager::get_option( Option::THEME_SUPPORT ) ) {
		add_action( 'admin_menu', 'amp_add_customizer_link' );
	}
}

/**
 * Get permalink for the first AMP-eligible post.
 *
 * @internal
 * @return string|null URL on success, null if none found.
 */
function amp_admin_get_preview_permalink() {
	/**
	 * Filter the post type to retrieve the latest for use in the AMP template customizer.
	 *
	 * @todo This filter doesn't actually do anything at present. Instead of array_unique() below, an array_intersect() should have been used.
	 * @param string $post_type Post type slug. Default 'post'.
	 */
	$post_type = (string) apply_filters( 'amp_customizer_post_type', 'post' );

	// Make sure the desired post type is actually supported, and if so, prefer it.
	$supported_post_types = AMP_Post_Type_Support::get_supported_post_types();
	if ( in_array( $post_type, $supported_post_types, true ) ) {
		$supported_post_types = array_values( array_unique( array_merge( [ $post_type ], $supported_post_types ) ) );
	}

	// Bail if there are no supported post types.
	if ( empty( $supported_post_types ) ) {
		return null;
	}

	// If theme support is present, then bail if the singular template is not supported.
	if ( ! amp_is_legacy() ) {
		$supported_templates = AMP_Theme_Support::get_supportable_templates();
		if ( empty( $supported_templates['is_singular']['supported'] ) ) {
			return null;
		}
	}

	$post_ids = get_posts(
		[
			'no_found_rows'    => true,
			'suppress_filters' => false,
			'post_status'      => 'publish',
			'post_type'        => $supported_post_types,
			'posts_per_page'   => 1,
			'fields'           => 'ids',
			// @todo This should eventually do a meta_query to make sure there are none that have AMP_Post_Meta_Box::STATUS_POST_META_KEY = DISABLED_STATUS.
		]
	);

	if ( empty( $post_ids ) ) {
		return null;
	}

	$post_id = $post_ids[0];

	return amp_get_permalink( $post_id );
}

/**
 * Provides a URL to the customizer.
 *
 * @internal
 * @return string
 */
function amp_get_customizer_url() {
	$is_legacy = amp_is_legacy();
	$mode      = AMP_Options_Manager::get_option( Option::THEME_SUPPORT );

	/** This filter is documented in includes/settings/class-amp-customizer-design-settings.php */
	if ( 'reader' !== $mode || ( $is_legacy && ! apply_filters( 'amp_customizer_is_enabled', true ) ) ) {
		return '';
	}

	$args = [
		QueryVar::AMP_PREVIEW => '1',
	];
	if ( $is_legacy ) {
		$args['autofocus[panel]'] = AMP_Template_Customizer::PANEL_ID;
	} else {
		$args[ amp_get_slug() ] = '1';
	}

	return add_query_arg( urlencode_deep( $args ), 'customize.php' );
}

/**
 * Registers a submenu page to access the AMP template editor panel in the Customizer.
 *
 * @internal
 */
function amp_add_customizer_link() {
	$customizer_url = amp_get_customizer_url();

	if ( ! $customizer_url ) {
		return;
	}

	// Add the theme page.
	add_theme_page(
		__( 'AMP', 'amp' ),
		__( 'AMP', 'amp' ),
		'edit_theme_options',
		$customizer_url
	);
}

/**
 * Bootstrap AMP Editor core blocks.
 *
 * @internal
 */
function amp_editor_core_blocks() {
	$editor_blocks = new AMP_Editor_Blocks();
	$editor_blocks->init();
}

/**
 * Bootstraps AMP admin classes.
 *
 * @since 1.5.0
 * @internal
 */
function amp_bootstrap_admin() {
	$admin_pointers = new AMP_Admin_Pointers();
	$admin_pointers->init();

	$post_meta_box = new AMP_Post_Meta_Box();
	$post_meta_box->init();
}<|MERGE_RESOLUTION|>--- conflicted
+++ resolved
@@ -6,11 +6,7 @@
  */
 
 use AmpProject\AmpWP\Option;
-<<<<<<< HEAD
-use AmpProject\AmpWP\Services;
-=======
 use AmpProject\AmpWP\QueryVar;
->>>>>>> 1c7728cc
 
 /**
  * Sets up the AMP template editor for the Customizer.
