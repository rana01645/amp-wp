<?php
/**
 * Class AMP_Admin_Support
 *
 * @package AMP
 * @since 2.1
 */

use AmpProject\AmpWP\Admin\GoogleFonts;
use AmpProject\AmpWP\QueryVar;

/**
 * Class managing support pages in wp-admin dashboard.
 *
 * @since 2.1
 * @internal
 */
class AMP_Admin_Support {
	/**
	 * Handle for CSS file.
	 *
	 * @since 2.1
	 *
	 * @var string
	 */
	const ASSET_HANDLE = 'amp-settings';

	/**
	 * Endpoint to send diagnostic data.
	 *
	 * @since 2.1
	 *
	 * @var string
	 */
	const AMP_SEND_DATA_SERVER_ENDPOINT = 'https://insights.amp-wp.org';

	/**
	 * Registers functionality through WordPress hooks.
	 *
	 * @since 2.1
	 */
	public function init() {
<<<<<<< HEAD
		add_action( 'admin_enqueue_scripts', [ $this, 'enqueue_assets' ] );
		add_action( 'admin_menu', [ $this, 'admin_menu' ] );

=======
		if (
			! current_user_can( 'manage_options' )
			&& ! defined( 'TESTS_PLUGIN_DIR' ) // @see tests/php/bootstrap.php
		) {
			return;
		}

		add_action( 'admin_enqueue_scripts', [ $this, 'admin_enqueue_scripts' ] );
		add_action( 'admin_menu', [ $this, 'admin_menu' ], 20 );
>>>>>>> 0bb306c2
		/**
		 * AJAX responder.
		 */
		add_action( 'wp_ajax_amp_diagnostic', [ $this, 'wp_ajax_amp_diagnostic' ] );

		/**
		 * Add Diagnostic link to Admin Bar.
		 */
		add_action( 'admin_bar_menu', [ $this, 'admin_bar_menu' ], 102 );

		/**
		 * Add diagnostic link to meta box.
		 */
		add_filter( 'amp_validated_url_status_actions', [ $this, 'amp_validated_url_status_actions' ], 10, 2 );

		/**
		 * Add diagnostic link to Post row actions.
		 */
		add_filter( 'post_row_actions', [ $this, 'post_row_actions' ], PHP_INT_MAX - 1, 2 );

		/**
		 * Plugin row Support link.
		 */
		add_filter( 'plugin_row_meta', [ $this, 'plugin_row_meta' ], 10, 2 );
	}

	/**
	 * Sends diagnostic data to AMP support server.
	 *
	 * Prints the UUID returned from the server, if data is sent successfully, else, prints the error message.
	 *
	 * @since 2.1
	 *
	 * @return void|array
	 */
	public function wp_ajax_amp_diagnostic() {

		if (
			(
				! current_user_can( 'manage_options' )
				|| ! check_ajax_referer( 'amp-diagnostic' )
			)
			&& ! defined( 'TESTS_PLUGIN_DIR' ) // @see tests/php/bootstrap.php
		) {
			exit;
		}

		$endpoint     = untrailingslashit( self::AMP_SEND_DATA_SERVER_ENDPOINT );
		$is_synthetic = false;
		// Post ID: amp_validated_url ID or 0 for all.
		$post_id = filter_input( INPUT_GET, 'post_id', FILTER_SANITIZE_NUMBER_INT );

		$args = [
			'urls'     => [],
			'post_ids' => ( ! empty( $post_id ) ) ? [ $post_id ] : [],
			'term_ids' => [],
		];

		if ( empty( $post_id ) ) {
			$scannable_url_provider = new \AmpProject\AmpWP\Validation\ScannableURLProvider(
				new \AmpProject\AmpWP\Validation\URLScanningContext(
					100,  // limit per type.
					[],   // include conditionals.
					false // include_unsupported.
				)
			);

			$urls = wp_list_pluck( $scannable_url_provider->get_urls(), 'url' );
			$args['urls'] = $urls;
		}

		$amp_data_object = new AMP_Prepare_Data( $args );
		$data            = $amp_data_object->get_data();

		$data = wp_parse_args(
			$data,
			[
				'site_url'      => [],
				'site_info'     => [],
				'plugins'       => [],
				'themes'        => [],
				'errors'        => [],
				'error_sources' => [],
				'urls'          => [],
			]
		);

		/**
		 * Modify data for synthetic sites.
		 */
		if ( $is_synthetic ) {
			$data['site_info']['is_synthetic_data'] = true;
		}

		/**
		 * @see tests/php/bootstrap.php
		 */
		if ( defined( 'TESTS_PLUGIN_DIR' ) ) {
			return [
				'endpoint' => sprintf( '%s/api/v1/amp-wp/', $endpoint ),
				'data'     => $data,
			];
		}

		// Send data to server.
		$response = wp_remote_post(
			sprintf( '%s/api/v1/amp-wp/', $endpoint ),
			[
				// We need long timeout here, in case the data being sent is large or the network connection is slow.
				'timeout'  => 3000, // phpcs:ignore WordPressVIPMinimum.Performance.RemoteRequestTimeout.timeout_timeout
				'body'     => $data,
				'compress' => true,
			]
		);

		if ( is_wp_error( $response ) ) {
			$error_message = $response->get_error_message();
			echo wp_json_encode(
				[
					'status' => esc_html( "Something went wrong: $error_message" ),
				]
			);
			exit;
		} else {

			$body = json_decode( wp_remote_retrieve_body( $response ) );
		}

		if ( null === $body ) {
			echo wp_json_encode(
				[
					'status' => esc_html( 'Something went wrong: ' . wp_remote_retrieve_body( $response ) ),
				]
			);
			exit;
		}

		echo wp_json_encode( $body );

		exit;
	}

	/**
	 * Enqueue assets for admin page.
	 *
	 * @since 2.1
	 *
	 * @param string $hook The current admin page.
	 */
	public function admin_enqueue_scripts( $hook ) {
		if ( 'amp_page_amp-support' !== $hook ) {
			return;
		}
		// Google Fonts & AMP Settings.
		$f = new GoogleFonts();
		wp_enqueue_style(
			self::ASSET_HANDLE,
			amp_get_asset_url( 'css/amp-settings.css' ),
			[
				$f->get_handle(),
				'wp-components',
			],
			AMP__VERSION
		);
	}

	/**
	 * Adds support page to AMP's submenu.
	 *
	 * @since 2.1
	 *
	 * @return void
	 */
	public function admin_menu() {
		add_submenu_page(
			AMP_Options_Manager::OPTION_NAME,
			esc_html__( 'Support', 'amp' ),
			esc_html__( 'Support', 'amp' ),
			'manage_options',
			'amp-support',
			[ $this, 'support_page' ]
		);
	}

	/**
	 * Renders support page.
	 *
	 * @since 2.1
	 *
	 * @return void
	 */
	public function support_page() {
		$post_id = filter_input( INPUT_GET, 'post_id', FILTER_SANITIZE_NUMBER_INT );

		if ( empty( $post_id ) ) {
			$scannable_url_provider = new \AmpProject\AmpWP\Validation\ScannableURLProvider(
				new \AmpProject\AmpWP\Validation\URLScanningContext(
					100,  // limit per type.
					[],   // include conditionals.
					false // include_unsupported.
				)
			);

			$urls = wp_list_pluck( $scannable_url_provider->get_urls(), 'url' );
			$args = [ 'urls' => $urls ];
		} else {
			$args = [ 'post_ids' => $post_id ];
		}

		$amp_data_object = new AMP_Prepare_Data( $args );
		$data            = $amp_data_object->get_data();

		?>
		<style>
			.amp li {
				list-style-type: disc;
				margin-left: 20px;
			}
			.amp h2 a {
				display:inline-block;
				width: auto;
				white-space: nowrap;
			}
			.amp a.is-primary {
				margin-top:0 !important;
			}
			.amp .settings-welcome h3 {
				margin-top: 2rem !important;
			}
			.amp .settings-welcome .selectable {
				align-items: start;
			}
			.amp .settings-welcome .detail p {
				margin-top: 1rem !important;
			}
			.amp-drawer__panel-body-inner {
				padding-left: 2rem;
			}
			#code {
				width: 95%;
				height: 50vh;
				font-family: monospace;
			}

			/* copy link */
			#status a {
				margin-left: 1rem;
			}
			.disabled {
				background-color: #ccc !important;
			}
		</style>
		<div class="amp">

		<h2><?php esc_html_e( 'AMP Support', 'amp' ); ?></h2>

		<div class="settings-welcome">
			<div class="selectable selectable--left">
				<div class="settings-welcome__illustration">
					<svg width="62" height="51" viewBox="0 0 62 51" fill="none" xmlns="http://www.w3.org/2000/svg"><g clip-path="url(#welcome-svg-clip)"><path d="M19.0226 3.89844H39.5226C45.0226 3.89844 49.4226 8.29844 49.4226 13.7984V34.2984C49.4226 39.7984 45.0226 44.1984 39.5226 44.1984H19.0226C13.5226 44.1984 9.12256 39.7984 9.12256 34.2984V13.7984C9.12256 8.29844 13.5226 3.89844 19.0226 3.89844Z" fill="white" stroke="#2459E7" stroke-width="2"></path><path d="M17.8227 11.1992C18.7227 11.1992 19.4227 11.8992 19.4227 12.7992V35.6992C19.4227 36.5992 18.7227 37.2992 17.8227 37.2992C16.9227 37.2992 16.2227 36.5992 16.2227 35.6992V12.6992C16.2227 11.7992 16.9227 11.1992 17.8227 11.1992Z" fill="white" stroke="#2459E7" stroke-width="2"></path><path d="M17.8228 21.9C19.5901 21.9 21.0228 20.4673 21.0228 18.7C21.0228 16.9327 19.5901 15.5 17.8228 15.5C16.0555 15.5 14.6228 16.9327 14.6228 18.7C14.6228 20.4673 16.0555 21.9 17.8228 21.9Z" fill="white" stroke="#2459E7" stroke-width="2"></path><path d="M29.3227 37.0977C28.4227 37.0977 27.7227 36.3977 27.7227 35.4977V12.6977C27.7227 11.7977 28.4227 11.0977 29.3227 11.0977C30.2227 11.0977 30.9227 11.7977 30.9227 12.6977V35.5977C30.9227 36.3977 30.2227 37.0977 29.3227 37.0977Z" fill="white" stroke="#2459E7" stroke-width="2"></path><path d="M40.9225 37.0977C40.0225 37.0977 39.3225 36.3977 39.3225 35.4977V12.6977C39.3225 11.7977 40.0225 11.0977 40.9225 11.0977C41.8225 11.0977 42.5225 11.7977 42.5225 12.6977V35.5977C42.5225 36.3977 41.8225 37.0977 40.9225 37.0977Z" fill="white" stroke="#2459E7" stroke-width="2"></path><path d="M40.9227 24.0992C42.69 24.0992 44.1227 22.6665 44.1227 20.8992C44.1227 19.1319 42.69 17.6992 40.9227 17.6992C39.1553 17.6992 37.7227 19.1319 37.7227 20.8992C37.7227 22.6665 39.1553 24.0992 40.9227 24.0992Z" fill="white" stroke="#2459E7" stroke-width="2"></path><path d="M29.2227 30.9977C30.99 30.9977 32.4227 29.565 32.4227 27.7977C32.4227 26.0303 30.99 24.5977 29.2227 24.5977C27.4554 24.5977 26.0227 26.0303 26.0227 27.7977C26.0227 29.565 27.4554 30.9977 29.2227 30.9977Z" fill="white" stroke="#2459E7" stroke-width="2"></path><path d="M47.3225 5.19784C47.9225 3.69784 49.9225 0.797843 53.4225 1.49784" stroke="#2459E7" stroke-width="2" stroke-linecap="round"></path><path d="M50.5227 7.19675C51.7227 6.69675 54.5227 6.29675 56.2227 9.09675" stroke="#2459E7" stroke-width="2" stroke-linecap="round"></path><path d="M12.4225 44.7969C11.9225 45.7969 10.9225 48.1969 11.1225 49.3969" stroke="#2459E7" stroke-width="2" stroke-linecap="round"></path><path d="M8.92266 43.6992C8.42266 44.0992 7.52266 44.6992 6.72266 45.1992" stroke="#2459E7" stroke-width="2" stroke-linecap="round"></path><path d="M7.42261 39.8984C5.92261 40.4984 2.82261 41.5984 1.92261 41.7984" stroke="#2459E7" stroke-width="2" stroke-linecap="round"></path><path d="M3.92251 48.8992C4.80617 48.8992 5.52251 48.1829 5.52251 47.2992C5.52251 46.4156 4.80617 45.6992 3.92251 45.6992C3.03885 45.6992 2.32251 46.4156 2.32251 47.2992C2.32251 48.1829 3.03885 48.8992 3.92251 48.8992Z" fill="#2459E7"></path><path d="M60.1227 12.7C61.0064 12.7 61.7227 11.9837 61.7227 11.1C61.7227 10.2163 61.0064 9.5 60.1227 9.5C59.2391 9.5 58.5227 10.2163 58.5227 11.1C58.5227 11.9837 59.2391 12.7 60.1227 12.7Z" fill="#2459E7"></path></g><defs><clipPath id="welcome-svg-clip"><rect width="60.8" height="50" fill="white" transform="translate(0.922607 0.398438)"></rect></clipPath></defs></svg>
				</div>
				<div>
					<h2>
						<?php if ( ! empty( $post_id ) ) : ?>
							<?php
							esc_html_e( 'Send diagnostic data for ', 'amp' );
							echo esc_url( get_the_title( $post_id ) );
							?>
						<?php else : ?>
							<?php
							echo sprintf(
							// translators: %s contains singular or plural "Validated URL(s)".
								esc_html__( 'Send diagnostic data for %s', 'amp' ),
								' &nbsp;<a href="edit.php?post_type=amp_validated_url">' . count( $data['urls'] ) . ' ' . esc_html( _n( 'validated URL:', 'validated URLs:', count( $data['urls'] ), 'amp' ) ) . '</a>'
							);
							?>
						<?php endif; ?>
						<svg width="25" height="25" viewBox="0 0 25 25" fill="none" xmlns="http://www.w3.org/2000/svg"><mask id="check-circle-mask" mask-type="alpha" maskUnits="userSpaceOnUse" x="2" y="2" width="21" height="21"><path fill-rule="evenodd" clip-rule="evenodd" d="M12.7537 2.60938C7.23366 2.60938 2.75366 7.08938 2.75366 12.6094C2.75366 18.1294 7.23366 22.6094 12.7537 22.6094C18.2737 22.6094 22.7537 18.1294 22.7537 12.6094C22.7537 7.08938 18.2737 2.60938 12.7537 2.60938ZM12.7537 20.6094C8.34366 20.6094 4.75366 17.0194 4.75366 12.6094C4.75366 8.19938 8.34366 4.60938 12.7537 4.60938C17.1637 4.60938 20.7537 8.19938 20.7537 12.6094C20.7537 17.0194 17.1637 20.6094 12.7537 20.6094ZM10.7537 14.7794L17.3437 8.18937L18.7537 9.60938L10.7537 17.6094L6.75366 13.6094L8.16366 12.1994L10.7537 14.7794Z" fill="white"></path></mask><g mask="url(#check-circle-mask)"><rect x="0.753662" y="0.609375" width="24" height="24" fill="#2459E7"></rect></g></svg>
					</h2>

					<?php if ( ! empty( $data['urls'] ) && empty( $post_id ) ) : ?>
						<ul>
							<?php foreach ( $data['urls'] as $url ) : ?>
								<li><a href="<?php echo esc_url( $url['url'] ); ?>"><?php echo esc_html( $url['url'] ); ?></a></li>
							<?php endforeach; ?>
						</ul>
					<?php endif; ?>
					<?php
					if ( 0 !== count( $data['urls'] ) && ! empty( $post_id ) ) :
						?>
						<ul>
							<li><a href="<?php echo esc_url( remove_query_arg( 'post_id' ) ); ?>">
									<?php esc_html_e( 'Switch to all validated URLs.', 'amp' ); ?>
								</a></li>
						</ul>
					<?php else : ?>
						<ul>
							<li>
								<?php esc_html_e( 'Site Health and error info will be sent.', 'amp' ); ?>
							</li>
						</ul>
					<?php endif; ?>

					<p>
						<a href="#" class="components-button is-primary"><?php esc_html_e( 'Send Diagnostics', 'amp' ); ?></a>
					</p>
					<p id="status"></p>

					<detail>
						<p>
							<?php
							esc_html_e( 'Clicking this button will return a unique ID suitable for sharing in a support forum for further guidance and information. Once the UUID appears, copy it and share in a new support forum post:', 'amp' );
							?>
						</p>
						<ul>
							<li><a href="https://wordpress.org/support/plugin/amp/" target="_blank"><?php esc_html_e( 'WordPress.org support forum', 'amp' ); ?></a></li>
						</ul>
					</detail>

				</div>
			</div>
		</div>

		<div class="amp-drawer amp-drawer--handle-type-full-width amp-drawer--opened selectable selectable--left">
		<div class="components-panel__body amp-drawer__panel-body is-opened">
			<h2 class="components-panel__body-title">
				<button type="button" aria-expanded="true" class="components-button components-panel__body-toggle">
								<span aria-hidden="true">
								<svg width="24" height="24" viewBox="0 0 24 24" xmlns="http://www.w3.org/2000/svg" class="components-panel__arrow" role="img" aria-hidden="true" focusable="false"><path d="M6.5 12.4L12 8l5.5 4.4-.9 1.2L12 10l-4.5 3.6-1-1.2z"></path></svg>
								</span>
					<div class="amp-drawer__heading"><h3>Details</h3></div>
				</button>
			</h2>
			<div class="amp-drawer__panel-body-inner"><div>
					<summary>
						<h4><?php echo esc_html__( 'The following data will be sent:', 'amp' ); ?></h4>

						<ul id="data">
							<?php if ( isset( $data['site_info'] ) ) : ?>
								<li>
									<a href="site-health.php"><?php esc_html_e( 'Site Health info', 'amp' ); ?></a>
								</li>
							<?php endif; ?>

							<?php if ( is_array( $data['plugins'] ) ) : ?>
								<li>
									<a href="plugins.php"><?php esc_html_e( 'List of', 'amp' ); ?> <?php echo count( $data['plugins'] ); ?> <?php echo esc_html( _n( 'active plugin', 'active plugins', count( $data['plugins'] ), 'amp' ) ); ?></a>
								</li>
							<?php endif; ?>

							<?php if ( is_array( $data['themes'] ) ) : ?>
								<li>
									<a href="themes.php"><?php esc_html_e( 'Active theme info', 'amp' ); ?></a>
								</li>
							<?php endif; ?>

							<?php if ( is_array( $data['errors'] ) ) : ?>
								<li>
									<a href="edit.php?post_type=amp_validated_url"><?php echo count( $data['errors'] ); ?> <?php echo esc_html( _n( 'error', 'errors', count( $data['plugins'] ), 'amp' ) ); ?></a>
								</li>
							<?php endif; ?>

							<?php if ( is_array( $data['urls'] ) ) : ?>
								<li>
									<a href="edit.php?post_type=amp_validated_url"><?php echo count( $data['urls'] ); ?> <?php echo esc_html( _n( 'validated URL', 'validated URLs', count( $data['urls'] ), 'amp' ) ); ?></a>
								</li>
							<?php endif; ?>

							<?php if ( ! empty( $data['error_log']['contents'] ) ) : ?>
								<li>
									<?php esc_html_e( 'Last 200 lines of PHP error log', 'amp' ); ?>
								</li>
							<?php endif; ?>
						</ul>
					</summary>

					<textarea id="code">
						<?php
						echo esc_textarea( wp_json_encode( $data, JSON_PRETTY_PRINT ) );
						?>
						</textarea>

				</div></div>
		</div>

		<script>
			jQuery( document ).ready( function( $ ){

				$( 'a.is-primary' ).click(function(){
					$.ajax({
						url: 'admin-ajax.php',
						data: {
							'action': 'amp_diagnostic',
							'post_id': '<?php echo (int) $post_id; ?>',
							'_ajax_nonce': '<?php echo esc_js( wp_create_nonce( 'amp-diagnostic' ) ); ?>',
						},
						dataType: 'json',
						type: 'GET',
						beforeSend: function(){
							if ( ! $('a.is-primary').hasClass( 'disabled' ) ) {
								$('#status').html(
									'<?php echo esc_html__( 'Sending...', 'amp' ); ?>'
								);
								$('a.is-primary').addClass( 'disabled' );
							}
						},
						success: function( d ) {
							if ( typeof d.data === 'object' ) {
								$('#status').html(
									'<?php echo esc_html__( 'Diagnostics sent. ', 'amp' ); ?><br/>' + '<?php echo esc_html__( 'Unique ID: ', 'amp' ); ?>' + '<strong>' + d.data.uuid + '</strong>'
								);
								$('a.is-primary').removeClass('disabled');

								// Copy link
								var $a = $('<a href="#"><?php esc_html_e( 'Copy', 'amp' ); ?></a>')
									.data( 'uuid', d.data.uuid )
									.click(function(){
										navigator.clipboard.writeText( $(this).data('uuid') )
										return false;
									});
								$('#status').append( $a );

							} else {
								$('#status').text(
									'<?php echo esc_html__( 'Sending failed. Please try again.', 'amp' ); ?>'
								);
								$('a.is-primary').removeClass('disabled');
							}
						},
						error: function( d ) {
							$('#status').text(
								'<?php echo esc_html__( 'Sending failed. Please try again.', 'amp' ); ?>'
							);
							$('a.is-primary').removeClass('disabled');
						}
					} );
					return false;
				} );

				$('.amp-drawer__panel-body-inner').hide();
				$('.amp-drawer__panel-body').find('svg').css( 'transform', 'rotate(180deg)' );
				$('.components-panel__body-toggle').click( function(){
					$('.amp-drawer__panel-body-inner').slideToggle();
					if ( $('.amp-drawer__panel-body').hasClass( 'is-opened' ) ) {
						$('.amp-drawer__panel-body')
							.toggleClass( 'is-opened' )
							.find('svg').css( 'transform', 'rotate(0deg)' );
					}else {
						$('.amp-drawer__panel-body')
							.toggleClass( 'is-opened' )
							.find('svg').css( 'transform', 'rotate(180deg)' );

					}
				});

			} );
		</script>
		<?php
	}

	/**
	 * Add Diagnostic link to Admin Bar.
	 *
	 * @since 2.1
	 *
	 * @param WP_Admin_Bar $wp_admin_bar WP_Admin_Bar object.
	 *
	 * @return void
	 */
	public function admin_bar_menu( $wp_admin_bar ) {
		if ( ! array_key_exists( 'amp', $wp_admin_bar->get_nodes() ) ) {
			return;
		}

		// Get the AMP Validated URL post ID.
		$current_url = remove_query_arg(
			array_merge( wp_removable_query_args(), [ QueryVar::NOAMP ] ),
			amp_get_current_url()
		);

		$post = AMP_Validated_URL_Post_Type::get_invalid_url_post( $current_url );

		$wp_admin_bar->add_node(
			[
				'parent' => 'amp',
				'title'  => __( 'Support', 'amp' ),
				'id'     => 'amp-diagnostic',
				'href'   => esc_url(
					add_query_arg(
						[
							'page'    => 'amp-support',
							'post_id' => ! empty( $post ) ? $post->ID : 0,
						],
						admin_url( 'admin.php' )
					)
				),
			]
		);
	}

	/**
	 * Add diagnostic link to meta box.
	 *
	 * @since 2.1
	 *
	 * @param string[] $actions Array of actions.
	 * @param WP_Post  $post Referenced WP_Post object.
	 */
	public function amp_validated_url_status_actions( $actions, $post ) {
		$actions['send-diagnostic'] = sprintf(
			'<a href="%s">%s</a>',
			esc_url(
				add_query_arg(
					[
						'page'    => 'amp-support',
						'post_id' => $post->ID,
					],
					admin_url( 'admin.php' )
				)
			),
			esc_html__( 'Get Support', 'amp' )
		);

		return $actions;
	}

	/**
	 * Add diagnostic link to Post row actions.
	 *
	 * @since 2.1
	 *
	 * @param string[] $actions Array of actions.
	 * @param WP_Post  $post Referenced WP_Post object.
	 */
	public function post_row_actions( $actions, $post ) {
		if ( ! is_object( $post ) || AMP_Validated_URL_Post_Type::POST_TYPE_SLUG !== $post->post_type ) {
			return $actions;
		}

		$actions['send-diagnostic'] = sprintf(
			'<a href="%s">%s</a>',
			esc_url(
				add_query_arg(
					[
						'page'    => 'amp-support',
						'post_id' => $post->ID,
					],
					admin_url( 'admin.php' )
				)
			),
			esc_html__( 'Get Support', 'amp' )
		);

		return $actions;
	}

	/**
	 * Plugin row Support link.
	 *
	 * @since 2.1
	 *
	 * @param string[] $plugin_meta An array of the plugin's metadata, including the version, author, author URI, and plugin URI.
	 * @param string   $plugin_file Path to the plugin file relative to the plugins directory.
	 *
	 * @return string[] Filtered array of plugin's metadata.
	 */
<<<<<<< HEAD
	public function plugin_row_meta( $plugin_meta, $plugin_file ) {

		if ( 'amp/amp.php' === $plugin_file ) {
=======
	public function plugin_row_meta( $plugin_meta, $plugin_file, $plugin_data, $status ) {
		global $post;
		if ( 'amp/amp.php' === $plugin_file || 'amp-wp/amp.php' === $plugin_file ) {
>>>>>>> 0bb306c2
			$plugin_meta[] = sprintf(
				'<a href="%s">%s</a>',
				esc_url(
					add_query_arg(
						[
							'page'    => 'amp-support',
							'post_id' => 0,
						],
						admin_url( 'admin.php' )
					)
				),
				esc_html__( 'Contact support', 'amp' )
			);
		}
		return $plugin_meta;
	}

	/**
	 * Sends data to our endpoint where we queue it for further analysis.
	 *
	 * @since 2.1
	 *
	 * @param string[] $args       Not Used.
	 * @param string[] $assoc_args Associative array of arguments passed to the CLI command.
	 *
	 * @throws \Exception When the AMP plugin is not active.
	 *
	 * @return void
	 */
	public function amp_send_diagnostic( $args = [], $assoc_args = [] ) {

		$is_print     = filter_var( \WP_CLI\Utils\get_flag_value( $assoc_args, 'print', false ), FILTER_SANITIZE_STRING );
		$is_synthetic = filter_var( \WP_CLI\Utils\get_flag_value( $assoc_args, 'is-synthetic', false ), FILTER_SANITIZE_STRING );
		$endpoint     = filter_var( \WP_CLI\Utils\get_flag_value( $assoc_args, 'endpoint', self::AMP_SEND_DATA_SERVER_ENDPOINT ), FILTER_SANITIZE_STRING );
		$endpoint     = untrailingslashit( $endpoint );

		$urls     = filter_var( \WP_CLI\Utils\get_flag_value( $assoc_args, 'urls', false ), FILTER_SANITIZE_STRING );
		$post_ids = filter_var( \WP_CLI\Utils\get_flag_value( $assoc_args, 'post_ids', false ), FILTER_SANITIZE_STRING );
		$term_ids = filter_var( \WP_CLI\Utils\get_flag_value( $assoc_args, 'term_ids', false ), FILTER_SANITIZE_STRING );

		$args = [
			'urls'     => ( ! empty( $urls ) ) ? explode( ',', $urls ) : [],
			'post_ids' => ( ! empty( $post_ids ) ) ? explode( ',', $post_ids ) : [],
			'term_ids' => ( ! empty( $term_ids ) ) ? explode( ',', $term_ids ) : [],
		];

		$amp_data_object = new AMP_Prepare_Data( $args );
		$data            = $amp_data_object->get_data();

		$data = wp_parse_args(
			$data,
			[
				'site_url'      => [],
				'site_info'     => [],
				'plugins'       => [],
				'themes'        => [],
				'errors'        => [],
				'error_sources' => [],
				'urls'          => [],
			]
		);

		/**
		 * Modify data for synthetic sites.
		 */
		if ( $is_synthetic ) {
			$data['site_info']['is_synthetic_data'] = true;
		}

		/**
		 * Print or send AMP data.
		 */
		if ( $is_print ) {

			// Print the data.
			$print = strtolower( trim( $is_print ) );
			if ( 'json' === $print ) {
				echo wp_json_encode( $data ) . PHP_EOL;
			} elseif ( 'json-pretty' === $print ) {
				echo wp_json_encode( $data, JSON_PRETTY_PRINT ) . PHP_EOL;
			}
		} else {

			// Send data to server.

			$response = wp_remote_post(
				sprintf( '%s/api/v1/amp-wp/', $endpoint ),
				[
					// We need long timeout here, in case the data being sent is large or the network connection is slow.
					'timeout'  => 3000, // phpcs:ignore WordPressVIPMinimum.Performance.RemoteRequestTimeout.timeout_timeout
					'body'     => $data,
					'compress' => true,
				]
			);

			if ( is_wp_error( $response ) ) {
				$error_message = $response->get_error_message();
				\WP_CLI::warning( "Something went wrong: $error_message" );
			} else {
				$body = wp_remote_retrieve_body( $response );
				\WP_CLI::success( $body );
			}
		}

		/**
		 * Prepare summary of data.
		 */
		$url_error_relationship = [];

		foreach ( $data['urls'] as $url ) {
			foreach ( $url['errors'] as $error ) {
				foreach ( $error['sources'] as $source ) {
					$url_error_relationship[] = $url['url'] . '-' . $error['error_slug'] . '-' . $source;
				}
			}
		}

		$plugin_count = count( $data['plugins'] );

		if ( $is_synthetic ) {
			$plugin_count_text = ( $plugin_count - 5 ) . " - Excluding common plugins of synthetic sites. ( $plugin_count - 5 )";
		} else {
			$plugin_count_text = $plugin_count;
		}

		$summary = [
			'Site URL'               => AMP_Prepare_Data::get_home_url(),
			'Plugin count'           => $plugin_count_text,
			'Themes'                 => count( $data['themes'] ),
			'Errors'                 => count( array_values( $data['errors'] ) ),
			'Error Sources'          => count( array_values( $data['error_sources'] ) ),
			'Validated URL'          => count( array_values( $data['urls'] ) ),
			'URL Error Relationship' => count( array_values( $url_error_relationship ) ),
		];

		if ( $is_synthetic ) {
			$summary['Synthetic Data'] = 'Yes';
		}

		\WP_CLI::log( sprintf( PHP_EOL . "%'=100s", '' ) );
		\WP_CLI::log( 'Summary of AMP data' );
		\WP_CLI::log( sprintf( "%'=100s", '' ) );
		foreach ( $summary as $key => $value ) {
			\WP_CLI::log( sprintf( '%-25s : %s', $key, $value ) );
		}
		\WP_CLI::log( sprintf( "%'=100s" . PHP_EOL, '' ) );
	}
}<|MERGE_RESOLUTION|>--- conflicted
+++ resolved
@@ -40,11 +40,6 @@
 	 * @since 2.1
 	 */
 	public function init() {
-<<<<<<< HEAD
-		add_action( 'admin_enqueue_scripts', [ $this, 'enqueue_assets' ] );
-		add_action( 'admin_menu', [ $this, 'admin_menu' ] );
-
-=======
 		if (
 			! current_user_can( 'manage_options' )
 			&& ! defined( 'TESTS_PLUGIN_DIR' ) // @see tests/php/bootstrap.php
@@ -54,7 +49,7 @@
 
 		add_action( 'admin_enqueue_scripts', [ $this, 'admin_enqueue_scripts' ] );
 		add_action( 'admin_menu', [ $this, 'admin_menu' ], 20 );
->>>>>>> 0bb306c2
+
 		/**
 		 * AJAX responder.
 		 */
@@ -621,15 +616,9 @@
 	 *
 	 * @return string[] Filtered array of plugin's metadata.
 	 */
-<<<<<<< HEAD
-	public function plugin_row_meta( $plugin_meta, $plugin_file ) {
-
-		if ( 'amp/amp.php' === $plugin_file ) {
-=======
 	public function plugin_row_meta( $plugin_meta, $plugin_file, $plugin_data, $status ) {
 		global $post;
 		if ( 'amp/amp.php' === $plugin_file || 'amp-wp/amp.php' === $plugin_file ) {
->>>>>>> 0bb306c2
 			$plugin_meta[] = sprintf(
 				'<a href="%s">%s</a>',
 				esc_url(
