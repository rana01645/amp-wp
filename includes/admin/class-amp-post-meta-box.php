--- conflicted
+++ resolved
@@ -16,12 +16,8 @@
 	/**
 	 * Assets handle.
 	 *
-<<<<<<< HEAD
 	 * @since 0.6
-	 * @const string
-=======
 	 * @var string
->>>>>>> ce391a01
 	 */
 	const ASSETS_HANDLE = 'amp-post-meta-box';
 
@@ -29,7 +25,7 @@
 	 * The post meta key.
 	 *
 	 * @since 0.6
-	 * @const string
+	 * @var string
 	 */
 	const POST_META_KEY = 'amp_status';
 
@@ -37,7 +33,7 @@
 	 * The nonce name.
 	 *
 	 * @since 0.6
-	 * @const string
+	 * @var string
 	 */
 	const NONCE_NAME = 'amp-status';
 
@@ -45,7 +41,7 @@
 	 * The nonce action.
 	 *
 	 * @since 0.6
-	 * @const string
+	 * @var string
 	 */
 	const NONCE_ACTION = 'amp-update-status';
 
@@ -56,12 +52,9 @@
 	 */
 	public function init() {
 		add_action( 'admin_enqueue_scripts', array( $this, 'enqueue_admin_assets' ) );
-<<<<<<< HEAD
 		add_action( 'post_submitbox_misc_actions', array( $this, 'render_status' ) );
 		add_action( 'save_post', array( $this, 'save_amp_status' ) );
-=======
 		add_filter( 'preview_post_link', array( $this, 'preview_post_link' ) );
->>>>>>> ce391a01
 	}
 
 	/**
@@ -81,12 +74,7 @@
 			true === post_supports_amp( $post )
 		);
 
-<<<<<<< HEAD
-		// Stop if the post doesn't have AMP support.
-		if ( ! isset( $post->post_type ) || true !== post_type_supports( $post->post_type, AMP_QUERY_VAR ) ) {
-=======
 		if ( true !== $validate ) {
->>>>>>> ce391a01
 			return;
 		}
 
@@ -113,7 +101,6 @@
 	}
 
 	/**
-<<<<<<< HEAD
 	 * Render AMP status.
 	 *
 	 * @since 0.6
@@ -176,7 +163,9 @@
 				sanitize_key( wp_unslash( $_POST[ self::POST_META_KEY ] ) )
 			);
 		}
-=======
+	}
+
+	/**
 	 * Modify post preview link.
 	 *
 	 * Add the AMP query var is the amp-preview flag is set.
@@ -196,7 +185,6 @@
 		}
 
 		return $link;
->>>>>>> ce391a01
 	}
 
 }