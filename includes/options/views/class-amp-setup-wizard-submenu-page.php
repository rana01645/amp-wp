--- conflicted
+++ resolved
@@ -143,22 +143,12 @@
 			sprintf(
 				'var ampSetup = %s;',
 				wp_json_encode(
-<<<<<<< HEAD
 					/**
 					 * Filters the array of data passed to the setup wizard application.
 					 *
 					 * @param array $setup_wizard_data Associateive array of data.
 					 */
 					apply_filters( 'amp_setup_wizard_data', $setup_wizard_data )
-=======
-					[
-						'APP_ROOT_ID'            => self::APP_ROOT_ID,
-						'EXIT_LINK'              => admin_url( 'admin.php?page=' . AMP_Options_Manager::OPTION_NAME ),
-						'OPTIONS_REST_ENDPOINT'  => rest_url( 'amp/v1/options' ),
-						'READER_THEMES_ENDPOINT' => rest_url( 'amp/v1/reader-themes' ),
-						'UPDATES_NONCE'          => wp_create_nonce( 'updates' ),
-					]
->>>>>>> e4bf654e
 				)
 			),
 			'before'
