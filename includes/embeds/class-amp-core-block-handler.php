<?php
/**
 * Class AMP_Core_Block_Handler
 *
 * @package AMP
 */

<<<<<<< HEAD
use AmpProject\Amp;
use AmpProject\Attribute;
use AmpProject\Extension;
use AmpProject\Layout;
=======
>>>>>>> ba291c34
use AmpProject\Dom\Document;
use AmpProject\Html\Attribute;

/**
 * Class AMP_Core_Block_Handler
 *
 * @since 1.0
 * @internal
 */
class AMP_Core_Block_Handler extends AMP_Base_Embed_Handler {

	/**
	 * Attribute to store the original width on a video or iframe just before WordPress removes it.
	 *
	 * @see AMP_Core_Block_Handler::preserve_widget_text_element_dimensions()
	 * @see AMP_Core_Block_Handler::process_text_widgets()
	 * @var string
	 */
	const AMP_PRESERVED_WIDTH_ATTRIBUTE_NAME = 'amp-preserved-width';

	/**
	 * Attribute to store the original height on a video or iframe just before WordPress removes it.
	 *
	 * @see AMP_Core_Block_Handler::preserve_widget_text_element_dimensions()
	 * @see AMP_Core_Block_Handler::process_text_widgets()
	 * @var string
	 */
	const AMP_PRESERVED_HEIGHT_ATTRIBUTE_NAME = 'amp-preserved-height';

	/**
	 * Count of the category widgets encountered.
	 *
	 * @var int
	 */
	private $category_widget_count = 0;

	/**
	 * Count of the navigation blocks encountered.
	 *
	 * @var int
	 */
	private $navigation_block_count = 0;

	/**
	 * Methods to ampify blocks.
	 *
	 * @var array
	 */
	protected $block_ampify_methods = [
		'core/categories' => 'ampify_categories_block',
		'core/archives'   => 'ampify_archives_block',
		'core/video'      => 'ampify_video_block',
		'core/file'       => 'ampify_file_block',
		'core/navigation' => 'ampify_navigation_block',
	];

	/**
	 * Register embed.
	 */
	public function register_embed() {
		add_filter( 'render_block', [ $this, 'filter_rendered_block' ], 0, 2 );
		add_filter( 'widget_text_content', [ $this, 'preserve_widget_text_element_dimensions' ], PHP_INT_MAX );
	}

	/**
	 * Unregister embed.
	 */
	public function unregister_embed() {
		remove_filter( 'render_block', [ $this, 'filter_rendered_block' ], 0 );
		remove_filter( 'widget_text_content', [ $this, 'preserve_widget_text_element_dimensions' ], PHP_INT_MAX );
	}

	/**
	 * Filters the content of a single block to make it AMP valid.
	 *
	 * @param string $block_content The block content about to be appended.
	 * @param array  $block         The full block, including name and attributes.
	 * @return string Filtered block content.
	 */
	public function filter_rendered_block( $block_content, $block ) {
		if ( ! isset( $block['blockName'] ) ) {
			return $block_content; // @codeCoverageIgnore
		}

		if ( isset( $block['attrs'] ) && 'core/shortcode' !== $block['blockName'] ) {
			$injected_attributes    = '';
			$prop_attribute_mapping = [
				'ampCarousel'  => 'data-amp-carousel',
				'ampLayout'    => 'data-amp-layout',
				'ampLightbox'  => 'data-amp-lightbox',
				'ampNoLoading' => 'data-amp-noloading',
			];
			foreach ( $prop_attribute_mapping as $prop => $attr ) {
				if ( isset( $block['attrs'][ $prop ] ) ) {
					$property_value = $block['attrs'][ $prop ];
					if ( is_bool( $property_value ) ) {
						$property_value = $property_value ? 'true' : 'false';
					}

					$injected_attributes .= sprintf( ' %s="%s"', $attr, esc_attr( $property_value ) );
				}
			}
			if ( $injected_attributes ) {
				$block_content = preg_replace( '/(<\w+)/', '$1' . $injected_attributes, $block_content, 1 );
			}
		}

		if ( isset( $this->block_ampify_methods[ $block['blockName'] ] ) ) {
			$method_name   = $this->block_ampify_methods[ $block['blockName'] ];
			$block_content = $this->{$method_name}( $block_content, $block );
		} elseif ( 'core/image' === $block['blockName'] || 'core/audio' === $block['blockName'] ) {
			/*
			 * While the video block placeholder just outputs an empty video element, the placeholders for image and
			 * audio blocks output empty <img> and <audio> respectively. These will result in AMP validation errors,
			 * so we need to empty out the block content to prevent this from happening. Note that <source> is used
			 * for <img> because eventually the image block could use <picture>.
			 */
			if ( ! preg_match( '/src=|<source/', $block_content ) ) {
				$block_content = '';
			}
		}
		return $block_content;
	}

	/**
	 * Fix rendering of categories block when displayAsDropdown.
	 *
	 * This excludes the disallowed JS scrips, adds <form> tags, and uses on:change for <select>.
	 *
	 * @see render_block_core_categories()
	 *
	 * @param string $block_content Block content.
	 * @return string Rendered.
	 */
	public function ampify_categories_block( $block_content ) {
		static $block_id = 0;
		$block_id++;

		$form_id = "wp-block-categories-dropdown-{$block_id}-form";

		// Remove output of build_dropdown_script_block_core_categories().
		$block_content = preg_replace( '#<script.+?</script>#s', '', $block_content );

		$form = sprintf(
			'<form action="%s" method="get" target="_top" id="%s">',
			esc_url( home_url() ),
			esc_attr( $form_id )
		);

		$block_content = preg_replace(
			'#(<select)(.+</select>)#s',
			$form . '$1' . sprintf( ' on="change:%1$s.submit"', esc_attr( $form_id ) ) . '$2</form>',
			$block_content,
			1
		);

		return $block_content;
	}

	/**
	 * Fix rendering of archives block when displayAsDropdown.
	 *
	 * This replaces disallowed script with the use of on:change for <select>.
	 *
	 * @see render_block_core_archives()
	 *
	 * @param string $block_content Block content.
	 * @return string Rendered.
	 */
	public function ampify_archives_block( $block_content ) {

		// Eliminate use of uniqid(). Core should be using wp_unique_id() here.
		static $block_id = 0;
		$block_id++;
		$block_content = preg_replace( '/(?<="wp-block-archives-)\w+(?=")/', $block_id, $block_content );

		// Replace onchange with on attribute.
		$block_content = preg_replace(
			'/onchange=".+?"/',
			'on="change:AMP.navigateTo(url=event.value)"',
			$block_content
		);

		return $block_content;
	}

	/**
	 * Ampify video block.
	 *
	 * Inject the video attachment's dimensions if available. This prevents having to try to look up the attachment
	 * post by the video URL in `\AMP_Video_Sanitizer::filter_video_dimensions()`.
	 *
	 * @see \AMP_Video_Sanitizer::filter_video_dimensions()
	 *
	 * @param string $block_content The block content about to be appended.
	 * @param array  $block         The full block, including name and attributes.
	 * @return string Filtered block content.
	 */
	public function ampify_video_block( $block_content, $block ) {
		if ( empty( $block['attrs']['id'] ) || 'attachment' !== get_post_type( $block['attrs']['id'] ) ) {
			return $block_content;
		}

		$meta_data = wp_get_attachment_metadata( $block['attrs']['id'] );
		if ( ! isset( $meta_data['width'], $meta_data['height'] ) ) {
			return $block_content;
		}

		$block_content = preg_replace_callback(
			'/(?<=<video)\s[^>]+/',
			static function ( $matches ) use ( $meta_data ) {
				$attrs = $matches[0];
				if ( ! preg_match( '/\s(width|height|style)=/', $attrs ) ) {
					$attrs .= sprintf(
						' width="%1$d" height="%2$d" style="aspect-ratio:%1$d/%2$d"',
						$meta_data['width'],
						$meta_data['height']
					);
				}
				return $attrs;
			},
			$block_content,
			1
		);

		return $block_content;
	}

	/**
	 * Ampify file block.
	 *
	 * Fix handling of PDF previews by dequeuing wp-block-library-file and ensuring preview element has 100% width.
	 *
	 * @see \AMP_Object_Sanitizer::sanitize_pdf()
	 *
	 * @param string $block_content The block content about to be appended.
	 * @param array  $block         The full block, including name and attributes.
	 * @return string Filtered block content.
	 */
	public function ampify_file_block( $block_content, $block ) {
		if (
			empty( $block['attrs']['displayPreview'] )
			||
			empty( $block['attrs']['href'] )
			||
			'.pdf' !== substr( wp_parse_url( $block['attrs']['href'], PHP_URL_PATH ), -4 )
		) {
			return $block_content;
		}

		add_action( 'wp_print_scripts', [ $this, 'dequeue_block_library_file_script' ], 0 );
		add_action( 'wp_print_footer_scripts', [ $this, 'dequeue_block_library_file_script' ], 0 );

		// In Twenty Twenty the PDF embed fails to render due to the parent of the embed having
		// the style rule `display: flex`. Ensuring the element has 100% width fixes that issue.
		$block_content = preg_replace(
			':(?=</div>):',
			'<style id="amp-wp-file-block">.wp-block-file > .wp-block-file__embed { width:100% }</style>',
			$block_content,
			1
		);

		return $block_content;
	}

	/**
	 * Dequeue wp-block-library-file script.
	 */
	public function dequeue_block_library_file_script() {
		wp_dequeue_script( 'wp-block-library-file' );
	}

	/**
	 * Ampify navigation block contained by <nav> element.
	 *
	 * Steps:
	 * - "fake" the "open" state by adding `is-menu-open has-modal-open` classes to `div.wp-block-navigation__responsive-container`,
	 * - add `on="tap:{id}.open"` to `button.wp-block-navigation__responsive-container-open` element,
	 * - add `on="tap:{id}.close"` to `button.wp-block-navigation__responsive-container-close` element,
	 * - wrap `div.wp-block-navigation__responsive-container` with `<amp-lightbox id="{id}" layout="nodisplay">...</amp-lightbox>`,
	 * - remove `data-micromodal-trigger` and `data-micromodal-close` attributes,
	 * - remove `aria-expanded` and `aria-modal` attributes,
	 * - duplicate `div.wp-block-navigation__responsive-container` (original one, without extra classes) outside the `amp-lightbox` wrapper and unwrap it from modal-related wrappers,
	 * - dequeue the `wp-block-navigation-view` script.
	 *
	 * @see https://github.com/ampproject/amp-wp/issues/6319#issuecomment-978246093
	 * @see render_block_core_navigation()
	 *
	 * @since 2.2
	 *
	 * @param string $block_content The block content about to be appended.
	 * @param array  $block         The full block, including name and attributes.
	 *
	 * @return string Filtered block content.
	 */
	public function ampify_navigation_block( $block_content, $block ) {
		add_action( 'wp_print_scripts', [ get_class(), 'dequeue_block_navigation_view_script' ], 0 );
		add_action( 'wp_print_footer_scripts', [ get_class(), 'dequeue_block_navigation_view_script' ], 0 );

		$dom = new Document();
		$dom->loadHTML( $block_content );

		$node = $dom->xpath->query( '//nav' )->item( 0 );
		if ( ! $node instanceof DOMElement ) {
			return $block_content;
		}

		$this->navigation_block_count++;

		$class_query    = '//%1$s[ contains( concat( " ", normalize-space( @class ), " " ), " %2$s " ) ]';
		$container_node = $dom->xpath->query( sprintf( $class_query, 'div', 'wp-block-navigation__responsive-container' ), $node )->item( 0 );

		// Implement support for navigation menu in modal.
		$overlay_menu = isset( $block['attrs']['overlayMenu'] ) ? $block['attrs']['overlayMenu'] : '';
		if ( $container_node instanceof DOMElement && 'never' !== $overlay_menu ) {
			$unique_id = $container_node->getAttribute( Attribute::ID );
			$container_node->removeAttribute( Attribute::ID );

			$cloned_container_node = $container_node->cloneNode( true );
			if ( $cloned_container_node instanceof DOMElement ) {
				$cloned_container_node->setAttribute( Attribute::CLASS_, trim( $cloned_container_node->getAttribute( Attribute::CLASS_ ) ) . ' is-menu-open has-modal-open' );
			}

			$amp_lightbox_node = AMP_DOM_Utils::create_node(
				$dom,
				Extension::LIGHTBOX,
				[
					Attribute::ID     => $unique_id,
					Attribute::LAYOUT => Layout::NODISPLAY,
				]
			);

			$amp_lightbox_node->appendChild( $cloned_container_node );
			$node->appendChild( $amp_lightbox_node );

			if ( 'always' === $overlay_menu ) {
				// No need to duplicate container node if overlay menu is always displayed.
				$node->removeChild( $container_node );
			} else {
				// Unwrap original container content out of "wp-block-navigation__responsive-close" and "wp-block-navigation__responsive-dialog" wrappers.
				$content_node = $dom->xpath->query( sprintf( $class_query, 'div', 'wp-block-navigation__responsive-container-content' ), $container_node )->item( 0 );
				$close_node   = $dom->xpath->query( sprintf( $class_query, 'div', 'wp-block-navigation__responsive-close' ), $container_node )->item( 0 );

				if ( $content_node instanceof DOMElement && $close_node instanceof DOMElement ) {
					$content_node->removeAttribute( Attribute::ID );

					$container_node->appendChild( $content_node );
					$container_node->removeChild( $close_node );
				}
			}

			// Extend "open" and "close" buttons.
			$open_button_node  = $dom->xpath->query( sprintf( $class_query, 'button', 'wp-block-navigation__responsive-container-open' ), $node )->item( 0 );
			$close_button_node = $dom->xpath->query( sprintf( $class_query, 'button', 'wp-block-navigation__responsive-container-close' ), $node )->item( 0 );

			if ( $open_button_node instanceof DOMElement && $close_button_node instanceof DOMElement ) {
				$open_button_node->setAttribute( 'on', sprintf( 'tap:%s.open', $unique_id ) );
				$close_button_node->setAttribute( 'on', sprintf( 'tap:%s.close', $unique_id ) );
			}

			// Remove unwanted attributes.
			$unwanted_attributes = [
				'aria-expanded',
				'aria-modal',
				'data-micromodal-trigger',
				'data-micromodal-close',
			];

			foreach ( $unwanted_attributes as $unwanted_attribute ) {
				$items = $dom->xpath->query( sprintf( '//*[ @%s ]', $unwanted_attribute ), $node );
				foreach ( $items as $item ) {
					if ( ! $item instanceof DOMElement ) {
						continue;
					}
					$item->removeAttribute( $unwanted_attribute );
				}
			}
		}

		// Implement support for submenus opened on click.
		$submenus = $dom->xpath->query( sprintf( $class_query, 'li', 'open-on-click wp-block-navigation-submenu' ), $node );
		foreach ( $submenus as $submenu_index => $submenu ) {
			if ( ! $submenu instanceof DOMElement ) {
				continue;
			}
			if ( false !== strpos( $submenu->getNodePath(), 'amp-lightbox' ) ) {
				continue;
			}

			$toggle_submenu_button = $dom->xpath->query( sprintf( $class_query, 'button', 'wp-block-navigation-submenu__toggle' ), $submenu )->item( 0 );
			if ( ! $toggle_submenu_button instanceof DOMElement ) {
				continue;
			}

			$state_id = sprintf(
				'toggle_%1$s_%2$s',
				$this->navigation_block_count,
				$submenu_index
			);

			$script_el = $dom->createElement( 'script' );
			$script_el->setAttribute( 'type', 'application/json' );
			$script_el->appendChild( $dom->createTextNode( wp_json_encode( false ) ) );

			$state_el = $dom->createElement( Extension::STATE );
			$state_el->setAttribute( Attribute::ID, $state_id );
			$state_el->appendChild( $script_el );

			$toggle_submenu_button->appendChild( $state_el );
			$toggle_submenu_button->setAttribute( Attribute::ON, sprintf( "tap:AMP.setState({ $state_id: ! $state_id })" ) );
			$toggle_submenu_button->setAttribute( Attribute::ARIA_EXPANDED, 'false' );
			$toggle_submenu_button->setAttribute( Amp::BIND_DATA_ATTR_PREFIX . Attribute::ARIA_EXPANDED, "$state_id ? 'true' : 'false'" );
		}

		return $dom->saveHTML( $node );
	}

	/**
	 * Dequeue wp-block-navigation-view script.
	 *
	 * @since 2.2
	 */
	public static function dequeue_block_navigation_view_script() {
		wp_dequeue_script( 'wp-block-navigation-view' );
	}

	/**
	 * Sanitize widgets that are not added via Gutenberg.
	 *
	 * @param Document $dom  Document.
	 * @param array    $args Args passed to sanitizer.
	 */
	public function sanitize_raw_embeds( Document $dom, $args = [] ) {
		$this->process_categories_widgets( $dom );
		$this->process_archives_widgets( $dom, $args );
		$this->process_text_widgets( $dom );
	}

	/**
	 * Process "Categories" widgets.
	 *
	 * @since 2.0
	 *
	 * @param Document $dom Document.
	 */
	private function process_categories_widgets( Document $dom ) {
		$selects = $dom->xpath->query( '//form/select[ @name = "cat" ]' );
		foreach ( $selects as $select ) {
			if ( ! $select instanceof DOMElement ) {
				continue; // @codeCoverageIgnore
			}
			$form = $select->parentNode;
			if ( ! $form instanceof DOMElement || ! $form->parentNode instanceof DOMElement ) {
				continue; // @codeCoverageIgnore
			}
			$script = $dom->xpath->query( './/script[ contains( text(), "onCatChange" ) ]', $form->parentNode )->item( 0 );
			if ( ! $script instanceof DOMElement ) {
				continue; // @codeCoverageIgnore
			}

			$this->category_widget_count++;
			$id = sprintf( 'amp-wp-widget-categories-%d', $this->category_widget_count );

			$form->setAttribute( 'id', $id );

			AMP_DOM_Utils::add_amp_action( $select, 'change', sprintf( '%s.submit', $id ) );
			$script->parentNode->removeChild( $script );
		}
	}

	/**
	 * Process "Archives" widgets.
	 *
	 * @since 2.0
	 *
	 * @param Document $dom  Select node retrieved from the widget.
	 * @param array    $args Args passed to sanitizer.
	 */
	private function process_archives_widgets( Document $dom, $args = [] ) {
		$selects = $dom->xpath->query( '//select[ @name = "archive-dropdown" and starts-with( @id, "archives-dropdown-" ) ]' );
		foreach ( $selects as $select ) {
			if ( ! $select instanceof DOMElement ) {
				continue; // @codeCoverageIgnore
			}

			$script = $dom->xpath->query( './/script[ contains( text(), "onSelectChange" ) ]', $select->parentNode )->item( 0 );
			if ( $script ) {
				$script->parentNode->removeChild( $script );
			} elseif ( $select->hasAttribute( 'onchange' ) ) {
				// Special condition for WordPress<=5.1.
				$select->removeAttribute( 'onchange' );
			} else {
				continue;
			}

			AMP_DOM_Utils::add_amp_action( $select, 'change', 'AMP.navigateTo(url=event.value)' );

			// When AMP-to-AMP linking is enabled, ensure links go to the AMP version.
			if ( ! empty( $args['amp_to_amp_linking_enabled'] ) ) {
				foreach ( $dom->xpath->query( '//option[ @value != "" ]', $select ) as $option ) {
					/**
					 * Option element.
					 *
					 * @var DOMElement $option
					 */
					$option->setAttribute( 'value', amp_add_paired_endpoint( $option->getAttribute( 'value' ) ) );
				}
			}
		}
	}

	/**
	 * Preserve dimensions of elements in a Text widget to later restore to circumvent WordPress core stripping them out.
	 *
	 * Core strips out the dimensions to prevent the element being made too wide for the sidebar. This is not a concern
	 * in AMP because of responsive sizing. So this logic is here to undo what core is doing.
	 *
	 * @since 2.0
	 * @see WP_Widget_Text::inject_video_max_width_style()
	 * @see AMP_Core_Block_Handler::process_text_widgets()
	 *
	 * @param string $content Content.
	 * @return string Content.
	 */
	public function preserve_widget_text_element_dimensions( $content ) {
		$content = preg_replace_callback(
			'#<(video|iframe|object|embed)\s[^>]*>#si',
			static function ( $matches ) {
				$html = $matches[0];
				$html = preg_replace( '/(?=\sheight="(\d+)")/', ' ' . self::AMP_PRESERVED_HEIGHT_ATTRIBUTE_NAME . '="$1" ', $html );
				$html = preg_replace( '/(?=\swidth="(\d+)")/', ' ' . self::AMP_PRESERVED_WIDTH_ATTRIBUTE_NAME . '="$1" ', $html );
				return $html;
			},
			$content
		);

		return $content;
	}

	/**
	 * Process "Text" widgets.
	 *
	 * @since 2.0
	 * @see AMP_Core_Block_Handler::preserve_widget_text_element_dimensions()
	 *
	 * @param Document $dom Select node retrieved from the widget.
	 */
	private function process_text_widgets( Document $dom ) {
		foreach ( $dom->xpath->query( '//div[ @class = "textwidget" ]' ) as $text_widget ) {
			// Restore the width/height attributes which were preserved in preserve_widget_text_element_dimensions.
			foreach ( $dom->xpath->query( sprintf( './/*[ @%s or @%s ]', self::AMP_PRESERVED_WIDTH_ATTRIBUTE_NAME, self::AMP_PRESERVED_HEIGHT_ATTRIBUTE_NAME ), $text_widget ) as $element ) {
				if ( $element->hasAttribute( self::AMP_PRESERVED_WIDTH_ATTRIBUTE_NAME ) ) {
					$element->setAttribute( Attribute::WIDTH, $element->getAttribute( self::AMP_PRESERVED_WIDTH_ATTRIBUTE_NAME ) );
					$element->removeAttribute( self::AMP_PRESERVED_WIDTH_ATTRIBUTE_NAME );
				}
				if ( $element->hasAttribute( self::AMP_PRESERVED_HEIGHT_ATTRIBUTE_NAME ) ) {
					$element->setAttribute( Attribute::HEIGHT, $element->getAttribute( self::AMP_PRESERVED_HEIGHT_ATTRIBUTE_NAME ) );
					$element->removeAttribute( self::AMP_PRESERVED_HEIGHT_ATTRIBUTE_NAME );
				}
			}

			/*
			 * Remove inline width style which is added to video shortcode but which overruns the container.
			 * Normally this width gets overridden by wp-mediaelement.css to be max-width: 100%, but since
			 * MediaElement.js is not used in AMP this stylesheet is not included. In any case, videos in AMP are
			 * responsive so this is built-in. Note also the style rule for .wp-video in amp-default.css.
			 */
			foreach ( $dom->xpath->query( './/div[ @class = "wp-video" and @style ]', $text_widget ) as $element ) {
				$element->removeAttribute( 'style' );
			}
		}
	}
}<|MERGE_RESOLUTION|>--- conflicted
+++ resolved
@@ -5,13 +5,9 @@
  * @package AMP
  */
 
-<<<<<<< HEAD
 use AmpProject\Amp;
-use AmpProject\Attribute;
 use AmpProject\Extension;
 use AmpProject\Layout;
-=======
->>>>>>> ba291c34
 use AmpProject\Dom\Document;
 use AmpProject\Html\Attribute;
 
