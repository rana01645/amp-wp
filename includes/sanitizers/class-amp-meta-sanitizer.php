<?php
/**
 * Class AMP_Links_Sanitizer.
 *
 * @package AMP
 */

use Amp\Attribute;
use Amp\Dom\Document;
use Amp\Tag;

/**
 * Class AMP_Meta_Sanitizer.
 *
 * Sanitizes meta tags found in the header.
 *
 * @since 1.5.0
 */
class AMP_Meta_Sanitizer extends AMP_Base_Sanitizer {

	/**
	 * Tag.
	 *
	 * @var string HTML <meta> tag to identify and replace with AMP version.
	 */
	public static $tag = 'meta';

	/*
	 * Tags array keys.
	 */
	const TAG_CHARSET        = 'charset';
	const TAG_VIEWPORT       = 'viewport';
	const TAG_AMP_SCRIPT_SRC = 'amp_script_src';
	const TAG_OTHER          = 'other';

	/**
	 * Associative array of DOMElement arrays.
	 *
	 * Each key in the root level defines one group of meta tags to process.
	 *
	 * @var array $tags {
	 *     An array of meta tag groupings.
	 *
	 *     @type DOMElement[] $charset        Charset meta tag(s).
	 *     @type DOMElement[] $viewport       Viewport meta tag(s).
	 *     @type DOMElement[] $amp_script_src <amp-script> source meta tags.
	 *     @type DOMElement[] $other          Remaining meta tags.
	 * }
	 */
	protected $meta_tags = [
		self::TAG_CHARSET        => [],
		self::TAG_VIEWPORT       => [],
		self::TAG_AMP_SCRIPT_SRC => [],
		self::TAG_OTHER          => [],
	];

	/**
	 * Viewport settings to use for AMP markup.
	 *
	 * @var string
	 */
	const AMP_VIEWPORT = 'width=device-width';

	/**
	 * Sanitize.
	 */
	public function sanitize() {
		$elements = $this->dom->getElementsByTagName( static::$tag );

		// Remove all nodes for easy reordering later on.
		$elements = array_map(
			static function ( $element ) {
				return $element->parentNode->removeChild( $element );
			},
			iterator_to_array( $elements, false )
		);

		foreach ( $elements as $element ) {

			// Strip whitespace around equal signs. Won't be needed after <https://github.com/ampproject/amphtml/issues/26496> is resolved.
			if ( $element->hasAttribute( 'content' ) ) {
				$element->setAttribute(
					'content',
					preg_replace( '/\s*=\s*/', '=', $element->getAttribute( 'content' ) )
				);
			}

			/**
			 * Meta tag to process.
			 *
			 * @var DOMElement $element
			 */
			if ( $element->hasAttribute( Attribute::CHARSET ) ) {
				$this->meta_tags[ self::TAG_CHARSET ][] = $element;
			} elseif ( 'viewport' === $element->getAttribute( Attribute::NAME ) ) {
				$this->meta_tags[ self::TAG_VIEWPORT ][] = $element;
			} elseif ( 'amp-script-src' === $element->getAttribute( Attribute::NAME ) ) {
				$this->meta_tags[ self::TAG_AMP_SCRIPT_SRC ][] = $element;
			} else {
				$this->meta_tags[ self::TAG_OTHER ][] = $element;
			}
		}

		$this->deduplicate_nodes();

		$this->ensure_charset_is_present();

		$this->ensure_viewport_is_present();

		$this->process_amp_script_meta_tags();

		$this->re_add_meta_tags_in_optimized_order();
	}

	/**
	 * Deduplicate the nodes of the tags that should be unique.
	 */
	protected function deduplicate_nodes() {
		foreach ( [ self::TAG_CHARSET, self::TAG_VIEWPORT ] as $tag ) {
			if ( count( $this->meta_tags[ $tag ] ) > 1 ) {
				$this->meta_tags[ $tag ] = (array) ( $this->meta_tags[ $tag ][0] );
			}
		}
	}


	/**
	 * Always ensure that we have an HTML 5 charset meta tag.
	 *
	 * The charset is set to utf-8, which is what AMP requires.
	 */
	protected function ensure_charset_is_present() {
		if ( ! empty( $this->meta_tags[ self::TAG_CHARSET ] ) ) {
			return;
		}

		$this->meta_tags[ self::TAG_CHARSET ][] = $this->create_charset_element();
	}

	/**
	 * Always ensure we have a viewport tag.
	 *
	 * The viewport defaults to 'width=device-width', which is the bare minimum that AMP requires.
	 */
	protected function ensure_viewport_is_present() {
		if ( empty( $this->meta_tags[ self::TAG_VIEWPORT ] ) ) {
			$this->meta_tags[ self::TAG_VIEWPORT ][] = $this->create_viewport_element( static::AMP_VIEWPORT );
<<<<<<< HEAD
			return;
		}

		// Ensure we have the 'width=device-width' setting included.
		/**
		 * Viewport tag.
		 *
		 * @var DOMElement $viewport_tag
		 */
		$viewport_tag      = $this->meta_tags[ self::TAG_VIEWPORT ][0];
		$viewport_content  = $viewport_tag->getAttribute( Attribute::CONTENT );
		$viewport_settings = array_map( 'trim', explode( ',', $viewport_content ) );
		$width_found       = false;

		// @todo The invalid/missing properties should raise validation errors. See <https://github.com/ampproject/amp-wp/pull/3758/files#r348074703>.
		foreach ( $viewport_settings as $index => $viewport_setting ) {
			list( $property, $value ) = array_map( 'trim', explode( '=', $viewport_setting ) );
			if ( 'width' === $property ) {
				if ( 'device-width' !== $value ) {
					$viewport_settings[ $index ] = 'width=device-width';
				}
				$width_found = true;
				break;
			}
		}

		if ( ! $width_found ) {
			array_unshift( $viewport_settings, 'width=device-width' );
		}

		$viewport_tag->setAttribute( Attribute::CONTENT, implode( ',', $viewport_settings ) );
=======
		}
>>>>>>> b059e63c
	}

	/**
	 * Parse and concatenate <amp-script> source meta tags.
	 */
	protected function process_amp_script_meta_tags() {
		if ( empty( $this->meta_tags[ self::TAG_AMP_SCRIPT_SRC ] ) ) {
			return;
		}

		$first_meta_amp_script_src = array_shift( $this->meta_tags[ self::TAG_AMP_SCRIPT_SRC ] );
		$content_values            = [ $first_meta_amp_script_src->getAttribute( Attribute::CONTENT ) ];

		// Merge (and remove) any subsequent meta amp-script-src elements.
		while ( ! empty( $this->meta_tags[ self::TAG_AMP_SCRIPT_SRC ] ) ) {
			$meta_amp_script_src = array_shift( $this->meta_tags[ self::TAG_AMP_SCRIPT_SRC ] );
			$content_values[]    = $meta_amp_script_src->getAttribute( Attribute::CONTENT );
		}

		$first_meta_amp_script_src->setAttribute( Attribute::CONTENT, implode( ' ', $content_values ) );

		$this->meta_tags[ self::TAG_AMP_SCRIPT_SRC ][] = $first_meta_amp_script_src;
	}

	/**
	 * Create a new meta tag for the charset value.
	 *
	 * @return DOMElement New meta tag with requested charset.
	 */
	protected function create_charset_element() {
		return AMP_DOM_Utils::create_node(
			$this->dom,
			Tag::META,
			[
				Attribute::CHARSET => Document::AMP_ENCODING,
			]
		);
	}

	/**
	 * Create a new meta tag for the viewport setting.
	 *
	 * @param string $viewport Viewport setting to use.
	 * @return DOMElement New meta tag with requested viewport setting.
	 */
	protected function create_viewport_element( $viewport ) {
		return AMP_DOM_Utils::create_node(
			$this->dom,
			Tag::META,
			[
				Attribute::NAME    => 'viewport',
				Attribute::CONTENT => $viewport,
			]
		);
	}

	/**
	 * Re-add the meta tags to the <head> node in the optimized order.
	 *
	 * The order is defined by the array entries in $this->meta_tags.
	 *
	 * The optimal loading order for AMP pages is documented at:
	 * https://amp.dev/documentation/guides-and-tutorials/optimize-and-measure/optimize_amp/#optimize-the-amp-runtime-loading
	 *
	 * "1. The first tag should be the meta charset tag, followed by any remaining meta tags."
	 */
	protected function re_add_meta_tags_in_optimized_order() {
		/**
		 * Previous meta tag to append to.
		 *
		 * @var DOMElement $previous_meta_tag
		 */
		$previous_meta_tag = null;
		foreach ( $this->meta_tags as $meta_tag_group ) {
			foreach ( $meta_tag_group as $meta_tag ) {
				if ( $previous_meta_tag ) {
					$previous_meta_tag = $this->dom->head->insertBefore( $meta_tag, $previous_meta_tag->nextSibling );
				} else {
					$previous_meta_tag = $this->dom->head->insertBefore( $meta_tag, $this->dom->head->firstChild );
				}
			}
		}
	}
}<|MERGE_RESOLUTION|>--- conflicted
+++ resolved
@@ -145,41 +145,7 @@
 	protected function ensure_viewport_is_present() {
 		if ( empty( $this->meta_tags[ self::TAG_VIEWPORT ] ) ) {
 			$this->meta_tags[ self::TAG_VIEWPORT ][] = $this->create_viewport_element( static::AMP_VIEWPORT );
-<<<<<<< HEAD
-			return;
-		}
-
-		// Ensure we have the 'width=device-width' setting included.
-		/**
-		 * Viewport tag.
-		 *
-		 * @var DOMElement $viewport_tag
-		 */
-		$viewport_tag      = $this->meta_tags[ self::TAG_VIEWPORT ][0];
-		$viewport_content  = $viewport_tag->getAttribute( Attribute::CONTENT );
-		$viewport_settings = array_map( 'trim', explode( ',', $viewport_content ) );
-		$width_found       = false;
-
-		// @todo The invalid/missing properties should raise validation errors. See <https://github.com/ampproject/amp-wp/pull/3758/files#r348074703>.
-		foreach ( $viewport_settings as $index => $viewport_setting ) {
-			list( $property, $value ) = array_map( 'trim', explode( '=', $viewport_setting ) );
-			if ( 'width' === $property ) {
-				if ( 'device-width' !== $value ) {
-					$viewport_settings[ $index ] = 'width=device-width';
-				}
-				$width_found = true;
-				break;
-			}
-		}
-
-		if ( ! $width_found ) {
-			array_unshift( $viewport_settings, 'width=device-width' );
-		}
-
-		$viewport_tag->setAttribute( Attribute::CONTENT, implode( ',', $viewport_settings ) );
-=======
-		}
->>>>>>> b059e63c
+		}
 	}
 
 	/**
