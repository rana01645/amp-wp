<?php
/**
 * Class AMP_Style_Sanitizer
 *
 * @package AMP
 */

use AmpProject\Amp;
use AmpProject\AmpWP\Icon;
use AmpProject\AmpWP\Option;
use AmpProject\AmpWP\RemoteRequest\CachedRemoteGetRequest;
use AmpProject\AmpWP\RemoteRequest\WpHttpRemoteGetRequest;
use AmpProject\AmpWP\ValidationExemption;
use AmpProject\Tag;
use AmpProject\Attribute;
use AmpProject\DevMode;
use AmpProject\Dom\Document;
use AmpProject\Dom\Element;
use AmpProject\Exception\FailedToGetFromRemoteUrl;
use AmpProject\RemoteGetRequest;
use AmpProject\RequestDestination;
use Sabberworm\CSS\RuleSet\DeclarationBlock;
use Sabberworm\CSS\CSSList\CSSList;
use Sabberworm\CSS\Property\Selector;
use Sabberworm\CSS\RuleSet\RuleSet;
use Sabberworm\CSS\Parsing\SourceException;
use Sabberworm\CSS\Property\AtRule;
use Sabberworm\CSS\Rule\Rule;
use Sabberworm\CSS\CSSList\KeyFrame;
use Sabberworm\CSS\RuleSet\AtRuleSet;
use Sabberworm\CSS\OutputFormat;
use Sabberworm\CSS\Property\Import;
use Sabberworm\CSS\CSSList\AtRuleBlockList;
use Sabberworm\CSS\Value\CSSFunction;
use Sabberworm\CSS\Value\RuleValueList;
use Sabberworm\CSS\Value\URL;
use Sabberworm\CSS\Value\Value;
use Sabberworm\CSS\CSSList\Document as CSSDocument;

/**
 * Class AMP_Style_Sanitizer
 *
 * Collects inline styles and outputs them in the amp-custom stylesheet.
 *
 * @internal
 */
class AMP_Style_Sanitizer extends AMP_Base_Sanitizer {

	const STYLE_AMP_CUSTOM_SPEC_NAME    = 'style amp-custom';
	const STYLE_AMP_KEYFRAMES_SPEC_NAME = 'style[amp-keyframes]';
	const ORIGINAL_STYLE_ATTRIBUTE_NAME = 'data-amp-original-style';

	const STYLE_AMP_CUSTOM_GROUP_INDEX    = 0;
	const STYLE_AMP_KEYFRAMES_GROUP_INDEX = 1;

	// Error codes raised during parsing CSS. See get_css_parser_validation_error_codes.
	const CSS_SYNTAX_INVALID_AT_RULE         = 'CSS_SYNTAX_INVALID_AT_RULE';
	const CSS_SYNTAX_INVALID_DECLARATION     = 'CSS_SYNTAX_INVALID_DECLARATION';
	const CSS_SYNTAX_INVALID_PROPERTY        = 'CSS_SYNTAX_INVALID_PROPERTY';
	const CSS_SYNTAX_INVALID_PROPERTY_NOLIST = 'CSS_SYNTAX_INVALID_PROPERTY_NOLIST';
	const CSS_SYNTAX_INVALID_IMPORTANT       = 'CSS_SYNTAX_INVALID_IMPORTANT';
	const CSS_SYNTAX_PARSE_ERROR             = 'CSS_SYNTAX_PARSE_ERROR';
	const CSS_DISALLOWED_SELECTOR            = 'CSS_DISALLOWED_SELECTOR';
	const STYLESHEET_FETCH_ERROR             = 'STYLESHEET_FETCH_ERROR';
	const STYLESHEET_TOO_LONG                = 'STYLESHEET_TOO_LONG';

	// Error code when encountering 'i-amphtml-' prefixing a class name in an HTML class attribute.
	const DISALLOWED_ATTR_CLASS_NAME = 'DISALLOWED_ATTR_CLASS_NAME';

	// These are internal to the sanitizer and not exposed as validation error codes.
	const STYLESHEET_DISALLOWED_FILE_EXT   = 'STYLESHEET_DISALLOWED_FILE_EXT';
	const STYLESHEET_EXTERNAL_FILE_URL     = 'STYLESHEET_EXTERNAL_FILE_URL';
	const STYLESHEET_FILE_PATH_NOT_FOUND   = 'STYLESHEET_FILE_PATH_NOT_FOUND';
	const STYLESHEET_FILE_PATH_NOT_ALLOWED = 'STYLESHEET_FILE_PATH_NOT_ALLOWED';
	const STYLESHEET_URL_SYNTAX_ERROR      = 'STYLESHEET_URL_SYNTAX_ERROR';
	const STYLESHEET_INVALID_RELATIVE_PATH = 'STYLESHEET_INVALID_RELATIVE_PATH';

	/**
	 * Percentage at which the used CSS budget becomes a warning.
	 *
	 * @var int
	 */
	const CSS_BUDGET_WARNING_PERCENTAGE = 80;

	/**
	 * Inline style selector's specificity multiplier, i.e. used to generate the number of ':not(#_)' placeholders.
	 *
	 * @var int
	 */
	const INLINE_SPECIFICITY_MULTIPLIER = 5; // @todo The correctness of using "5" should be validated.

	/**
	 * Array index for tag names extracted from a selector.
	 *
	 * @private
	 * @since 1.1
	 * @see \AMP_Style_Sanitizer::parse_stylesheet()
	 */
	const SELECTOR_EXTRACTED_TAGS = 0;

	/**
	 * Array index for class names extracted from a selector.
	 *
	 * @private
	 * @since 1.1
	 * @see \AMP_Style_Sanitizer::parse_stylesheet()
	 */
	const SELECTOR_EXTRACTED_CLASSES = 1;

	/**
	 * Array index for IDs extracted from a selector.
	 *
	 * @private
	 * @since 1.1
	 * @see \AMP_Style_Sanitizer::parse_stylesheet()
	 */
	const SELECTOR_EXTRACTED_IDS = 2;

	/**
	 * Array index for attributes extracted from a selector.
	 *
	 * @private
	 * @since 1.1
	 * @see \AMP_Style_Sanitizer::parse_stylesheet()
	 */
	const SELECTOR_EXTRACTED_ATTRIBUTES = 3;

	/**
	 * Array of flags used to control sanitization.
	 *
	 * @var array {
	 *      @type bool     $disable_style_processing       Whether arbitrary styles should be allowed. When enabled, external stylesheet links, style elements, and style attributes will all be unprocessed and marked as PX-verified.
	 *      @type string[] $dynamic_element_selectors      Selectors for elements (or their ancestors) which contain dynamic content; selectors containing these will not be filtered.
	 *      @type bool     $use_document_element           Whether the root of the document should be used rather than the body.
	 *      @type bool     $require_https_src              Require HTTPS URLs.
	 *      @type callable $validation_error_callback      Function to call when a validation error is encountered.
	 *      @type bool     $should_locate_sources          Whether to locate the sources when reporting validation errors.
	 *      @type string   $parsed_cache_variant           Additional value by which to vary parsed cache.
	 *      @type string[] $focus_within_classes           Class names in selectors that should be replaced with :focus-within pseudo classes.
	 *      @type string[] $low_priority_plugins           Plugin slugs of the plugins to deprioritize when hitting the CSS limit.
	 *      @type bool     $allow_transient_caching        Whether to allow caching parsed CSS in transients. This may need to be disabled when there is highly-variable CSS content.
	 *      @type bool     $skip_tree_shaking              Whether tree shaking should be skipped.
	 *      @type bool     $allow_excessive_css            Whether to allow CSS to exceed the allowed max bytes (without raising validation errors).
	 *      @type bool     $transform_important_qualifiers Whether !important rules should be transformed. This also necessarily transform inline style attributes.
	 *      @type string[] $font_face_display_overrides    Array of the font family names and the font-display value they should each have.
	 * }
	 */
	protected $args;

	/**
	 * Default args.
	 *
	 * @var array
	 */
	protected $DEFAULT_ARGS = [
		'disable_style_processing'       => false,
		'dynamic_element_selectors'      => [
			'amp-list',
			'amp-live-list',
			'[submit-error]',
			'[submit-success]',
			'amp-script',
			'amp-story-captions',
		],
		'should_locate_sources'          => false,
		'parsed_cache_variant'           => null,
		'focus_within_classes'           => [ 'focus' ],
		'low_priority_plugins'           => [ 'query-monitor' ],
		'allow_transient_caching'        => true,
		'skip_tree_shaking'              => false,
		'allow_excessive_css'            => false,
		'transform_important_qualifiers' => true,
		'font_face_display_overrides'    => [
			'NonBreakingSpaceOverride' => 'optional',
			'Inter var'                => 'optional',
			'Genericons'               => 'block',
		],
	];

	/**
	 * List of stylesheet parts prior to selector/rule removal (tree shaking).
	 *
	 * Keys are MD5 hashes of stylesheets.
	 *
	 * @since 1.0
	 * @var array[] {
	 *     @type int                $group         Either STYLE_AMP_CUSTOM_GROUP_INDEX or STYLE_AMP_KEYFRAMES_GROUP_INDEX.
	 *     @type int                $original_size The byte size of the stylesheet prior to parsing and tree shaking.
	 *     @type int                $final_size    The byte size of the stylesheet after parsing and tree shaking.
	 *     @type DOMElement|DOMAttr $element       Origin element for the styles.
	 *     @type string             $origin        Either 'style_element', 'style_attribute', or 'link_element'.
	 *     @type array              $sources       Source stack.
	 *     @type int                $priority      Priority of the stylesheet.
	 *     @type array|null         $tokens        Stylesheet tokens, with declaration blocks being represented as arrays. Null after shaking occurs.
	 *     @type array|null         $shaken_tokens Shaken stylesheet tokens, where first array index of each array item is whether the token is included. Null until shaking occurs.
	 *     @type string             $serialized    Stylesheet tokens serialized into CSS.
	 *     @type string             $hash          MD5 hash of the parsed stylesheet tokens, prior to tree-shaking.
	 *     @type array              $sources       Sources for the node.
	 *     @type bool               $keyframes     Whether an amp-keyframes.
	 *     @type float              $parse_time    The time duration it took to parse the stylesheet, in milliseconds.
	 *     @type bool               $cached        Whether the parsed stylesheet was retrieved from cache.
	 * }
	 */
	private $pending_stylesheets = [];

	/**
	 * Spec for style[amp-custom] cdata.
	 *
	 * @since 1.0
	 * @var array
	 */
	private $style_custom_cdata_spec;

	/**
	 * The style[amp-custom] element.
	 *
	 * @var DOMElement
	 */
	private $amp_custom_style_element;

	/**
	 * Spec for style[amp-keyframes] cdata.
	 *
	 * @since 1.0
	 * @var array
	 */
	private $style_keyframes_cdata_spec;

	/**
	 * Regex for allowed font stylesheet URL.
	 *
	 * @var string
	 */
	private $allowed_font_src_regex;

	/**
	 * Base URL for styles.
	 *
	 * Full URL with trailing slash.
	 *
	 * @var string
	 */
	private $base_url;

	/**
	 * URL of the content directory.
	 *
	 * @var string
	 */
	private $content_url;

	/**
	 * Class names used in document.
	 *
	 * This list includes all class names that AMP can dynamically add.
	 *
	 * @link https://www.ampproject.org/docs/reference/components/amp-dynamic-css-classes
	 * @since 1.0
	 * @var array
	 */
	private $used_class_names;

	/**
	 * Regular expression pattern to match focus class names in selectors.
	 *
	 * The computed pattern is cached to prevent re-constructing for each processed selector.
	 *
	 * @var string|null
	 */
	private $focus_class_name_selector_pattern;

	/**
	 * Attributes used in the document.
	 *
	 * This is initially populated with boolean attributes which can be mutated by AMP at runtime,
	 * since they can by dynamically added at any time.
	 *
	 * @todo With the exception of 'hidden' (which can be on any element), the values here could be removed in favor of
	 *       checking to see if any of the related elements exist in the page in `\AMP_Style_Sanitizer::has_used_attributes()`.
	 *       Nevertheless, selectors mentioning these attributes are very numerous, so tree-shaking improvements will be marginal.
	 *
	 * @see \AMP_Style_Sanitizer::has_used_attributes()
	 *
	 * @since 1.1
	 * @var array
	 */
	private $used_attributes = [
		'autofocus' => true,
		'checked'   => true,
		'controls'  => true,
		'disabled'  => true,
		'hidden'    => true,
		'loop'      => true,
		'multiple'  => true,
		'readonly'  => true,
		'required'  => true,
		'selected'  => true,
	];

	/**
	 * Tag names used in document.
	 *
	 * @since 1.0
	 * @var array
	 */
	private $used_tag_names;

	/**
	 * Current node being processed.
	 *
	 * @var DOMElement|DOMAttr
	 */
	private $current_node;

	/**
	 * Current sources for a given node.
	 *
	 * @var array|null
	 */
	private $current_sources;

	/**
	 * Log of the stylesheet URLs that have been imported to guard against infinite loops.
	 *
	 * @var array
	 */
	private $processed_imported_stylesheet_urls = [];

	/**
	 * Mapping of HTML element selectors to AMP selector elements.
	 *
	 * @var array
	 */
	private $selector_mappings = [];

	/**
	 * Elements in extensions which use the video-manager, and thus the video-autoplay.css.
	 *
	 * @var array
	 */
	private $video_autoplay_elements = [
		'amp-3q-player',
		'amp-brid-player',
		'amp-brightcove',
		'amp-dailymotion',
		'amp-delight-player',
		'amp-gfycat',
		'amp-ima-video',
		'amp-mowplayer',
		'amp-nexxtv-player',
		'amp-ooyala-player',
		'amp-powr-player',
		'amp-story-auto-ads',
		'amp-video',
		'amp-video-iframe',
		'amp-vimeo',
		'amp-viqeo-player',
		'amp-wistia-player',
		'amp-youtube',
	];

	/**
	 * Remote request instance.
	 *
	 * @var RemoteGetRequest
	 */
	private $remote_request;

	/**
	 * All current sanitizers.
	 *
	 * @see AMP_Style_Sanitizer::init()
	 * @var AMP_Base_Sanitizer[]
	 */
	private $sanitizers = [];

	/**
	 * Get error codes that can be raised during parsing of CSS.
	 *
	 * This is used to determine which validation errors should be taken into account
	 * when determining which validation errors should vary the parse cache.
	 *
	 * @return array
	 */
	public static function get_css_parser_validation_error_codes() {
		return [
			self::CSS_SYNTAX_INVALID_AT_RULE,
			self::CSS_SYNTAX_INVALID_DECLARATION,
			self::CSS_SYNTAX_INVALID_PROPERTY,
			self::CSS_SYNTAX_INVALID_PROPERTY_NOLIST,
			self::CSS_SYNTAX_INVALID_IMPORTANT,
			self::CSS_SYNTAX_PARSE_ERROR,
			self::CSS_DISALLOWED_SELECTOR,
			self::STYLESHEET_FETCH_ERROR,
			self::STYLESHEET_TOO_LONG,
		];
	}

	/**
	 * Determine whether the version of PHP-CSS-Parser loaded has all required features for tree shaking and CSS processing.
	 *
	 * @since 1.0.2
	 *
	 * @return bool Returns true if the plugin's forked version of PHP-CSS-Parser is loaded by Composer.
	 */
	public static function has_required_php_css_parser() {
		$reflection = new ReflectionClass( 'Sabberworm\CSS\OutputFormat' );

		$has_output_format_extensions = (
			$reflection->hasProperty( 'sBeforeAtRuleBlock' )
			&&
			$reflection->hasProperty( 'sAfterAtRuleBlock' )
			&&
			$reflection->hasProperty( 'sBeforeDeclarationBlock' )
			&&
			$reflection->hasProperty( 'sAfterDeclarationBlockSelectors' )
			&&
			$reflection->hasProperty( 'sAfterDeclarationBlock' )
		);
		if ( ! $has_output_format_extensions ) {
			return false;
		}

		return true;
	}

	/**
	 * AMP_Base_Sanitizer constructor.
	 *
	 * @since 0.7
	 *
	 * @param Document $dom  Represents the HTML document to sanitize.
	 * @param array    $args Args.
	 */
	public function __construct( $dom, array $args = [] ) {
		parent::__construct( $dom, $args );

		foreach ( AMP_Allowed_Tags_Generated::get_allowed_tag( 'style' ) as $spec_rule ) {
			if ( ! isset( $spec_rule[ AMP_Rule_Spec::TAG_SPEC ]['spec_name'] ) ) {
				continue;
			}
			if ( self::STYLE_AMP_KEYFRAMES_SPEC_NAME === $spec_rule[ AMP_Rule_Spec::TAG_SPEC ]['spec_name'] ) {
				$this->style_keyframes_cdata_spec = $spec_rule[ AMP_Rule_Spec::CDATA ];
			} elseif ( self::STYLE_AMP_CUSTOM_SPEC_NAME === $spec_rule[ AMP_Rule_Spec::TAG_SPEC ]['spec_name'] ) {
				$this->style_custom_cdata_spec = $spec_rule[ AMP_Rule_Spec::CDATA ];
			}
		}

		$spec_name = 'link rel=stylesheet for fonts'; // phpcs:ignore WordPress.WP.EnqueuedResources.NonEnqueuedStylesheet
		foreach ( AMP_Allowed_Tags_Generated::get_allowed_tag( 'link' ) as $spec_rule ) {
			if ( isset( $spec_rule[ AMP_Rule_Spec::TAG_SPEC ]['spec_name'] ) && $spec_name === $spec_rule[ AMP_Rule_Spec::TAG_SPEC ]['spec_name'] ) {
				$this->allowed_font_src_regex = '/^(' . $spec_rule[ AMP_Rule_Spec::ATTR_SPEC_LIST ]['href']['value_regex'] . ')$/';
				break;
			}
		}

		$guessurl = site_url();
		if ( ! $guessurl ) {
			$guessurl = wp_guess_url();
		}
		$this->base_url    = untrailingslashit( $guessurl );
		$this->content_url = WP_CONTENT_URL;

		$this->remote_request = new CachedRemoteGetRequest( new WpHttpRemoteGetRequest() );
	}

	/**
	 * Get list of CSS styles in HTML content of Dom\Document ($this->dom).
	 *
	 * @since 0.4
	 * @codeCoverageIgnore
	 * @deprecated As of 1.0, use get_stylesheets().
	 *
	 * @return array[] Mapping CSS selectors to array of properties, or mapping of keys starting with 'stylesheet:' with value being the stylesheet.
	 */
	public function get_styles() {
		return [];
	}

	/**
	 * Get stylesheets for amp-custom.
	 *
	 * @since 0.7
	 * @return array Values are the CSS stylesheets.
	 */
	public function get_stylesheets() {
		return wp_list_pluck(
			array_filter(
				$this->pending_stylesheets,
				static function( $pending_stylesheet ) {
					return $pending_stylesheet['included'] && self::STYLE_AMP_CUSTOM_GROUP_INDEX === $pending_stylesheet['group'];
				}
			),
			'serialized'
		);
	}

	/**
	 * Get list of all the class names used in the document, including those used in [class] attributes.
	 *
	 * @since 1.0
	 * @return array Used class names.
	 */
	private function get_used_class_names() {
		if ( isset( $this->used_class_names ) ) {
			return $this->used_class_names;
		}

		$dynamic_class_names = [

			/*
			 * See <https://www.ampproject.org/docs/reference/components/amp-dynamic-css-classes>.
			 * Note that amp-referrer-* class names are handled in has_used_class_name() below.
			 */
			'amp-viewer',

			// Classes added based on input mode. See <https://github.com/ampproject/amphtml/blob/bd29b0eb1b28d900d4abed2c1883c6980f18db8e/spec/amp-css-classes.md#input-mode-classes>.
			'amp-mode-touch',
			'amp-mode-mouse',
			'amp-mode-keyboard-active',
		];

		$classes = [];

		$i_amphtml_prefix        = 'i-amphtml-';
		$i_amphtml_prefix_length = 10;
		foreach ( $this->dom->xpath->query( '//*/@class' ) as $class_attribute ) {
			/** @var DOMAttr $class_attribute */
			$mutated         = false;
			$element_classes = [];
			foreach ( array_filter( preg_split( '/\s+/', trim( $class_attribute->nodeValue ) ) ) as $class_name ) {
				if ( substr( $class_name, 0, $i_amphtml_prefix_length ) === $i_amphtml_prefix ) {
					$error     = [
						'code'       => self::DISALLOWED_ATTR_CLASS_NAME,
						'type'       => AMP_Validation_Error_Taxonomy::HTML_ATTRIBUTE_ERROR_TYPE,
						'class_name' => $class_name,
					];
					$sanitized = $this->should_sanitize_validation_error( $error, [ 'node' => $class_attribute ] );
					if ( $sanitized ) {
						$mutated = true;
						continue;
					} else {
						ValidationExemption::mark_node_as_amp_unvalidated( $class_attribute );
					}
				}
				$element_classes[] = $class_name;
			}
			if ( $mutated ) {
				$class_attribute->nodeValue = implode( ' ', $element_classes );
			}
			$classes = array_merge( $classes, $element_classes );
		}

		// Find all [class] attributes and capture the contents of any single- or double-quoted strings.
		foreach ( $this->dom->xpath->query( '//*/@' . Amp::BIND_DATA_ATTR_PREFIX . 'class' ) as $bound_class_attribute ) {
			if ( preg_match_all( '/([\'"])([^\1]*?)\1/', $bound_class_attribute->nodeValue, $matches ) ) {
				$classes = array_merge(
					$classes,
					preg_split( '/\s+/', trim( implode( ' ', $matches[2] ) ) )
				);
			}
		}

		$class_names = array_merge(
			$dynamic_class_names,
			array_unique( array_filter( $classes ) )
		);

		// Find all instances of the toggleClass() action to prevent the class name from being tree-shaken.
		foreach ( $this->dom->xpath->query( '//*/@on[ contains( ., "toggleClass" ) ]' ) as $on_attribute ) {
			if ( preg_match_all( '/\.\s*toggleClass\s*\(\s*class\s*=\s*(([\'"])([^\1]*?)\2|[a-zA-Z0-9_\-]+)/', $on_attribute->nodeValue, $matches ) ) {
				$class_names = array_merge(
					$class_names,
					array_map(
						static function ( $match ) {
							return trim( $match, '"\'' );
						},
						$matches[1]
					)
				);
			}
		}

		$this->used_class_names = array_fill_keys( $class_names, true );
		return $this->used_class_names;
	}

	/**
	 * Determine if all the supplied class names are used.
	 *
	 * @since 1.1
	 *
	 * @param string[] $class_names Class names.
	 * @return bool All used.
	 */
	private function has_used_class_name( $class_names ) {
		if ( empty( $this->used_class_names ) ) {
			$this->get_used_class_names();
		}

		foreach ( $class_names as $class_name ) {
			// Bail early with a common case scenario.
			if ( isset( $this->used_class_names[ $class_name ] ) ) {
				continue;
			}

			// Check exact matches first, as they are faster.
			switch ( $class_name ) {
				/*
				 * Common class names used for amp-user-notification and amp-live-list.
				 * See <https://www.ampproject.org/docs/reference/components/amp-user-notification#styling>.
				 * See <https://www.ampproject.org/docs/reference/components/amp-live-list#styling>.
				 */
				case 'amp-active':
				case 'amp-hidden':
					if ( ! $this->has_used_tag_names( [ 'amp-live-list', 'amp-user-notification' ] ) ) {
						return false;
					}
					continue 2;
				// Class names for amp-image-lightbox, see <https://www.ampproject.org/docs/reference/components/amp-image-lightbox#styling>.
				case 'amp-image-lightbox-caption':
					if ( ! $this->has_used_tag_names( [ 'amp-image-lightbox' ] ) ) {
						return false;
					}
					continue 2;
				// Class names for amp-form, see <https://www.ampproject.org/docs/reference/components/amp-form#classes-and-css-hooks>.
				case 'user-valid':
				case 'user-invalid':
					if ( ! $this->has_used_tag_names( [ 'form' ] ) ) {
						return false;
					}
					continue 2;
			}

			// Only do AMP element-specific checks on an AMP components with the corresponding prefix.
			if ( 'amp-' === substr( $class_name, 0, 4 ) ) {

				// Class names for amp-geo, see <https://www.ampproject.org/docs/reference/components/amp-geo#generated-css-classes>.
				if ( 'amp-geo-' === substr( $class_name, 0, 8 ) ) {
					if ( ! $this->has_used_tag_names( [ 'amp-geo' ] ) ) {
						return false;
					}
					continue;
				}

				// Class names for amp-form, see <https://www.ampproject.org/docs/reference/components/amp-form#classes-and-css-hooks>.
				if ( 'amp-form-' === substr( $class_name, 0, 9 ) ) {
					if ( ! $this->has_used_tag_names( [ 'form' ] ) ) {
						return false;
					}
					continue;
				}

				// Class names for extensions which use the video-manager, and thus video-autoplay.css.
				if ( 'amp-video-' === substr( $class_name, 0, 10 ) ) {
					foreach ( $this->video_autoplay_elements as $video_autoplay_element ) {
						if ( $this->has_used_tag_names( [ $video_autoplay_element ] ) ) {
							continue 2;
						}
					}
					return false;
				}

				switch ( substr( $class_name, 0, 11 ) ) {
					/*
					 * Class names for amp-access and amp-access-laterpay.
					 * See <https://www.ampproject.org/docs/reference/components/amp-access>.
					 * See <https://www.ampproject.org/docs/reference/components/amp-access-laterpay#styling>
					 */
					case 'amp-access-':
						if ( ! $this->has_used_attributes( [ 'amp-access' ] ) ) {
							return false;
						}
						continue 2;
					// Class names for amp-video-docking, see <https://amp.dev/documentation/components/amp-video-docking/#styling>.
					case 'amp-docked-':
						if ( ! $this->has_used_attributes( [ 'dock' ] ) ) {
							return false;
						}
						continue 2;
				}

				// Class names for amp-sidebar, see <https://www.ampproject.org/docs/reference/components/amp-sidebar#styling-toolbar>.
				if ( 'amp-sidebar-' === substr( $class_name, 0, 12 ) ) {
					if ( ! $this->has_used_tag_names( [ 'amp-sidebar' ] ) ) {
						return false;
					}
					continue;
				}

				switch ( substr( $class_name, 0, 13 ) ) {
					// Class names for amp-dynamic-css-classes, see <https://www.ampproject.org/docs/reference/components/amp-dynamic-css-classes>.
					case 'amp-referrer-':
						continue 2;
					// Class names for amp-carousel, see <https://www.ampproject.org/docs/reference/components/amp-carousel#styling>.
					case 'amp-carousel-':
						if ( ! $this->has_used_tag_names( [ 'amp-carousel' ] ) ) {
							return false;
						}
						continue 2;
				}

				switch ( substr( $class_name, 0, 14 ) ) {
					// Class names for amp-sticky-ad, see <https://www.ampproject.org/docs/reference/components/amp-sticky-ad#styling>.
					case 'amp-sticky-ad-':
						if ( ! $this->has_used_tag_names( [ 'amp-sticky-ad' ] ) ) {
							return false;
						}
						continue 2;
					// Class names for amp-live-list, see <https://www.ampproject.org/docs/reference/components/amp-live-list#styling>.
					case 'amp-live-list-':
						if ( ! $this->has_used_tag_names( [ 'amp-live-list' ] ) ) {
							return false;
						}
						continue 2;
					// Class names for amp-next-page, see <https://amp.dev/documentation/components/amp-next-page/#styling>.
					case 'amp-next-page-':
						if ( ! $this->has_used_tag_names( [ 'amp-next-page' ] ) ) {
							return false;
						}
						continue 2;
				}

				switch ( substr( $class_name, 0, 16 ) ) {
					// Class names for amp-date-picker, see <https://www.ampproject.org/docs/reference/components/amp-date-picker>.
					case 'amp-date-picker-':
						if ( ! $this->has_used_tag_names( [ 'amp-date-picker' ] ) ) {
							return false;
						}
						continue 2;
					// Class names for amp-geo, see <https://www.ampproject.org/docs/reference/components/amp-geo#generated-css-classes>.
					case 'amp-iso-country-':
						if ( ! $this->has_used_tag_names( [ 'amp-geo' ] ) ) {
							return false;
						}
						continue 2;
				}
			} elseif ( ctype_upper( $class_name[0] ) && $this->has_used_tag_names( [ 'amp-date-picker' ] ) && $this->is_class_allowed_in_amp_date_picker( $class_name ) ) {
				// If the document has an amp-date-picker tag, check if this class is an allowed child of it.
				// That component's child classes won't be present yet in the document, so prevent tree-shaking valid classes.
				// The ctype_upper() check is an optimization since we know up front that all class names in React Dates are
				// in CamelCase form, thus we can short-circut if the first character of the class name is not upper-case.
				continue;
			}

			if ( ! isset( $this->used_class_names[ $class_name ] ) ) {
				return false;
			}
		}

		return true;
	}

	/**
	 * Get list of all the tag names used in the document.
	 *
	 * @since 1.0
	 * @return array Used tag names.
	 */
	private function get_used_tag_names() {
		if ( ! isset( $this->used_tag_names ) ) {
			$this->used_tag_names = [];
			foreach ( $this->dom->getElementsByTagName( '*' ) as $el ) {
				$this->used_tag_names[ $el->tagName ] = true;
			}
		}
		return $this->used_tag_names;
	}

	/**
	 * Determine if all the supplied tag names are used.
	 *
	 * @since 1.1
	 *
	 * @param string[] $tag_names Tag names.
	 * @return bool All used.
	 */
	private function has_used_tag_names( $tag_names ) {
		if ( empty( $this->used_tag_names ) ) {
			$this->get_used_tag_names();
		}
		foreach ( $tag_names as $tag_name ) {
			if ( ! isset( $this->used_tag_names[ $tag_name ] ) ) {
				return false;
			}
		}
		return true;
	}

	/**
	 * Check whether the attributes exist.
	 *
	 * @since 1.1
	 * @todo Make $attribute_names into $attributes as an associative array and implement lookups of specific values. Since attribute values can vary (e.g. with amp-bind), this may not be feasible.
	 *
	 * @param string[] $attribute_names Attribute names.
	 * @return bool Whether all supplied attributes are used.
	 */
	private function has_used_attributes( $attribute_names ) {
		foreach ( $attribute_names as $attribute_name ) {
			if ( ! isset( $this->used_attributes[ $attribute_name ] ) ) {
				$expression = sprintf( '(//@%s)[1]', $attribute_name );

				$this->used_attributes[ $attribute_name ] = ( 0 !== $this->dom->xpath->query( $expression )->length );
			}

			// Attributes for amp-accordion, see <https://amp.dev/documentation/components/amp-accordion/#styling>.
			if ( 'expanded' === $attribute_name ) {
				if ( ! $this->has_used_tag_names( [ 'amp-accordion' ] ) ) {
					return false;
				}
				continue;
			}

			// Attributes for amp-sidebar, see <https://amp.dev/documentation/components/amp-sidebar/#styling>.
			if ( 'open' === $attribute_name ) {
				// The 'open' attribute is also used by the HTML5 <details> attribute.
				if ( ! $this->has_used_tag_names( [ 'amp-sidebar' ] ) && ! $this->has_used_tag_names( [ 'details' ] ) ) {
					return false;
				}
				continue;
			}

			// Attributes for amp-live-list, see <https://amp.dev/documentation/components/amp-live-list/#styling>.
			if ( 'data-tombstone' === $attribute_name ) {
				if ( ! $this->has_used_tag_names( [ 'amp-live-list' ] ) ) {
					return false;
				}
				continue;
			}

			// Attributes for amp-experiment begin with 'amp-x-', see <https://amp.dev/documentation/examples/components/amp-experiment/>.
			if ( 'amp-x-' === substr( $attribute_name, 0, 6 ) ) {
				if ( ! $this->has_used_tag_names( [ 'amp-experiment' ] ) ) {
					return false;
				}
				continue;
			}

			if ( ! $this->used_attributes[ $attribute_name ] ) {
				return false;
			}
		}
		return true;
	}

	/**
	 * Whether a given class is allowed to be styled in <amp-date-picker>.
	 *
	 * That component has child classes that won't be present in the document yet.
	 * So get whether a class is an allowed child.
	 *
	 * @since 1.5.0
	 * @link https://github.com/airbnb/react-dates/tree/05356/src/components
	 *
	 * @param string $class The name of the class to evaluate.
	 * @return bool Whether the class is allowed as a child of <amp-date-picker>.
	 */
	private function is_class_allowed_in_amp_date_picker( $class ) {
		static $class_prefixes = [
			'CalendarDay',
			'CalendarMonth',
			'CalendarMonthGrid',
			'DayPicker',
			'DayPickerKeyboardShortcuts',
			'DayPickerNavigation',
			'KeyboardShortcutRow',
		];

		return in_array( strtok( $class, '_' ), $class_prefixes, true );
	}

	/**
	 * Run logic before any sanitizers are run.
	 *
	 * After the sanitizers are instantiated but before calling sanitize on each of them, this
	 * method is called with list of all the instantiated sanitizers.
	 *
	 * @param AMP_Base_Sanitizer[] $sanitizers Sanitizers.
	 */
	public function init( $sanitizers ) {
		parent::init( $sanitizers );

		$this->sanitizers = $sanitizers;
	}

	/**
	 * Sanitize CSS styles within the HTML contained in this instance's Dom\Document.
	 *
	 * @since 0.4
	 */
	public function sanitize() {

		// When style processing is disabled, simply mark all the CSS elements/attributes as PX-verified.
		if ( $this->args['disable_style_processing'] ) {
			foreach ( $this->dom->xpath->query( '//link[ @rel = "stylesheet" and @href ] | //style | //*/@style' ) as $node ) {
				ValidationExemption::mark_node_as_px_verified( $node );

				// Since stylesheet links are allowed in the HEAD if they are for fonts, mark the href specifically as being the exempted attribute.
				if ( $node instanceof Element && Tag::LINK === $node->tagName ) {
					ValidationExemption::mark_node_as_px_verified( $node->getAttributeNode( Attribute::HREF ) );
					ValidationExemption::mark_node_as_px_verified( $node->getAttributeNode( Attribute::REL ) );
				}
			}
			return;
		}

		// Capture the selector conversion mappings from the other sanitizers.
		foreach ( $this->sanitizers as $sanitizer ) {
			foreach ( $sanitizer->get_selector_conversion_mapping() as $html_selectors => $amp_selectors ) {
				if ( ! isset( $this->selector_mappings[ $html_selectors ] ) ) {
					$this->selector_mappings[ $html_selectors ] = $amp_selectors;
				} else {
					$this->selector_mappings[ $html_selectors ] = array_unique(
						array_merge( $this->selector_mappings[ $html_selectors ], $amp_selectors )
					);
				}

				// Prevent selectors like `amp-img img` getting deleted since `img` does not occur in the DOM.
				$this->args['dynamic_element_selectors'] = array_merge(
					$this->args['dynamic_element_selectors'],
					$this->selector_mappings[ $html_selectors ]
				);
			}
		}

		$elements = [];

		$this->focus_class_name_selector_pattern = (
			! empty( $this->args['focus_within_classes'] ) ?
				self::get_class_name_selector_pattern( $this->args['focus_within_classes'] ) :
				null
		);

		/*
		 * Note that xpath is used to query the DOM so that the link and style elements will be
		 * in document order. DOMNode::compareDocumentPosition() is not yet implemented.
		 */

		// @todo Also consider skipping the processing of link and style elements that have data-px-verified-tag.
		$dev_mode_predicate = '';
		if ( DevMode::isActiveForDocument( $this->dom ) ) {
			$dev_mode_predicate = sprintf( ' and not ( @%s )', AMP_Rule_Spec::DEV_MODE_ATTRIBUTE );
		}

		$lower_case = 'translate( %s, "ABCDEFGHIJKLMNOPQRSTUVWXYZ", "abcdefghijklmnopqrstuvwxyz" )'; // In XPath 2.0 this is lower-case().
		$predicates = [
			sprintf( '( self::style and not( @amp-boilerplate ) and ( not( @type ) or %s = "text/css" ) %s )', sprintf( $lower_case, '@type' ), $dev_mode_predicate ),
			sprintf( '( self::link and @href and %s = "stylesheet" %s )', sprintf( $lower_case, '@rel' ), $dev_mode_predicate ),
		];

		foreach ( $this->dom->xpath->query( '//*[ ' . implode( ' or ', $predicates ) . ' ]' ) as $element ) {
			$elements[] = $element;
		}

		// If 'width' attribute is present for 'col' tag, convert to proper CSS rule.
		// @todo The width attribute on the <col> tag is probably something that should just be allowed in AMP.
		foreach ( $this->dom->getElementsByTagName( 'col' ) as $col ) {
			/**
			 * Col element.
			 *
			 * @var DOMElement $col
			 */
			$width_attr = $col->getAttribute( 'width' );
			if ( ! empty( $width_attr ) && ( false === strpos( $width_attr, '*' ) ) ) {
				$width_style = 'width: ' . $width_attr;
				if ( is_numeric( $width_attr ) ) {
					$width_style .= 'px';
				}
				if ( $col->hasAttribute( 'style' ) ) {
					$col->setAttribute( 'style', $width_style . ';' . $col->getAttribute( 'style' ) );
				} else {
					$col->setAttribute( 'style', $width_style );
				}
				$col->removeAttribute( 'width' );
			}
		}

		/**
		 * Element.
		 *
		 * @var DOMElement $element
		 */
		foreach ( $elements as $element ) {
			$node_name = strtolower( $element->nodeName );
			if ( 'style' === $node_name ) {
				$this->process_style_element( $element );
			} elseif ( 'link' === $node_name ) {
				$this->process_link_element( $element );

				// If the element is still in the document, it is a font stylesheet; make sure it gets moved to the head as required.
				if ( $element->parentNode && 'head' !== $element->parentNode->nodeName ) {
					$this->dom->head->appendChild( $element->parentNode->removeChild( $element ) );
				}
			}
		}

		$styled_elements = $this->dom->xpath->query( "//*[ @style $dev_mode_predicate ]" );
		if ( $this->args['transform_important_qualifiers'] ) {
			foreach ( iterator_to_array( $styled_elements ) as $element ) {
				$this->collect_inline_styles( $element );
			}
		} else {
			foreach ( $styled_elements as $element ) {
				$attr = $element->getAttributeNode( Attribute::STYLE );
				if ( $attr && preg_match( '/!\s*important/i', $attr->value ) ) {
					ValidationExemption::mark_node_as_px_verified( $attr );
				}
			}
		}

		$this->finalize_styles();

		$this->did_convert_elements = true;

		$parse_css_duration = 0.0;
		$shake_css_duration = 0.0;
		foreach ( $this->pending_stylesheets as $pending_stylesheet ) {
			if ( ! $pending_stylesheet['cached'] ) {
				$parse_css_duration += $pending_stylesheet['parse_time'];
			}
			$shake_css_duration += $pending_stylesheet['shake_time'];
		}

		// TODO: These cannot use actions when we extract the sanitizers into an external library.

		/**
		 * Logs the server-timing measurement for the CSS parsing.
		 *
		 * @since 2.0
		 * @internal
		 *
		 * @param string   $event_name        Name of the event to log.
		 * @param string   $event_description Description of the event to log.
		 * @param string[] $properties        Optional. Additional properties to add
		 *                                    to the logged record.
		 * @param bool     $verbose_only      Optional. Whether to only show the
		 *                                    event in verbose mode.
		 */
		do_action( 'amp_server_timing_log', 'amp_parse_css', '', [ 'dur' => $parse_css_duration * 1000 ], true );

		/**
		 * Logs the server-timing measurement for the CSS tree-shaking.
		 *
		 * @since 2.0
		 * @internal
		 *
		 * @param string   $event_name        Name of the event to log.
		 * @param string   $event_description Description of the event to log.
		 * @param string[] $properties        Optional. Additional properties to add
		 *                                    to the logged record.
		 * @param bool     $verbose_only      Optional. Whether to only show the
		 *                                    event in verbose mode.
		 */
		do_action( 'amp_server_timing_log', 'amp_shake_css', '', [ 'dur' => $shake_css_duration * 1000 ], true );
	}

	/**
	 * Get the priority of the stylesheet associated with the given element.
	 *
	 * As with hooks, lower priorities mean they should be included first.
	 * The higher the priority value, the more likely it will be that the
	 * stylesheet will be among those excluded due to STYLESHEET_TOO_LONG when
	 * concatenated CSS reaches 75KB.
	 *
	 * @todo This will eventually need to be abstracted to not be CMS-specific, allowing for the prioritization scheme to be defined by configuration.
	 *
	 * @param DOMNode|DOMElement|DOMAttr $node Node.
	 * @return int Priority.
	 */
	private function get_stylesheet_priority( DOMNode $node ) {
		$print_priority_base = 100;
		$admin_bar_priority  = 200;

		$remove_url_scheme = static function( $url ) {
			return preg_replace( '/^https?:/', '', $url );
		};

		if ( $node instanceof DOMElement && 'link' === $node->tagName ) {
			$element_id      = (string) $node->getAttribute( 'id' );
			$schemeless_href = $remove_url_scheme( $node->getAttribute( 'href' ) );

			$plugin = null;
			if ( preg_match(
				sprintf(
					'#^(?:%s|%s)(?<plugin>[^/]+)#i',
					preg_quote( $remove_url_scheme( trailingslashit( WP_PLUGIN_URL ) ), '#' ),
					preg_quote( $remove_url_scheme( trailingslashit( WPMU_PLUGIN_URL ) ), '#' )
				),
				$schemeless_href,
				$matches
			) ) {
				$plugin = $matches['plugin'];
			}

			$style_handle = null;
			if ( preg_match( '/^(.+)-css$/', $element_id, $matches ) ) {
				$style_handle = $matches[1];
			}

			$core_frontend_handles = [
				'wp-block-library',
				'wp-block-library-theme',
			];
			$non_amp_handles       = [
				'mediaelement',
				'wp-mediaelement',
				'thickbox',
			];

			if ( in_array( $style_handle, $non_amp_handles, true ) ) {
				// Styles are for non-AMP JS only so not be used in AMP at all.
				$priority = 1000;
			} elseif ( 'admin-bar' === $style_handle ) {
				// Admin bar has lowest priority. If it gets excluded, then the entire admin bar should be removed.
				$priority = $admin_bar_priority;
			} elseif ( 'dashicons' === $style_handle ) {
				// Dashicons could be used by the theme, but low priority compared to other styles.
				$priority = 90;
			} elseif ( false !== strpos( $schemeless_href, $remove_url_scheme( trailingslashit( get_template_directory_uri() ) ) ) ) {
				// Highest priority are parent theme styles.
				$priority = 1;
			} elseif ( false !== strpos( $schemeless_href, $remove_url_scheme( trailingslashit( get_stylesheet_directory_uri() ) ) ) ) {
				// Penultimate highest priority are child theme styles.
				$priority = 10;
			} elseif ( in_array( $style_handle, $core_frontend_handles, true ) ) {
				// Styles from wp-includes which are enqueued for themes are next highest priority.
				$priority = 20;
			} elseif ( $plugin ) {
				// Styles from plugins are next-highest priority, unless they are in the list of low-priority plugins.
				$priority = in_array( $plugin, $this->args['low_priority_plugins'], true ) ? 150 : 30;
			} elseif ( 0 === strpos( $schemeless_href, $remove_url_scheme( includes_url() ) ) ) {
				// Other styles from wp-includes come next.
				$priority = 40;
			} else {
				// Everything else, perhaps wp-admin styles or stylesheets from remote servers.
				$priority = 50;
			}

			if ( 'print' === $node->getAttribute( 'media' ) ) {
				$priority += $print_priority_base;
			}
		} elseif ( $node instanceof DOMElement && 'style' === $node->tagName && $node->hasAttribute( 'id' ) ) {
			$id         = $node->getAttribute( 'id' );
			$dependency = null;
			if ( preg_match( '/^(?<handle>.+)-inline-css$/', $id, $matches ) ) {
				$dependency = wp_styles()->query( $matches['handle'], 'registered' );
			}

			if (
				$dependency
				&&
				(
					0 === strpos( $dependency->src, get_template_directory_uri() )
					||
					// Add special case for core theme sanitizer which sets the src of the theme stylesheet to false
					// in order to attach the amended stylesheet contents as an inline style for AMP-compatibility.
					// See AMP_Core_Theme_Sanitizer::amend_twentytwentyone_styles() and
					// AMP_Core_Theme_Sanitizer::amend_twentytwentyone_dark_mode_styles().
					'twenty-twenty-one-style' === $dependency->handle
				)
			) {
				// Parent theme inline style.
				$priority = 2;
			} elseif (
				$dependency
				&&
				get_stylesheet() !== get_template()
				&&
				0 === strpos( $dependency->src, get_stylesheet_directory_uri() )
			) {
				// Child theme inline style.
				$priority = 12;
			} elseif ( 'admin-bar-inline-css' === $id ) {
				$priority = $admin_bar_priority;
			} elseif ( 'wp-custom-css' === $id ) {
				// Additional CSS from Customizer.
				$priority = 60;
			} else {
				// Other style elements, including from Recent Comments widget.
				$priority = 70;
			}

			if ( 'print' === $node->getAttribute( 'media' ) ) {
				$priority += $print_priority_base;
			}
		} else {
			// Style attribute.
			$priority = 70;
		}

		return $priority;
	}

	/**
	 * Eliminate relative segments (../ and ./) from a path.
	 *
	 * @param string $path Path with relative segments. This is not a URL, so no host and no query string.
	 * @return string|WP_Error Unrelativized path or WP_Error if there is too much relativity.
	 */
	private function unrelativize_path( $path ) {
		// Eliminate current directory relative paths, like <foo/./bar/./baz.css> => <foo/bar/baz.css>.
		do {
			$path = preg_replace(
				'#/\./#',
				'/',
				$path,
				-1,
				$count
			);
		} while ( 0 !== $count );

		// Collapse relative paths, like <foo/bar/../../baz.css> => <baz.css>.
		do {
			$path = preg_replace(
				'#(?<=/)(?!\.\./)[^/]+/\.\./#',
				'',
				$path,
				1,
				$count
			);
		} while ( 0 !== $count );

		if ( preg_match( '#(^|/)\.+/#', $path ) ) {
			return new WP_Error( self::STYLESHEET_INVALID_RELATIVE_PATH );
		}

		return $path;
	}

	/**
	 * Construct a URL from a parsed one.
	 *
	 * @param array $parsed_url Parsed URL.
	 * @return string Reconstructed URL.
	 */
	private function reconstruct_url( $parsed_url ) {
		$url = '';
		if ( ! empty( $parsed_url['host'] ) ) {
			if ( ! empty( $parsed_url['scheme'] ) ) {
				$url .= $parsed_url['scheme'] . ':';
			}
			$url .= '//';
			$url .= $parsed_url['host'];

			if ( ! empty( $parsed_url['port'] ) ) {
				$url .= ':' . $parsed_url['port'];
			}
		}
		if ( ! empty( $parsed_url['path'] ) ) {
			$url .= $parsed_url['path'];
		}
		if ( ! empty( $parsed_url['query'] ) ) {
			$url .= '?' . $parsed_url['query'];
		}
		if ( ! empty( $parsed_url['fragment'] ) ) {
			$url .= '#' . $parsed_url['fragment'];
		}
		return $url;
	}

	/**
	 * Generate a URL's fully-qualified file path.
	 *
	 * @since 0.7
	 * @see WP_Styles::_css_href()
	 *
	 * @param string   $url The file URL.
	 * @param string[] $allowed_extensions Allowed file extensions for local files.
	 * @return string|WP_Error Style's absolute validated filesystem path, or WP_Error when error.
	 */
	public function get_validated_url_file_path( $url, $allowed_extensions = [] ) {
		if ( ! is_string( $url ) ) {
			return new WP_Error( self::STYLESHEET_URL_SYNTAX_ERROR );
		}

		$needs_base_url = (
			! preg_match( '|^(https?:)?//|', $url )
			&&
			! ( $this->content_url && 0 === strpos( $url, $this->content_url ) )
		);
		if ( $needs_base_url ) {
			$url = $this->base_url . '/' . ltrim( $url, '/' );
		}

		$parsed_url = wp_parse_url( $url );
		if ( empty( $parsed_url['host'] ) ) {
			return new WP_Error( self::STYLESHEET_URL_SYNTAX_ERROR );
		}
		if ( empty( $parsed_url['path'] ) ) {
			return new WP_Error( self::STYLESHEET_URL_SYNTAX_ERROR );
		}

		$path = $this->unrelativize_path( $parsed_url['path'] );
		if ( is_wp_error( $path ) ) {
			return $path;
		}
		$parsed_url['path'] = $path;

		$remove_url_scheme = static function( $schemed_url ) {
			return preg_replace( '#^\w+:(?=//)#', '', $schemed_url );
		};

		unset( $parsed_url['scheme'], $parsed_url['query'], $parsed_url['fragment'] );
		$url = $this->reconstruct_url( $parsed_url );

		$includes_url = $remove_url_scheme( includes_url( '/' ) );
		$content_url  = $remove_url_scheme( content_url( '/' ) );
		$admin_url    = $remove_url_scheme( get_admin_url( null, '/' ) );
		$site_url     = $remove_url_scheme( site_url( '/' ) );

		$allowed_hosts = [
			wp_parse_url( $includes_url, PHP_URL_HOST ),
			wp_parse_url( $content_url, PHP_URL_HOST ),
			wp_parse_url( $admin_url, PHP_URL_HOST ),
		];

		// Validate file extensions.
		if ( ! empty( $allowed_extensions ) ) {
			$pattern = sprintf( '/\.(%s)$/i', implode( '|', $allowed_extensions ) );
			if ( ! preg_match( $pattern, $url ) ) {
				/* translators: %s: the file URL. */
				return new WP_Error( self::STYLESHEET_DISALLOWED_FILE_EXT );
			}
		}

		if ( ! in_array( $parsed_url['host'], $allowed_hosts, true ) ) {
			/* translators: %s: the file URL */
			return new WP_Error( self::STYLESHEET_EXTERNAL_FILE_URL );
		}

		$base_path  = null;
		$file_path  = null;
		$wp_content = 'wp-content';
		if ( 0 === strpos( $url, $content_url ) ) {
			$base_path = WP_CONTENT_DIR;
			$file_path = substr( $url, strlen( $content_url ) - 1 );
		} elseif ( 0 === strpos( $url, $includes_url ) ) {
			$base_path = ABSPATH . WPINC;
			$file_path = substr( $url, strlen( $includes_url ) - 1 );
		} elseif ( 0 === strpos( $url, $admin_url ) ) {
			$base_path = ABSPATH . 'wp-admin';
			$file_path = substr( $url, strlen( $admin_url ) - 1 );
		} elseif ( 0 === strpos( $url, $site_url . trailingslashit( $wp_content ) ) ) {
			// Account for loading content from original wp-content directory not WP_CONTENT_DIR which can happen via register_theme_directory().
			$base_path = ABSPATH . $wp_content;
			$file_path = substr( $url, strlen( $site_url ) + strlen( $wp_content ) );
		}

		if ( ! $file_path || false !== strpos( $file_path, '../' ) || false !== strpos( $file_path, '..\\' ) ) {
			return new WP_Error( self::STYLESHEET_FILE_PATH_NOT_ALLOWED );
		}
		if ( ! file_exists( $base_path . $file_path ) ) {
			return new WP_Error( self::STYLESHEET_FILE_PATH_NOT_FOUND );
		}

		return $base_path . $file_path;
	}

	/**
	 * Set the current node (and its sources when required).
	 *
	 * @since 1.0
	 * @param DOMElement|DOMAttr|null $node Current node, or null to reset.
	 */
	private function set_current_node( $node ) {
		if ( $this->current_node === $node ) {
			return;
		}

		$this->current_node = $node;
		if ( empty( $node ) ) {
			$this->current_sources = null;
		} elseif ( ! empty( $this->args['should_locate_sources'] ) ) {
			$this->current_sources = AMP_Validation_Manager::locate_sources( $node );
		}
	}

	/**
	 * Process style element.
	 *
	 * @param DOMElement $element Style element.
	 */
	private function process_style_element( DOMElement $element ) {
		$this->set_current_node( $element ); // And sources when needing to be located.

		// @todo Any @keyframes rules could be removed from amp-custom and instead added to amp-keyframes.
		$is_keyframes = $element->hasAttribute( 'amp-keyframes' );
		$stylesheet   = trim( $element->textContent );
		$cdata_spec   = $is_keyframes ? $this->style_keyframes_cdata_spec : $this->style_custom_cdata_spec;

		// Honor the style's media attribute.
		$media = $element->getAttribute( 'media' );
		if ( $media && 'all' !== $media ) {
			$stylesheet = sprintf( '@media %s { %s }', $media, $stylesheet );
		}

		// @todo If ValidationExemption::is_px_verified_for_node( $element ) then keep !important.
		// @todo If ValidationExemption::is_amp_unvalidated_for_node( $element ) then keep invalid markup.
		$parsed = $this->get_parsed_stylesheet(
			$stylesheet,
			[
				'allowed_at_rules'   => $cdata_spec['css_spec']['allowed_at_rules'],
				'property_allowlist' => $cdata_spec['css_spec']['declaration'],
				'validate_keyframes' => $cdata_spec['css_spec']['validate_keyframes'],
				'spec_name'          => $is_keyframes ? self::STYLE_AMP_KEYFRAMES_SPEC_NAME : self::STYLE_AMP_CUSTOM_SPEC_NAME,
			]
		);

		if ( $parsed['viewport_rules'] ) {
			$this->create_meta_viewport( $element, $parsed['viewport_rules'] );
		}

		$this->pending_stylesheets[] = [
			'group'              => $is_keyframes ? self::STYLE_AMP_KEYFRAMES_GROUP_INDEX : self::STYLE_AMP_CUSTOM_GROUP_INDEX,
			'original_size'      => (int) strlen( $stylesheet ),
			'final_size'         => null,
			'element'            => $element,
			'origin'             => 'style_element',
			'sources'            => $this->current_sources,
			'priority'           => $this->get_stylesheet_priority( $element ),
			'tokens'             => $parsed['tokens'],
			'hash'               => $parsed['hash'],
			'parse_time'         => $parsed['parse_time'],
			'shake_time'         => null,
			'cached'             => $parsed['cached'],
			'imported_font_urls' => $parsed['imported_font_urls'],
			'important_count'    => $parsed['important_count'],
			'kept_error_count'   => $parsed['kept_error_count'],
			'preload_font_urls'  => $parsed['preload_font_urls'],
		];

		// Remove from DOM since we'll be adding it to a newly-created style[amp-custom] element later.
		$element->parentNode->removeChild( $element );

		$this->set_current_node( null );
	}

	/**
	 * Process link element.
	 *
	 * @param DOMElement $element Link element.
	 */
	private function process_link_element( DOMElement $element ) {
		$href = $element->getAttribute( 'href' );

		// Allow font URLs, including protocol-less URLs and recognized URLs that use HTTP instead of HTTPS.
		$normalized_url = preg_replace( '#^(http:)?(?=//)#', 'https:', $href );
		if ( $this->allowed_font_src_regex && preg_match( $this->allowed_font_src_regex, $normalized_url ) ) {
			if ( $href !== $normalized_url ) {
				$element->setAttribute( 'href', $normalized_url );
			}

			/*
			 * Make sure rel=preconnect link is present for Google Fonts stylesheet.
			 * Note that core themes normally do this already, per <https://core.trac.wordpress.org/ticket/37171>.
			 * But not always, per <https://core.trac.wordpress.org/ticket/44668>.
			 * This also ensures that other themes will get the preconnect link when
			 * they don't implement the resource hint.
			 */
			$needs_preconnect_link = (
				'https://fonts.googleapis.com/' === substr( $normalized_url, 0, 29 )
				&&
				0 === $this->dom->xpath->query( '//link[ @rel = "preconnect" and @crossorigin and starts-with( @href, "https://fonts.gstatic.com" ) ]', $this->dom->head )->length
			);
			if ( $needs_preconnect_link ) {
				$link = AMP_DOM_Utils::create_node(
					$this->dom,
					'link',
					[
						'rel'         => 'preconnect',
						'href'        => 'https://fonts.gstatic.com/',
						'crossorigin' => '',
					]
				);
				$this->dom->head->insertBefore( $link ); // Note that \AMP_Theme_Support::ensure_required_markup() will put this in the optimal order.
			}
			return;
		}

		$stylesheet = $this->get_stylesheet_from_url( $href );
		if ( $stylesheet instanceof WP_Error ) {
			$this->remove_invalid_child(
				$element,
				[
					'code'    => self::STYLESHEET_FETCH_ERROR,
					'type'    => AMP_Validation_Error_Taxonomy::CSS_ERROR_TYPE,
					'url'     => $normalized_url,
					'message' => $stylesheet->get_error_message(),
				]
			);
			return;
		}

		// Honor the link's media attribute.
		$media = $element->getAttribute( 'media' );
		if ( $media && 'all' !== $media ) {
			$stylesheet = sprintf( '@media %s { %s }', $media, $stylesheet );
		}

		$this->set_current_node( $element ); // And sources when needing to be located.

		// @todo If ValidationExemption::is_px_verified_for_node( $element ) then keep !important.
		// @todo If ValidationExemption::is_amp_unvalidated_for_node( $element ) then keep invalid markup.
		$parsed = $this->get_parsed_stylesheet(
			$stylesheet,
			[
				'allowed_at_rules'   => $this->style_custom_cdata_spec['css_spec']['allowed_at_rules'],
				'property_allowlist' => $this->style_custom_cdata_spec['css_spec']['declaration'],
				'stylesheet_url'     => $href,
				'spec_name'          => self::STYLE_AMP_CUSTOM_SPEC_NAME,
			]
		);

		if ( $parsed['viewport_rules'] ) {
			$this->create_meta_viewport( $element, $parsed['viewport_rules'] );
		}

		$this->pending_stylesheets[] = [
			'group'              => self::STYLE_AMP_CUSTOM_GROUP_INDEX,
			'original_size'      => strlen( $stylesheet ),
			'final_size'         => null,
			'element'            => $element,
			'origin'             => 'link_element',
			'sources'            => $this->current_sources, // Needed because node is removed below.
			'priority'           => $this->get_stylesheet_priority( $element ),
			'tokens'             => $parsed['tokens'],
			'hash'               => $parsed['hash'],
			'parse_time'         => $parsed['parse_time'],
			'shake_time'         => null,
			'cached'             => $parsed['cached'],
			'imported_font_urls' => $parsed['imported_font_urls'],
			'important_count'    => $parsed['important_count'],
			'kept_error_count'   => $parsed['kept_error_count'],
			'preload_font_urls'  => $parsed['preload_font_urls'],
		];

		// Remove now that styles have been processed.
		$element->parentNode->removeChild( $element );

		$this->set_current_node( null );
	}

	/**
	 * Get stylesheet from URL.
	 *
	 * @since 1.5.0
	 *
	 * @param string $stylesheet_url Stylesheet URL.
	 * @return string|WP_Error Stylesheet string on success, or WP_Error on failure.
	 */
	private function get_stylesheet_from_url( $stylesheet_url ) {
		$stylesheet    = false;
		$css_file_path = $this->get_validated_url_file_path( $stylesheet_url, [ 'css', 'less', 'scss', 'sass' ] );
		if ( ! is_wp_error( $css_file_path ) ) {
			$stylesheet = file_get_contents( $css_file_path ); // phpcs:ignore WordPress.WP.AlternativeFunctions.file_get_contents_file_get_contents -- It's a local filesystem path not a remote request.
		}
		if ( is_string( $stylesheet ) ) {
			return $stylesheet;
		}

		// Fall back to doing an HTTP request for the stylesheet is not accessible directly from the filesystem.
		return $this->fetch_external_stylesheet( $stylesheet_url );
	}

	/**
	 * Fetch external stylesheet.
	 *
	 * @param string $url External stylesheet URL.
	 * @return string|WP_Error Stylesheet contents or WP_Error.
	 */
	private function fetch_external_stylesheet( $url ) {

		// Prepend schemeless stylesheet URL with the same URL scheme as the current site.
		if ( '//' === substr( $url, 0, 2 ) ) {
			$url = wp_parse_url( home_url(), PHP_URL_SCHEME ) . ':' . $url;
		}

		try {
			$response = $this->remote_request->get( $url );
		} catch ( Exception $exception ) {
			if ( $exception instanceof FailedToGetFromRemoteUrl && $exception->hasStatusCode() ) {
				return new WP_Error( "http_{$exception->getStatusCode()}", $exception->getMessage() );
			}
			/* translators: %1$s: the fetched URL, %2$s the error message that was returned */
			return new WP_Error( 'http_error', sprintf( __( 'Failed to fetch: %1$s (%2$s)', 'amp' ), $url, $exception->getMessage() ) );
		}

		$status = $response->getStatusCode();

		if ( $status < 200 || $status >= 300 ) {
			/* translators: %1$s: the URL, %2$d: the HTTP status code, %3$s: the HTTP status message */
			return new WP_Error( "http_{$status}", sprintf( __( 'Failed to fetch: %1$s (HTTP %2$d: %3$s)', 'amp' ), $url, $status, get_status_header_desc( $status ) ) );
		}

		$content_type = (array) $response->getHeader( 'content-type' );

		if ( ! empty( $content_type ) && ! preg_match( '#^text/css#', $content_type[0] ) ) {
			return new WP_Error(
				'no_css_content_type',
				__( 'Response did not contain the expected text/css content type.', 'amp' )
			);
		}

		return $response->getBody();
	}

	/**
	 * Get parsed stylesheet (from cache).
	 *
	 * If the sanitization status has changed for the validation errors in the cached stylesheet since it was cached,
	 * then the cache is invalidated, as the parsed stylesheet needs to be re-constructed.
	 *
	 * @since 1.0
	 * @see \AMP_Style_Sanitizer::parse_stylesheet()
	 *
	 * @param string $stylesheet Stylesheet.
	 * @param array  $options {
	 *     Options.
	 *
	 *     @type string[] $property_allowlist Exclusively-allowed properties.
	 *     @type string[] $property_denylist  Disallowed properties.
	 *     @type string   $stylesheet_url     Original URL for stylesheet when originating via link or @import.
	 *     @type array    $allowed_at_rules   Allowed @-rules.
	 *     @type bool     $validate_keyframes Whether keyframes should be validated.
	 *     @type string   $spec_name          Spec name.
	 * }
	 * @return array {
	 *    Processed stylesheet.
	 *
	 *    @type array    $tokens             Stylesheet tokens, where arrays are tuples for declaration blocks.
	 *    @type string   $hash               MD5 hash of the parsed stylesheet.
	 *    @type array    $validation_results Validation results, array containing arrays with error and sanitized keys.
	 *    @type array    $imported_font_urls Imported font stylesheet URLs.
	 *    @type int      $priority           The priority of the stylesheet.
	 *    @type float    $parse_time         The time duration it took to parse the stylesheet, in milliseconds.
	 *    @type float    $shake_time         The time duration it took to tree-shake the stylesheet, in milliseconds.
	 *    @type bool     $cached             Whether the parsed stylesheet was cached.
	 *    @type int      $important_count    Number of !important qualifiers.
	 *    @type int      $kept_error_count   Number of instances of invalid markup causing validation errors which are kept.
	 *    @type string[] $preload_font_urls  Font URLs to preload.
	 * }
	 */
	private function get_parsed_stylesheet( $stylesheet, $options = [] ) {
		$cached         = true;
		$cache_group    = 'amp-parsed-stylesheet-v38'; // This should be bumped whenever the PHP-CSS-Parser is updated or parsed format is updated.
		$use_transients = $this->should_use_transient_caching();

		// @todo If ValidationExemption::is_px_verified_for_node( $this->current_node ) then keep !important.
		// @todo If ValidationExemption::is_amp_unvalidated_for_node( $this->current_node ) then keep invalid markup.
		$cache_impacting_options = array_merge(
			wp_array_slice_assoc(
				$options,
				[
					'property_allowlist',
					'property_denylist',
					'stylesheet_url',
					'allowed_at_rules',
				]
			),
			wp_array_slice_assoc(
				$this->args,
				[
					'should_locate_sources',
					'parsed_cache_variant',
					'dynamic_element_selectors',
					'transform_important_qualifiers',
					'font_face_display_overrides',
				]
			),
			[
				'language'          => get_bloginfo( 'language' ), // Used to tree-shake html[lang] selectors.
				'selector_mappings' => $this->selector_mappings,
			]
		);

		$cache_key = md5( $stylesheet . wp_json_encode( $cache_impacting_options ) );

		if ( $use_transients ) {
			$parsed = get_transient( $cache_group . '-' . $cache_key );
		} else {
			$parsed = wp_cache_get( $cache_key, $cache_group );
		}

		/*
		 * Make sure that the parsed stylesheet was cached with current sanitizations.
		 * The should_sanitize_validation_error method prevents duplicates from being reported.
		 */
		if ( ! empty( $parsed['validation_results'] ) ) {
			foreach ( $parsed['validation_results'] as $validation_result ) {
				$sanitized = $this->should_sanitize_validation_error( $validation_result['error'] );
				if ( $sanitized !== $validation_result['sanitized'] ) {
					$parsed = null; // Change to sanitization of validation error detected, so cache cannot be used.
					break;
				}
			}
		}

		if ( ! $parsed || ! isset( $parsed['tokens'] ) || ! is_array( $parsed['tokens'] ) ) {
			$parsed = $this->parse_stylesheet( $stylesheet, $options );
			$cached = false;

			/*
			 * When an object cache is not available, we cache with an expiration to prevent the options table from
			 * getting filled infinitely. On the other hand, if an external object cache is available then we don't
			 * set an expiration because it should implement LRU cache expulsion policy.
			 */
			if ( $use_transients ) {
				// The expiration is to ensure transient doesn't stick around forever since no LRU flushing like with external object cache.
				set_transient( $cache_group . '-' . $cache_key, $parsed, MONTH_IN_SECONDS );
			} else {
				wp_cache_set( $cache_key, $parsed, $cache_group );
			}
		}

		$parsed['kept_error_count'] = 0;
		foreach ( $parsed['validation_results'] as $validation_result ) {
			if ( ! $validation_result['sanitized'] ) {
				$parsed['kept_error_count']++;
			}
		}

		$parsed['cached'] = $cached;
		return $parsed;
	}

	/**
	 * Check whether transient caching for stylesheets should be used.
	 *
	 * @return bool Whether transient caching should be used.
	 */
	private function should_use_transient_caching() {
		if ( wp_using_ext_object_cache() ) {
			return false;
		}

		if ( ! $this->args['allow_transient_caching'] ) {
			return false;
		}

		if ( AMP_Options_Manager::get_option( Option::DISABLE_CSS_TRANSIENT_CACHING, false ) ) {
			return false;
		}

		return true;
	}

	/**
	 * Parse imported stylesheet and replace the `@import` rule with the imported rules in the provided CSS list (in place).
	 *
	 * @param Import  $item     Import object.
	 * @param CSSList $css_list CSS List.
	 * @param array   $options {
	 *     Options.
	 *
	 *     @type string $stylesheet_url Original URL for stylesheet when originating via link or @import.
	 * }
	 * @return array {
	 *     Results.
	 *
	 *     @type array    $validation_results Validation results.
	 *     @type array    $imported_font_urls Imported font URLs.
	 *     @type array    $viewport_rules     Extracted viewport rules.
	 *     @type int      $important_count    Number of !important qualifiers.
	 *     @type string[] $preload_font_urls  Font URLs to preload.
	 * }
	 */
	private function splice_imported_stylesheet( Import $item, CSSList $css_list, $options ) {
		$validation_results = [];
		$imported_font_urls = [];
		$viewport_rules     = [];
		$at_rule_args       = $item->atRuleArgs();
		$location           = array_shift( $at_rule_args );
		$media_query        = array_shift( $at_rule_args );
		$important_count    = 0;
		$preload_font_urls  = [];

		if ( isset( $options['stylesheet_url'] ) ) {
			$this->real_path_urls( [ $location ], $options['stylesheet_url'] );
		}

		$import_stylesheet_url = $location->getURL()->getString();

		// Prevent importing something that has already been imported, and avoid infinite recursion.
		if ( isset( $this->processed_imported_stylesheet_urls[ $import_stylesheet_url ] ) ) {
			$css_list->remove( $item );
			return compact( 'validation_results', 'imported_font_urls', 'viewport_rules', 'important_count', 'preload_font_urls' );
		}
		$this->processed_imported_stylesheet_urls[ $import_stylesheet_url ] = true;

		// Prevent importing font stylesheets from allowed font CDNs. These will get added to the document as links instead.
		$https_import_stylesheet_url = preg_replace( '#^(http:)?(?=//)#', 'https:', $import_stylesheet_url );
		if ( $this->allowed_font_src_regex && preg_match( $this->allowed_font_src_regex, $https_import_stylesheet_url ) ) {
			$imported_font_urls[] = $https_import_stylesheet_url;
			$css_list->remove( $item );
			_doing_it_wrong(
				'wp_enqueue_style',
				esc_html(
					sprintf(
						/* translators: 1: @import. 2: wp_enqueue_style(). 3: font CDN URL. */
						__( 'It is not a best practice to use %1$s to load font CDN stylesheets. Please use %2$s to enqueue %3$s as its own separate script.', 'amp' ),
						'@import',
						'wp_enqueue_style()',
						$import_stylesheet_url
					)
				),
				'1.0'
			);

			return compact( 'validation_results', 'imported_font_urls', 'viewport_rules', 'important_count', 'preload_font_urls' );
		}

		$stylesheet = $this->get_stylesheet_from_url( $import_stylesheet_url );
		if ( $stylesheet instanceof WP_Error ) {
			$error     = [
				'code'    => self::STYLESHEET_FETCH_ERROR,
				'type'    => AMP_Validation_Error_Taxonomy::CSS_ERROR_TYPE,
				'url'     => $import_stylesheet_url,
				'message' => $stylesheet->get_error_message(),
			];
			$sanitized = $this->should_sanitize_validation_error( $error );
			if ( $sanitized ) {
				$css_list->remove( $item );
			}
			$validation_results[] = compact( 'error', 'sanitized' );

			return compact( 'validation_results', 'imported_font_urls', 'viewport_rules', 'important_count', 'preload_font_urls' );
		}

		if ( $media_query ) {
			$stylesheet = sprintf( '@media %s { %s }', $media_query, $stylesheet );
		}

		$options['stylesheet_url'] = $import_stylesheet_url;

		$parsed_stylesheet  = $this->create_validated_css_document( $stylesheet, $options );
		$validation_results = array_merge( $validation_results, $parsed_stylesheet['validation_results'] );
		$viewport_rules     = $parsed_stylesheet['viewport_rules'];
		$important_count    = $parsed_stylesheet['important_count'];
		$preload_font_urls  = $parsed_stylesheet['preload_font_urls'];

		if ( ! empty( $parsed_stylesheet['css_document'] ) ) {
			/**
			 * CSS Doc.
			 *
			 * @var CSSDocument $css_document
			 */
			$css_document = $parsed_stylesheet['css_document'];

			$this->replace_inside_css_list( $css_list, $item, $css_document->getContents() );
		} else {
			$css_list->remove( $item );
		}

		return compact( 'validation_results', 'imported_font_urls', 'viewport_rules', 'important_count', 'preload_font_urls' );
	}

	/**
	 * Replace an item inside of a CSSList.
	 *
	 * This is being used instead of `CSSList::splice()` because it uses `array_splice()` which does not work properly
	 * if the array keys are not sequentially indexed from 0, which happens when `CSSList::remove()` is employed.
	 *
	 * @see CSSList::splice()
	 * @see CSSList::replace()
	 * @see CSSList::remove()
	 *
	 * @param CSSList                      $css_list  CSS list.
	 * @param AtRule|RuleSet|CSSList       $old_item  Old item.
	 * @param AtRule[]|RuleSet[]|CSSList[] $new_items New item(s). If empty, the old item is simply removed.
	 * @return bool Whether the replacement was successful.
	 */
	private function replace_inside_css_list( CSSList $css_list, $old_item, $new_items = [] ) {
		$contents = array_values( $css_list->getContents() ); // Required to obtain the offset instead of the index.
		$offset   = array_search( $old_item, $contents, true );
		if ( false !== $offset ) {
			array_splice( $contents, $offset, 1, $new_items );
			$css_list->setContents( $contents );
			return true;
		}
		return false;
	}

	/**
	 * Create validated CSS document.
	 *
	 * @since 1.0
	 *
	 * @param string $stylesheet_string Stylesheet.
	 * @param array  $options           Options. See definition in \AMP_Style_Sanitizer::process_stylesheet().
	 * @return array {
	 *    Parsed stylesheet.
	 *
	 *    @type CSSDocument $css_document       CSS Document.
	 *    @type array       $validation_results Validation results, array containing arrays with error and sanitized keys.
	 *    @type string      $stylesheet_url     Stylesheet URL, if available.
	 *    @type array       $imported_font_urls Imported font URLs.
	 *    @type array       $viewport_rules     Extracted viewport rules.
	 *    @type int         $important_count    Number of !important qualifiers.
	 *    @type string[]    $preload_font_urls  Font URLs to preload.
	 * }
	 */
	private function create_validated_css_document( $stylesheet_string, $options ) {
		$validation_results = [];
		$imported_font_urls = [];
		$viewport_rules     = [];
		$important_count    = 0;
		$preload_font_urls  = [];
		$css_document       = null;

		// Note that there is no known case where an exception can be thrown here since PHP-CSS-Parser is using lenient parsing.
		try {
			// Remove spaces from data URLs, which cause errors and PHP-CSS-Parser can't handle them.
			$stylesheet_string = $this->remove_spaces_from_url_values( $stylesheet_string );

			$parser_settings = Sabberworm\CSS\Settings::create();
			$css_parser      = new Sabberworm\CSS\Parser( $stylesheet_string, $parser_settings );
			$css_document    = $css_parser->parse(); // @todo If 'utf-8' is not $css_parser->getCharset() then issue warning?

			if ( ! empty( $options['stylesheet_url'] ) ) {
				$this->real_path_urls(
					array_filter(
						$css_document->getAllValues(),
						static function ( $value ) {
							return $value instanceof URL;
						}
					),
					$options['stylesheet_url']
				);
			}

			$processed_css_list = $this->process_css_list( $css_document, $options );

			$validation_results = array_merge(
				$validation_results,
				$processed_css_list['validation_results']
			);
			$viewport_rules     = array_merge(
				$viewport_rules,
				$processed_css_list['viewport_rules']
			);
			$important_count    = $processed_css_list['important_count'];
			$imported_font_urls = $processed_css_list['imported_font_urls'];
			$preload_font_urls  = array_merge( $preload_font_urls, $processed_css_list['preload_font_urls'] );
		} catch ( SourceException $exception ) {
			$error = [
				'code'      => self::CSS_SYNTAX_PARSE_ERROR,
				'message'   => $exception->getMessage(),
				'type'      => AMP_Validation_Error_Taxonomy::CSS_ERROR_TYPE,
				'spec_name' => $options['spec_name'],
			];

			/*
			 * This is not a recoverable error, so sanitized here is just used to give user control
			 * over whether to proceed with serving this exception-raising stylesheet in AMP.
			 */
			$sanitized = $this->should_sanitize_validation_error( $error );

			$validation_results[] = compact( 'error', 'sanitized' );
		}
		return compact( 'validation_results', 'css_document', 'imported_font_urls', 'viewport_rules', 'important_count', 'preload_font_urls' );
	}

	/**
	 * Parse stylesheet.
	 *
	 * Sanitizes invalid CSS properties and rules, compresses the CSS to remove whitespace and comments, and parses
	 * declaration blocks to allow selectors to later be evaluated for whether they apply to the current document
	 * during tree-shaking.
	 *
	 * @since 1.0
	 *
	 * @param string $stylesheet_string Stylesheet.
	 * @param array  $options           Options. See definition in \AMP_Style_Sanitizer::process_stylesheet().
	 * @return array {
	 *    Parsed stylesheet.
	 *
	 *    @type array    $tokens             Stylesheet tokens, where arrays are tuples for declaration blocks.
	 *    @type string   $hash               MD5 hash of the parsed stylesheet.
	 *    @type array    $validation_results Validation results, array containing arrays with error and sanitized keys.
	 *    @type array    $imported_font_urls Imported font stylesheet URLs.
	 *    @type float    $parse_time         The time duration it took to parse the stylesheet, in milliseconds.
	 *    @type int      $important_count    Number of !important qualifiers.
	 *    @type string[] $preload_font_urls  Font URLs to preload.
	 * }
	 */
	private function parse_stylesheet( $stylesheet_string, $options = [] ) {
		$start_time = microtime( true );

		$options = array_merge(
			[
				'allowed_at_rules'   => [],
				'property_denylist'  => [
					// See <https://www.ampproject.org/docs/design/responsive/style_pages#disallowed-styles>.
					'behavior',
					'-moz-binding',
				],
				'property_allowlist' => [],
				'validate_keyframes' => false,
				'stylesheet_url'     => null,
				'spec_name'          => null,
			],
			$options
		);

		// Strip the dreaded UTF-8 byte order mark (BOM, \uFEFF). This should ideally get handled by PHP-CSS-Parser <https://github.com/sabberworm/PHP-CSS-Parser/issues/150>.
		$stylesheet_string = preg_replace( '/^\xEF\xBB\xBF/', '', $stylesheet_string );

		// Strip obsolete CDATA sections and HTML comments which were used for old school XHTML.
		$stylesheet_string = preg_replace( '#^\s*<!--#', '', $stylesheet_string );
		$stylesheet_string = preg_replace( '#^\s*<!\[CDATA\[#', '', $stylesheet_string );
		$stylesheet_string = preg_replace( '#\]\]>\s*$#', '', $stylesheet_string );
		$stylesheet_string = preg_replace( '#-->\s*$#', '', $stylesheet_string );

		$tokens             = [];
		$parsed_stylesheet  = $this->create_validated_css_document( $stylesheet_string, $options );
		$validation_results = $parsed_stylesheet['validation_results'];
		if ( ! empty( $parsed_stylesheet['css_document'] ) ) {
			$css_document = $parsed_stylesheet['css_document'];

			$output_format = Sabberworm\CSS\OutputFormat::createCompact();
			$output_format->setSemicolonAfterLastRule( false );

			$before_declaration_block          = sprintf( '/*%s*/', chr( 1 ) );
			$between_selectors                 = sprintf( '/*%s*/', chr( 2 ) );
			$after_declaration_block_selectors = sprintf( '/*%s*/', chr( 3 ) );
			$between_properties                = sprintf( '/*%s*/', chr( 4 ) );
			$after_declaration_block           = sprintf( '/*%s*/', chr( 5 ) );
			$before_at_rule                    = sprintf( '/*%s*/', chr( 6 ) );
			$after_at_rule                     = sprintf( '/*%s*/', chr( 7 ) );

			// Add comments to stylesheet if PHP-CSS-Parser has the required extensions for tree shaking.
			if ( self::has_required_php_css_parser() ) {
				$output_format->set( 'BeforeDeclarationBlock', $before_declaration_block );
				$output_format->set( 'SpaceBeforeSelectorSeparator', $between_selectors );
				$output_format->set( 'AfterDeclarationBlockSelectors', $after_declaration_block_selectors );
				$output_format->set( 'AfterDeclarationBlock', $after_declaration_block );
				$output_format->set( 'BeforeAtRuleBlock', $before_at_rule );
				$output_format->set( 'AfterAtRuleBlock', $after_at_rule );
			}
			$output_format->set( 'SpaceBetweenRules', $between_properties );

			$stylesheet_string = $css_document->render( $output_format );

			$pattern  = '#';
			$pattern .= preg_quote( $before_at_rule, '#' );
			$pattern .= '|';
			$pattern .= preg_quote( $after_at_rule, '#' );
			$pattern .= '|';
			$pattern .= '(' . preg_quote( $before_declaration_block, '#' ) . ')';
			$pattern .= '(.+?)';
			$pattern .= preg_quote( $after_declaration_block_selectors, '#' );
			$pattern .= '(.+?)';
			$pattern .= preg_quote( $after_declaration_block, '#' );
			$pattern .= '#s';

			$dynamic_selector_pattern = null;
			if ( ! empty( $this->args['dynamic_element_selectors'] ) ) {
				$dynamic_selector_pattern = implode(
					'|',
					array_map(
						static function( $selector ) {
							return preg_quote( $selector, '#' );
						},
						$this->args['dynamic_element_selectors']
					)
				);
			}

			$split_stylesheet = preg_split( $pattern, $stylesheet_string, -1, PREG_SPLIT_DELIM_CAPTURE );

			// Ensure all instances of </style> are escaped as <\/style> (such as can occur in SVG data: URLs) to prevent
			// the inline style from prematurely closing style[amp-custom].
			$split_stylesheet = str_replace( '</style>', '<\/style>', $split_stylesheet, $count );

			$length = count( $split_stylesheet );
			for ( $i = 0; $i < $length; $i++ ) {
				// Skip empty tokens.
				if ( '' === $split_stylesheet[ $i ] ) {
					unset( $split_stylesheet[ $i ] );
					continue;
				}

				if ( $before_declaration_block === $split_stylesheet[ $i ] ) {

					// Skip keyframe-selector, which is can be: from | to | <percentage>.
					if ( preg_match( '/^((from|to)\b|-?\d+(\.\d+)?%)/i', $split_stylesheet[ $i + 1 ] ) ) {
						$tokens[] = (
							str_replace( $between_selectors, '', $split_stylesheet[ ++$i ] )
							.
							str_replace( $between_properties, '', $split_stylesheet[ ++$i ] )
						);
						continue;
					}

					$selectors   = explode( $between_selectors . ',', $split_stylesheet[ ++$i ] );
					$declaration = explode( ';' . $between_properties, trim( $split_stylesheet[ ++$i ], '{}' ) );

					// @todo The following logic could be made much more robust if PHP-CSS-Parser did parsing of selectors. See <https://github.com/sabberworm/PHP-CSS-Parser/pull/138#issuecomment-418193262> and <https://github.com/ampproject/amp-wp/issues/2102>.
					$selectors_parsed = [];
					foreach ( $selectors as $selector ) {
						$selectors_parsed[ $selector ] = [];

						// Remove :not() and pseudo selectors to eliminate false negatives, such as with `body:not(.title-tagline-hidden) .site-branding-text` (but not after escape character).
						$reduced_selector = preg_replace( '/(?<!\\\\)::?[a-zA-Z0-9_-]+(\(.+?\))?/', '', $selector );

						// Ignore any selector terms that occur under a dynamic selector.
						if ( $dynamic_selector_pattern ) {
							$reduced_selector = preg_replace( '#((?:' . $dynamic_selector_pattern . ')(?:\.[a-z0-9_-]+)*)[^a-z0-9_-].*#si', '$1', $reduced_selector . ' ' );
						}

						/*
						 * Gather attribute names while removing attribute selectors to eliminate false negative,
						 * such as with `.social-navigation a[href*="example.com"]:before`.
						 */
						$reduced_selector = preg_replace_callback(
							'/\[([A-Za-z0-9_:-]+)(\W?=[^\]]+)?\]/',
							static function( $matches ) use ( $selector, &$selectors_parsed ) {
								$selectors_parsed[ $selector ][ self::SELECTOR_EXTRACTED_ATTRIBUTES ][] = $matches[1];
								return '';
							},
							$reduced_selector
						);

						// Extract class names.
						$reduced_selector = preg_replace_callback(
							'/\.((?:[a-zA-Z0-9_-]+|\\\\.)+)/', // The `\\\\.` will allow any char via escaping, like the colon in `.lg\:w-full`.
							static function( $matches ) use ( $selector, &$selectors_parsed ) {
								$selectors_parsed[ $selector ][ self::SELECTOR_EXTRACTED_CLASSES ][] = stripslashes( $matches[1] );
								return '';
							},
							$reduced_selector
						);

						// Extract IDs.
						$reduced_selector = preg_replace_callback(
							'/#([a-zA-Z0-9_-]+)/',
							static function( $matches ) use ( $selector, &$selectors_parsed ) {
								$selectors_parsed[ $selector ][ self::SELECTOR_EXTRACTED_IDS ][] = $matches[1];
								return '';
							},
							$reduced_selector
						);

						// Extract tag names.
						$reduced_selector = preg_replace_callback(
							'/[a-zA-Z0-9_-]+/',
							static function( $matches ) use ( $selector, &$selectors_parsed ) {
								$selectors_parsed[ $selector ][ self::SELECTOR_EXTRACTED_TAGS ][] = $matches[0];
								return '';
							},
							$reduced_selector
						);

						// At this point, $reduced_selector should contain just the remnants of the selector, primarily combinators.
						unset( $reduced_selector );
					}

					$tokens[] = [
						$selectors_parsed,
						$declaration,
					];
				} else {
					$tokens[] = str_replace( $between_properties, '', $split_stylesheet[ $i ] );
				}
			}
		}

		return array_merge(
			compact( 'tokens', 'validation_results' ),
			[
				'imported_font_urls' => $parsed_stylesheet['imported_font_urls'],
				'hash'               => md5( wp_json_encode( $tokens ) ),
				'parse_time'         => ( microtime( true ) - $start_time ),
				'viewport_rules'     => $parsed_stylesheet['viewport_rules'],
				'important_count'    => $parsed_stylesheet['important_count'],
				'preload_font_urls'  => $parsed_stylesheet['preload_font_urls'],
			]
		);
	}

	/**
	 * Previous return values from calls to should_sanitize_validation_error().
	 *
	 * This is used to prevent duplicates from being reported when the sanitization status
	 * changes for a validation error in a previously-cached stylesheet.
	 *
	 * @see AMP_Style_Sanitizer::should_sanitize_validation_error()
	 * @var array
	 */
	protected $previous_should_sanitize_validation_error_results = [];

	/**
	 * Check whether or not sanitization should occur in response to validation error.
	 *
	 * Supply sources to the error and the current node to data.
	 *
	 * @since 1.0
	 *
	 * @param array $validation_error Validation error.
	 * @param array $data Data including the node.
	 * @return bool Whether to sanitize.
	 */
	public function should_sanitize_validation_error( $validation_error, $data = [] ) {
		if ( ! isset( $data['node'] ) ) {
			$data['node'] = $this->current_node;
		}
		if ( ! isset( $validation_error['sources'] ) ) {
			$validation_error['sources'] = $this->current_sources;
		}

		/*
		 * This is used to prevent duplicates from being reported when the sanitization status
		 * changes for a validation error in a previously-cached stylesheet.
		 */
		$args = compact( 'validation_error', 'data' );
		foreach ( $this->previous_should_sanitize_validation_error_results as $result ) {
			if ( $result['args'] === $args ) {
				return $result['sanitized'];
			}
		}

		$sanitized = parent::should_sanitize_validation_error( $validation_error, $data );

		$this->previous_should_sanitize_validation_error_results[] = compact( 'args', 'sanitized' );
		return $sanitized;
	}

	/**
	 * Remove spaces from CSS URL values which PHP-CSS-Parser doesn't handle.
	 *
	 * @since 1.0
	 *
	 * @param string $css CSS.
	 * @return string CSS with spaces removed from URLs.
	 */
	private function remove_spaces_from_url_values( $css ) {
		return preg_replace_callback(
			// Match CSS url() values that don't have quoted string values.
			'/\burl\(\s*(?=\w)(?P<url>[^}]*?\s*)\)/',
			static function( $matches ) {
				return preg_replace( '/\s+/', '', $matches[0] );
			},
			$css
		);
	}

	/**
	 * Process CSS list.
	 *
	 * @since 1.0
	 *
	 * @param CSSList $css_list CSS List.
	 * @param array   $options Options.
	 * @return array {
	 *     Processed CSS list.
	 *
	 *     @type array    $validation_results Validation results.
	 *     @type array    $viewport_rules     Extracted viewport rules.
	 *     @type array    $imported_font_urls Imported font URLs.
	 *     @type int      $important_count    Number of !important qualifiers.
	 *     @type string[] $preload_font_urls  Font URLs to preload.
	 * }
	 */
	private function process_css_list( CSSList $css_list, $options ) {
		$validation_results = [];
		$viewport_rules     = [];
		$imported_font_urls = [];
		$preload_font_urls  = [];
		$important_count    = 0;

		foreach ( $css_list->getContents() as $css_item ) {
			$sanitized = false;
			if ( $css_item instanceof DeclarationBlock && empty( $options['validate_keyframes'] ) ) {
				$processed = $this->process_css_declaration_block( $css_item, $css_list, $options );

				$important_count   += $processed['important_count'];
				$preload_font_urls  = array_merge( $preload_font_urls, $processed['preload_font_urls'] );
				$validation_results = array_merge(
					$validation_results,
					$processed['validation_results']
				);
			} elseif ( $css_item instanceof AtRuleBlockList ) {
				if ( ! in_array( $css_item->atRuleName(), $options['allowed_at_rules'], true ) ) {
					$error                = [
						'code'      => self::CSS_SYNTAX_INVALID_AT_RULE,
						'at_rule'   => $css_item->atRuleName(),
						'type'      => AMP_Validation_Error_Taxonomy::CSS_ERROR_TYPE,
						'spec_name' => $options['spec_name'],
					];
					$sanitized            = $this->should_sanitize_validation_error( $error );
					$validation_results[] = compact( 'error', 'sanitized' );
				}
				if ( ! $sanitized ) {
					$processed          = $this->process_css_list( $css_item, $options );
					$viewport_rules     = array_merge( $viewport_rules, $processed['viewport_rules'] );
					$important_count   += $processed['important_count'];
					$preload_font_urls  = array_merge( $preload_font_urls, $processed['preload_font_urls'] );
					$validation_results = array_merge(
						$validation_results,
						$processed['validation_results']
					);
				}
			} elseif ( $css_item instanceof Import ) {
				$imported_stylesheet = $this->splice_imported_stylesheet( $css_item, $css_list, $options );
				$imported_font_urls  = array_merge( $imported_font_urls, $imported_stylesheet['imported_font_urls'] );
				$validation_results  = array_merge( $validation_results, $imported_stylesheet['validation_results'] );
				$preload_font_urls   = array_merge( $preload_font_urls, $imported_stylesheet['preload_font_urls'] );
				$viewport_rules      = array_merge( $viewport_rules, $imported_stylesheet['viewport_rules'] );
				$important_count    += $imported_stylesheet['important_count'];
			} elseif ( $css_item instanceof AtRuleSet ) {
				if ( preg_match( '/^(-.+-)?viewport$/', $css_item->atRuleName() ) ) {
					$output_format = new OutputFormat();
					foreach ( $css_item->getRules() as $rule ) {
						$rule_value = $rule->getValue();
						if ( $rule_value instanceof Value ) {
							$rule_value = $rule_value->render( $output_format );
						}

						$viewport_rules[ $rule->getRule() ] = $rule_value;
					}
					$css_list->remove( $css_item );
				} elseif ( ! in_array( $css_item->atRuleName(), $options['allowed_at_rules'], true ) ) {
					$error                = [
						'code'      => self::CSS_SYNTAX_INVALID_AT_RULE,
						'at_rule'   => $css_item->atRuleName(),
						'type'      => AMP_Validation_Error_Taxonomy::CSS_ERROR_TYPE,
						'spec_name' => $options['spec_name'],
					];
					$sanitized            = $this->should_sanitize_validation_error( $error );
					$validation_results[] = compact( 'error', 'sanitized' );
				}

				if ( ! $sanitized ) {
					$processed          = $this->process_css_declaration_block( $css_item, $css_list, $options );
					$validation_results = array_merge( $validation_results, $processed['validation_results'] );
					$important_count   += $processed['important_count'];
					$preload_font_urls  = array_merge( $preload_font_urls, $processed['preload_font_urls'] );
				}
			} elseif ( $css_item instanceof KeyFrame ) {
				if ( ! in_array( 'keyframes', $options['allowed_at_rules'], true ) ) {
					$error                = [
						'code'      => self::CSS_SYNTAX_INVALID_AT_RULE,
						'at_rule'   => $css_item->atRuleName(),
						'type'      => AMP_Validation_Error_Taxonomy::CSS_ERROR_TYPE,
						'spec_name' => $options['spec_name'],
					];
					$sanitized            = $this->should_sanitize_validation_error( $error );
					$validation_results[] = compact( 'error', 'sanitized' );
				}

				if ( ! $sanitized ) {
					$processed          = $this->process_css_keyframes( $css_item, $options );
					$validation_results = array_merge( $validation_results, $processed['validation_results'] );
					$important_count   += $processed['important_count'];
				}
			} elseif ( $css_item instanceof AtRule ) {
				if ( 'charset' === $css_item->atRuleName() ) {
					/*
					 * The @charset at-rule is not allowed in style elements, so it is not allowed in AMP.
					 * If the @charset is defined, then it really should have already been acknowledged
					 * by PHP-CSS-Parser when the CSS was parsed in the first place, so at this point
					 * it is irrelevant and can be removed.
					 */
					$sanitized = true;
				} else {
					$error                = [
						'code'      => self::CSS_SYNTAX_INVALID_AT_RULE,
						'at_rule'   => $css_item->atRuleName(),
						'type'      => AMP_Validation_Error_Taxonomy::CSS_ERROR_TYPE,
						'spec_name' => $options['spec_name'],
					];
					$sanitized            = $this->should_sanitize_validation_error( $error );
					$validation_results[] = compact( 'error', 'sanitized' );
				}
			} else {
				$error                = [
					'code'      => self::CSS_SYNTAX_INVALID_DECLARATION,
					'item'      => get_class( $css_item ),
					'type'      => AMP_Validation_Error_Taxonomy::CSS_ERROR_TYPE,
					'spec_name' => $options['spec_name'],
				];
				$sanitized            = $this->should_sanitize_validation_error( $error );
				$validation_results[] = compact( 'error', 'sanitized' );
			}

			if ( $sanitized ) {
				$css_list->remove( $css_item );
			}
		}

		return compact( 'validation_results', 'imported_font_urls', 'viewport_rules', 'important_count', 'preload_font_urls' );
	}

	/**
	 * Convert URLs in to non-relative real-paths.
	 *
	 * @param URL[]  $urls           URLs.
	 * @param string $stylesheet_url Stylesheet URL.
	 */
	private function real_path_urls( $urls, $stylesheet_url ) {
		$base_url = preg_replace( ':[^/]+(\?.*)?(#.*)?$:', '', $stylesheet_url );
		if ( empty( $base_url ) ) {
			return;
		}

		foreach ( $urls as $url ) {
			// URLs cannot have spaces in them, so strip them (especially when spaces get erroneously injected in data: URLs).
			$url_string = $url->getURL()->getString();

			// For data: URLs, all that is needed is to remove spaces so set and continue.
			if ( 'data:' === substr( $url_string, 0, 5 ) ) {
				continue;
			}

			// If the URL is already absolute, continue since there there is nothing left to do.
			$parsed_url = wp_parse_url( $url_string );
			if ( ! empty( $parsed_url['host'] ) || empty( $parsed_url['path'] ) || '/' === substr( $parsed_url['path'], 0, 1 ) ) {
				continue;
			}

			$parsed_url = wp_parse_url( $base_url . $url->getURL()->getString() );

			// Resolve any relative parent directory paths.
			$path = $this->unrelativize_path( $parsed_url['path'] );
			if ( is_wp_error( $path ) ) {
				continue;
			}
			$parsed_url['path'] = $path;

			$real_url = $this->reconstruct_url( $parsed_url );

			$url->getURL()->setString( $real_url );
		}
	}

	/**
	 * Process CSS rule set.
	 *
	 * @since 1.0
	 * @link https://www.ampproject.org/docs/design/responsive/style_pages#disallowed-styles
	 * @link https://www.ampproject.org/docs/design/responsive/style_pages#restricted-styles
	 *
	 * @param RuleSet $ruleset  Ruleset.
	 * @param CSSList $css_list CSS List.
	 * @param array   $options  Options.
	 *
	 * @return array {
	 *     Results.
	 *
	 *     @type array    $validation_results Validation results.
	 *     @type int      $important_count    Number of !important qualifiers.
	 *     @type string[] $preload_font_urls  Font URLs to preload.
	 * }
	 */
	private function process_css_declaration_block( RuleSet $ruleset, CSSList $css_list, $options ) {
		$validation_results = [];
		$important_count    = 0;
		$preload_font_urls  = [];

		if ( $ruleset instanceof DeclarationBlock ) {
			$validation_results = array_merge(
				$validation_results,
				$this->ampify_ruleset_selectors( $ruleset )
			);
			if ( 0 === count( $ruleset->getSelectors() ) ) {
				$css_list->remove( $ruleset );
				return compact( 'validation_results', 'important_count', 'preload_font_urls' );
			}
		}

		// Remove disallowed properties.
		if ( ! empty( $options['property_allowlist'] ) ) {
			$properties = $ruleset->getRules();
			foreach ( $properties as $property ) {
				$vendorless_property_name = preg_replace( '/^-\w+-/', '', $property->getRule() );
				if ( ! in_array( $vendorless_property_name, $options['property_allowlist'], true ) ) {
					$error     = [
						'code'               => self::CSS_SYNTAX_INVALID_PROPERTY,
						'css_property_name'  => $property->getRule(),
						'css_property_value' => $property->getValue(),
						'type'               => AMP_Validation_Error_Taxonomy::CSS_ERROR_TYPE,
						'spec_name'          => $options['spec_name'],
					];
					$sanitized = $this->should_sanitize_validation_error( $error );
					if ( $sanitized ) {
						$ruleset->removeRule( $property->getRule() );
					}
					$validation_results[] = compact( 'error', 'sanitized' );
				}
			}
		} else {
			foreach ( $options['property_denylist'] as $illegal_property_name ) {
				$properties = $ruleset->getRules( $illegal_property_name );
				foreach ( $properties as $property ) {
					$error     = [
						'code'               => self::CSS_SYNTAX_INVALID_PROPERTY_NOLIST,
						'css_property_name'  => $property->getRule(),
						'css_property_value' => (string) $property->getValue(),
						'type'               => AMP_Validation_Error_Taxonomy::CSS_ERROR_TYPE,
						'spec_name'          => $options['spec_name'],
					];
					$sanitized = $this->should_sanitize_validation_error( $error );
					if ( $sanitized ) {
						$ruleset->removeRule( $property->getRule() );
					}
					$validation_results[] = compact( 'error', 'sanitized' );
				}
			}
		}

		if ( $ruleset instanceof AtRuleSet && 'font-face' === $ruleset->atRuleName() ) {
			$preload_font_urls = $this->process_font_face_at_rule( $ruleset, $options );
		}

		$transformed        = $this->transform_important_qualifiers( $ruleset, $css_list, $options );
		$validation_results = array_merge(
			$validation_results,
			$transformed['validation_results']
		);
		$important_count    = $transformed['important_count'];

		// Remove the ruleset if it is now empty.
		if ( 0 === count( $ruleset->getRules() ) ) {
			$css_list->remove( $ruleset );
		}
		return compact( 'validation_results', 'important_count', 'preload_font_urls' );
	}

	/**
	 * Process @font-face by making src URLs non-relative and converting data: URLs into file URLs (with educated guessing).
	 *
	 * @since 1.0
	 *
	 * @param AtRuleSet $ruleset Ruleset for @font-face.
	 * @param array     $options {
	 *     Options.
	 *
	 *     @type string $stylesheet_url Stylesheet URL, if available.
	 * }
	 * @return string[] Font URLs to preload.
	 */
	private function process_font_face_at_rule( AtRuleSet $ruleset, $options ) {
		$src_properties = $ruleset->getRules( 'src' );
		if ( empty( $src_properties ) ) {
			return [];
		}

		$preload_font_urls = [];

		// Obtain the font-family name to guess the filename.
		$font_family   = null;
		$font_basename = null;
		$properties    = $ruleset->getRules( 'font-family' );
		$property      = end( $properties );
		if ( $property instanceof Rule ) {
			$font_family = trim( $property->getValue(), '"\'' );

			// Remove all non-word characters from the font family to serve as the filename.
			$font_basename = preg_replace( '/[^A-Za-z0-9_\-]/', '', $font_family ); // Same as sanitize_key() minus case changes.
		}

		// Obtain the stylesheet base URL from which to guess font file locations.
		$stylesheet_base_url = null;
		if ( ! empty( $options['stylesheet_url'] ) ) {
			$stylesheet_base_url = preg_replace(
				':[^/]+(\?.*)?(#.*)?$:',
				'',
				$options['stylesheet_url']
			);
			$stylesheet_base_url = trailingslashit( $stylesheet_base_url );
		}

		// Obtain the font file path (if any) and the first font src type.
		$font_file      = '';
		$first_src_type = '';

		// Attempt to transform data: URLs in src properties to be external file URLs.
		foreach ( $src_properties as $src_property ) {
			$value = $src_property->getValue();
			if ( ! ( $value instanceof RuleValueList ) ) {
				continue;
			}

			/*
			 * The CSS Parser parses a src such as:
			 *
			 *    url(data:application/font-woff;...) format('woff'),
			 *    url('Genericons.ttf') format('truetype'),
			 *    url('Genericons.svg#genericonsregular') format('svg')
			 *
			 * As a list of components consisting of:
			 *
			 *    URL,
			 *    RuleValueList( CSSFunction, URL ),
			 *    RuleValueList( CSSFunction, URL ),
			 *    CSSFunction
			 *
			 * Clearly the components here are not logically grouped. So the first step is to fix the order.
			 */
			$sources = [];
			foreach ( $value->getListComponents() as $component ) {
				if ( $component instanceof RuleValueList ) {
					$subcomponents = $component->getListComponents();
					$subcomponent  = array_shift( $subcomponents );
					if ( $subcomponent ) {
						if ( empty( $sources ) ) {
							$sources[] = [ $subcomponent ];
						} else {
							$sources[ count( $sources ) - 1 ][] = $subcomponent;
						}
					}
					foreach ( $subcomponents as $subcomponent ) {
						$sources[] = [ $subcomponent ];
					}
				} elseif ( empty( $sources ) ) {
					$sources[] = [ $component ];
				} else {
					$sources[ count( $sources ) - 1 ][] = $component;
				}
			}

			/**
			 * Source file URL list.
			 *
			 * @var string[] $source_file_urls
			 */
			$source_file_urls = [];

			/**
			 * Source data URL collection.
			 *
			 * @var URL[]    $source_data_url_objects
			 */
			$source_data_url_objects = [];
			foreach ( $sources as $source ) {
				if ( count( $source ) !== 2 ) {
					continue;
				}
				list( $url, $format ) = $source;
				if (
					! $url instanceof URL
					||
					! $format instanceof CSSFunction
					||
					$format->getName() !== 'format'
					||
					count( $format->getArguments() ) !== 1
				) {
					continue;
				}

				list( $format_value ) = $format->getArguments();
				$format_value         = trim( $format_value, '"\'' );

				$value = $url->getURL()->getString();
				if ( 'data:' === substr( $value, 0, 5 ) ) {
					$source_data_url_objects[ $format_value ] = $source[0];
					if ( empty( $first_src_type ) ) {
						$first_src_type = 'inline';
					}
				} else {
					$source_file_urls[] = $value;
					if ( empty( $first_src_type ) ) {
						$first_src_type = 'file';
						$font_file      = $value;
					}
				}
			}

			// Convert data: URLs into regular URLs, assuming there will be a file present (e.g. woff fonts in core themes).
			foreach ( $source_data_url_objects as $format => $data_url ) {
				$mime_type = strtok( substr( $data_url->getURL()->getString(), 5 ), ';' );
				if ( $mime_type ) {
					$extension = preg_replace( ':.+/(.+-)?:', '', $mime_type );
				} else {
					$extension = $format;
				}
				$extension = sanitize_key( $extension );

				$guessed_urls = [];

				// Guess URLs based on any other font sources that are not using data: URLs (e.g. truetype fallback for inline woff2).
				foreach ( $source_file_urls as $source_file_url ) {
					$guessed_url = preg_replace(
						':(?<=\.)\w+(\?.*)?(#.*)?$:', // Match the file extension in the URL.
						$extension,
						$source_file_url,
						1,
						$count
					);
					if ( 1 === $count ) {
						$guessed_urls[] = $guessed_url;
					}
				}

				/*
				 * Guess some font file URLs based on the font name in a fonts directory based on precedence of Twenty Nineteen.
				 * For example, the NonBreakingSpaceOverride woff2 font file is located at fonts/NonBreakingSpaceOverride.woff2.
				 */
				if ( $stylesheet_base_url && $font_basename ) {
					$guessed_urls[] = $stylesheet_base_url . sprintf( 'fonts/%s.%s', $font_basename, $extension );
					$guessed_urls[] = $stylesheet_base_url . sprintf( 'fonts/%s.%s', strtolower( $font_basename ), $extension );
				}

				// Find the font file that exists, and then replace the data: URL with the external URL for the font.
				foreach ( $guessed_urls as $guessed_url ) {
					$path = $this->get_validated_url_file_path( $guessed_url, [ 'woff', 'woff2', 'ttf', 'otf', 'svg' ] );
					if ( ! is_wp_error( $path ) ) {
						$data_url->getURL()->setString( $guessed_url );
						if ( 'inline' === $first_src_type ) {
							$first_src_type = 'file';
							$font_file      = $guessed_url;
						}
						continue 2;
					}
				}

				// As fallback, look for fonts bundled with the AMP plugin.
				$font_filename = sprintf( '%s.%s', strtolower( $font_basename ), $extension );
				$bundled_fonts = [
					'nonbreakingspaceoverride.woff',
					'nonbreakingspaceoverride.woff2',
					'genericons.woff',
				];
				if ( in_array( $font_filename, $bundled_fonts, true ) ) {
					$font_file = plugin_dir_url( AMP__FILE__ ) . "assets/fonts/$font_filename";
					$data_url->getURL()->setString( $font_file );
					$first_src_type = 'file';
				}
			} // End foreach $source_data_url_objects.
		} // End foreach $src_properties.

		// Override the 'font-display' property to improve font performance.
		if ( $font_family && in_array( $font_family, array_keys( $this->args['font_face_display_overrides'] ), true ) ) {
			$ruleset->removeRule( 'font-display' );
			$font_display_rule = new Rule( 'font-display' );
			$font_display_rule->setValue( $this->args['font_face_display_overrides'][ $font_family ] );
			$ruleset->addRule( $font_display_rule );
		}

		// If the font-display is auto, block, or swap then we should automatically add the preload link for the first font file.
		$properties = $ruleset->getRules( 'font-display' );
		$property   = end( $properties ); // Last since the last property wins in CSS.
		if (
			(
				// Defaults to 'auto', hence should be preloaded as well.
				! $property instanceof Rule
				||
				in_array( $property->getValue(), [ 'auto', 'block', 'swap' ], true )
			)
			&&
			'file' === $first_src_type
			&&
			! empty( $font_file )
		) {
			$preload_font_urls[] = $font_file;
		}

		return $preload_font_urls;
	}

	/**
	 * Process CSS keyframes.
	 *
	 * @since 1.0
	 * @link https://www.ampproject.org/docs/design/responsive/style_pages#restricted-styles.
	 * @link https://github.com/ampproject/amphtml/blob/b685a0780a7f59313666225478b2b79b463bcd0b/validator/validator-main.protoascii#L1002-L1043
	 * @todo Tree shaking could be extended to keyframes, to omit a keyframe if it is not referenced by any rule.
	 *
	 * @param KeyFrame $css_list Ruleset.
	 * @param array    $options  Options.
	 * @return array {
	 *     Results.
	 *
	 *     @type array $validation_results Validation results.
	 *     @type int   $important_count    Number of !important qualifiers.
	 * }
	 */
	private function process_css_keyframes( KeyFrame $css_list, $options ) {
		$validation_results = [];
		$important_count    = 0;

		foreach ( $css_list->getContents() as $rules ) {
			if ( ! ( $rules instanceof DeclarationBlock ) ) {
				$error     = [
					'code'      => self::CSS_SYNTAX_INVALID_DECLARATION,
					'item'      => get_class( $rules ),
					'type'      => AMP_Validation_Error_Taxonomy::CSS_ERROR_TYPE,
					'spec_name' => $options['spec_name'],
				];
				$sanitized = $this->should_sanitize_validation_error( $error );
				if ( $sanitized ) {
					$css_list->remove( $rules );
				}
				$validation_results[] = compact( 'error', 'sanitized' );
				continue;
			}

			$transformed = $this->transform_important_qualifiers( $rules, $css_list, $options );

			$validation_results = array_merge(
				$validation_results,
				$transformed['validation_results']
			);
			$important_count   += $transformed['important_count'];

			if ( ! empty( $options['property_allowlist'] ) ) {
				$properties = $rules->getRules();
				foreach ( $properties as $property ) {
					$vendorless_property_name = preg_replace( '/^-\w+-/', '', $property->getRule() );
					if ( ! in_array( $vendorless_property_name, $options['property_allowlist'], true ) ) {
						$error     = [
							'code'               => self::CSS_SYNTAX_INVALID_PROPERTY,
							'css_property_name'  => $property->getRule(),
							'css_property_value' => (string) $property->getValue(),
							'type'               => AMP_Validation_Error_Taxonomy::CSS_ERROR_TYPE,
							'spec_name'          => $options['spec_name'],
						];
						$sanitized = $this->should_sanitize_validation_error( $error );
						if ( $sanitized ) {
							$rules->removeRule( $property->getRule() );
						}
						$validation_results[] = compact( 'error', 'sanitized' );
					}
				}
			}
		}
		return compact( 'validation_results', 'important_count' );
	}

	/**
	 * Replace !important qualifiers with more specific rules.
	 *
	 * @since 1.0
	 * @see https://www.npmjs.com/package/replace-important
	 * @see https://www.ampproject.org/docs/fundamentals/spec#important
	 *
	 * @param RuleSet|DeclarationBlock $ruleset  Rule set.
	 * @param CSSList                  $css_list CSS List.
	 * @param array                    $options  Options.
	 * @return array {
	 *     Results.
	 *
	 *     @type array $validation_results Validation results.
	 *     @type int   $important_count    Number of !important qualifiers.
	 * }
	 */
	private function transform_important_qualifiers( RuleSet $ruleset, CSSList $css_list, $options ) {
		$important_count    = 0;
		$validation_results = [];

		// An !important only makes sense for rulesets that have selectors.
		$allow_transformation = (
			$ruleset instanceof DeclarationBlock
			&&
			! ( $css_list instanceof KeyFrame )
		);

		$properties = $ruleset->getRules();
		$importants = [];
		foreach ( $properties as $property ) {
			if ( ! $property->getIsImportant() ) {
				continue;
			}
			if ( ! $this->args['transform_important_qualifiers'] ) {
				$important_count++;
			} elseif ( $allow_transformation ) {
				$importants[] = $property;
				$property->setIsImportant( false );
				$ruleset->removeRule( $property->getRule() );
			} else {
				$error     = [
					'code'               => self::CSS_SYNTAX_INVALID_IMPORTANT,
					'type'               => AMP_Validation_Error_Taxonomy::CSS_ERROR_TYPE,
					'css_property_name'  => $property->getRule(),
					'css_property_value' => $property->getValue(),
					'spec_name'          => $options['spec_name'],
				];
				$sanitized = $this->should_sanitize_validation_error( $error );
				if ( $sanitized ) {
					$property->setIsImportant( false );
				} else {
					$important_count++;
				}
				$validation_results[] = compact( 'error', 'sanitized' );
			}
		}
		if ( ! $ruleset instanceof DeclarationBlock || ! $allow_transformation || empty( $importants ) ) {
			return compact( 'validation_results', 'important_count' );
		}

		/**
		 * Ruleset covering !important styles.
		 *
		 * @var DeclarationBlock $important_ruleset
		 */
		$important_ruleset = clone $ruleset;
		$important_ruleset->setSelectors(
			array_map(
				/**
				 * Modify selectors to be more specific to roughly match the effect of !important.
				 *
				 * @link https://github.com/ampproject/ampstart/blob/4c21d69afdd07b4c60cd190937bda09901955829/tools/replace-important/lib/index.js#L88-L109
				 *
				 * @param Selector $old_selector Original selector.
				 * @return Selector The new more-specific selector.
				 */
				static function( Selector $old_selector ) {
					// Calculate the specificity multiplier for the placeholder.
					$specificity_multiplier = AMP_Style_Sanitizer::INLINE_SPECIFICITY_MULTIPLIER + 1 + floor( $old_selector->getSpecificity() / 100 );
					if ( $old_selector->getSpecificity() % 100 > 0 ) {
						$specificity_multiplier++;
					}
					if ( $old_selector->getSpecificity() % 10 > 0 ) {
						$specificity_multiplier++;
					}
					$selector_mod = str_repeat( ':not(#_)', $specificity_multiplier ); // Here "_" is just a short single-char ID.

					$new_selector = $old_selector->getSelector();

					// Amend the selector mod to the first element in selector if it is already the root; otherwise add new root ancestor.
					if ( preg_match( '/^\s*(html|:root)\b/i', $new_selector, $matches ) ) {
						$new_selector = substr( $new_selector, 0, strlen( $matches[0] ) ) . $selector_mod . substr( $new_selector, strlen( $matches[0] ) );
					} else {
						$new_selector = sprintf( ':root%s %s', $selector_mod, $new_selector );
					}
					return new Selector( $new_selector );
				},
				$ruleset->getSelectors()
			)
		);
		$important_ruleset->setRules( $importants );

		$contents = array_values( $css_list->getContents() ); // Ensure keys are 0-indexed and sequential.
		$offset   = array_search( $ruleset, $contents, true );
		if ( false !== $offset ) {
			array_splice( $contents, $offset + 1, 0, [ $important_ruleset ] );
			$css_list->setContents( $contents );
		}
		return compact( 'validation_results', 'important_count' );
	}

	/**
	 * Collect and store all CSS style attributes.
	 *
	 * Collects the CSS styles from within the HTML contained in this instance's Dom\Document.
	 *
	 * @since 0.4
	 * @since 0.7 Modified to use element passed by XPath query.
	 *
	 * @note Uses recursion to traverse down the tree of Dom\Document nodes.
	 *
	 * @param DOMElement $element Element with a style attribute.
	 */
	private function collect_inline_styles( DOMElement $element ) {
		$attr_node = $element->getAttributeNode( 'style' );
		if ( ! $attr_node ) {
			return;
		}

		$value = trim( $attr_node->nodeValue );
		if ( empty( $value ) ) {
			$element->removeAttribute( 'style' );
			return;
		}

		// Skip processing stylesheets that contain mustache template variables if the element is inside of a mustache template.
		if (
			preg_match( '/{{[^}]+?}}/', $value ) &&
			0 !== $this->dom->xpath->query( '//template[ @type="amp-mustache" ]//.|//script[ @template="amp-mustache" and @type="text/plain" ]//.', $element )->length
		) {
			return;
		}

		$class = 'amp-wp-' . substr( md5( $value ), 0, 7 );
		$root  = ':root' . str_repeat( ':not(#_)', self::INLINE_SPECIFICITY_MULTIPLIER );
		$rule  = sprintf( '%s .%s { %s }', $root, $class, $value );

		$this->set_current_node( $element ); // And sources when needing to be located.

		// @todo If ValidationExemption::is_px_verified_for_node( $element ) then keep !important.
		// @todo If ValidationExemption::is_amp_unvalidated_for_node( $element ) then keep invalid markup.
		$parsed = $this->get_parsed_stylesheet(
			$rule,
			[
				'allowed_at_rules'   => [],
				'property_allowlist' => $this->style_custom_cdata_spec['css_spec']['declaration'],
				'spec_name'          => self::STYLE_AMP_CUSTOM_SPEC_NAME,
			]
		);

		$element->removeAttribute( 'style' );
		$element->setAttribute( self::ORIGINAL_STYLE_ATTRIBUTE_NAME, $value );

		if ( $parsed['tokens'] ) {
			$this->pending_stylesheets[] = [
				'group'             => self::STYLE_AMP_CUSTOM_GROUP_INDEX,
				'original_size'     => strlen( $rule ),
				'final_size'        => null,
				'element'           => $element,
				'origin'            => 'style_attribute',
				'sources'           => $this->current_sources,
				'priority'          => $this->get_stylesheet_priority( $attr_node ),
				'tokens'            => $parsed['tokens'],
				'hash'              => $parsed['hash'],
				'parse_time'        => $parsed['parse_time'],
				'shake_time'        => null,
				'cached'            => $parsed['cached'],
				'important_count'   => $parsed['important_count'],
				'kept_error_count'  => $parsed['kept_error_count'],
				'preload_font_urls' => $parsed['preload_font_urls'],
			];

			if ( $element->hasAttribute( 'class' ) ) {
				$element->setAttribute( 'class', $element->getAttribute( 'class' ) . ' ' . $class );
			} else {
				$element->setAttribute( 'class', $class );
			}
		}

		$this->set_current_node( null );
	}

	/**
	 * Finalize stylesheets for style[amp-custom] and style[amp-keyframes] elements.
	 *
	 * Concatenate all pending stylesheets, remove unused rules, and add to AMP style elements in document.
	 * Combine all amp-keyframe styles and add them to the end of the body.
	 *
	 * @since 1.0
	 * @see https://www.ampproject.org/docs/fundamentals/spec#keyframes-stylesheet
	 */
	private function finalize_styles() {
		$preload_font_urls = [];

		$stylesheet_groups = [
			self::STYLE_AMP_CUSTOM_GROUP_INDEX    => [
				'source_map_comment'  => "\n\n/*# sourceURL=amp-custom.css */",
				'cdata_spec'          => $this->style_custom_cdata_spec,
				'included_count'      => 0,
				'import_front_matter' => '', // Extra @import statements that are prepended when fetch fails and validation error is rejected.
				'important_count'     => 0,
				'kept_error_count'    => 0,
				'is_excessive_size'   => false,
				'preload_font_urls'   => [],
			],
			self::STYLE_AMP_KEYFRAMES_GROUP_INDEX => [
				'source_map_comment'  => "\n\n/*# sourceURL=amp-keyframes.css */",
				'cdata_spec'          => $this->style_keyframes_cdata_spec,
				'included_count'      => 0,
				'import_front_matter' => '',
				'important_count'     => 0,
				'kept_error_count'    => 0,
				'is_excessive_size'   => false,
				'preload_font_urls'   => [],
			],
		];

		$imported_font_urls = [];

		// Divide pending stylesheet between custom and keyframes, and calculate size of each (before tree shaking).
		foreach ( $this->pending_stylesheets as $i => $pending_stylesheet ) {
			foreach ( $pending_stylesheet['tokens'] as $j => $part ) {
				if ( is_string( $part ) && 0 === strpos( $part, '@import' ) ) {
					$stylesheet_groups[ $pending_stylesheet['group'] ]['import_front_matter'] .= $part; // @todo Not currently relayed in stylesheet data.
					unset( $this->pending_stylesheets[ $i ]['tokens'][ $j ] );
				}
			}

			if ( ! empty( $pending_stylesheet['imported_font_urls'] ) ) {
				$imported_font_urls = array_merge( $imported_font_urls, $pending_stylesheet['imported_font_urls'] );
			}
		}

		// Process the pending stylesheets.
		foreach ( array_keys( $stylesheet_groups ) as $group ) {
			$stylesheet_groups[ $group ] = array_merge(
				$stylesheet_groups[ $group ],
				$this->finalize_stylesheet_group( $group, $stylesheet_groups[ $group ] )
			);
		}

		// If we're not working with the document element (e.g. for Customizer rendered partials) then there is nothing left to do.
		if ( empty( $this->args['use_document_element'] ) ) {
			return;
		}

		// Add the font preloads.
		foreach ( $stylesheet_groups as $stylesheet_group ) {
			foreach ( $stylesheet_group['preload_font_urls'] as $preload_font_url ) {
				$this->dom->links->addPreload( $preload_font_url, RequestDestination::FONT );
			}
		}

		// Add style[amp-custom] to document.
		if ( $stylesheet_groups[ self::STYLE_AMP_CUSTOM_GROUP_INDEX ]['included_count'] > 0 ) {
			/*
			 * On AMP-first themes when there are new/rejected validation errors present, a parsed stylesheet may include
			 * @import rules. These must be moved to the beginning to be honored.
			 */
			$css = $stylesheet_groups[ self::STYLE_AMP_CUSTOM_GROUP_INDEX ]['import_front_matter'];

			$css .= implode( '', $this->get_stylesheets() );
			$css .= $stylesheet_groups[ self::STYLE_AMP_CUSTOM_GROUP_INDEX ]['source_map_comment'];

			// Create the style[amp-custom] element and add it to the <head>.
			$this->amp_custom_style_element = $this->dom->createElement( 'style' );
			$this->amp_custom_style_element->setAttribute( 'amp-custom', '' );
			$this->amp_custom_style_element->appendChild( $this->dom->createTextNode( $css ) );

			// When there are kept errors, then mark the element as being AMP-unvalidated. Note that excessive CSS
			// is not a validation error that is arisen when parsing a stylesheet (as that is emitted when finalizing
			// a stylesheet group). Otherwise, if there are !important qualifiers or the amount of CSS is greater than
			// the maximum allowed by AMP, mark the custom style as PX-verified.
			if ( $stylesheet_groups[ self::STYLE_AMP_CUSTOM_GROUP_INDEX ]['kept_error_count'] > 0 ) {
				ValidationExemption::mark_node_as_amp_unvalidated( $this->amp_custom_style_element );
			} elseif (
				$stylesheet_groups[ self::STYLE_AMP_CUSTOM_GROUP_INDEX ]['important_count'] > 0
				||
				$stylesheet_groups[ self::STYLE_AMP_CUSTOM_GROUP_INDEX ]['is_excessive_size']
			) {
				ValidationExemption::mark_node_as_px_verified( $this->amp_custom_style_element );
			}

			$this->dom->head->appendChild( $this->amp_custom_style_element );
		}

		/*
		 * Add font stylesheets from CDNs which were extracted from @import rules.
		 * We can't add crossorigin=anonymous to these since such a CORS request would not be made in the non-AMP version,
		 * and so if the service worker cached the opaque response on the non-AMP version then it wouldn't be usable in
		 * the AMP version if it was requested with CORS.
		 */
		foreach ( array_unique( $imported_font_urls ) as $imported_font_url ) {
			$link = $this->dom->createElement( 'link' );
			$link->setAttribute( 'rel', 'stylesheet' );
			$link->setAttribute( 'href', $imported_font_url );
			$this->dom->head->appendChild( $link );
		}

		// Add style[amp-keyframes] to document.
		if ( $stylesheet_groups[ self::STYLE_AMP_KEYFRAMES_GROUP_INDEX ]['included_count'] > 0 ) {
			$css = $stylesheet_groups[ self::STYLE_AMP_KEYFRAMES_GROUP_INDEX ]['import_front_matter'];

			$css .= implode(
				'',
				wp_list_pluck(
					array_filter(
						$this->pending_stylesheets,
						static function( $pending_stylesheet ) {
							return $pending_stylesheet['included'] && self::STYLE_AMP_KEYFRAMES_GROUP_INDEX === $pending_stylesheet['group'];
						}
					),
					'serialized'
				)
			);
			$css .= $stylesheet_groups[ self::STYLE_AMP_KEYFRAMES_GROUP_INDEX ]['source_map_comment'];

			$style_element = $this->dom->createElement( 'style' );
			$style_element->setAttribute( 'amp-keyframes', '' );
			$style_element->appendChild( $this->dom->createTextNode( $css ) );
			$this->dom->body->appendChild( $style_element );
		}

		$this->remove_admin_bar_if_css_excluded();
		$this->add_css_budget_to_admin_bar();
	}

	/**
	 * Remove admin bar if its CSS was excluded.
	 *
	 * @since 1.2
	 */
	private function remove_admin_bar_if_css_excluded() {
		if ( ! is_admin_bar_showing() ) {
			return;
		}

		$admin_bar_id = 'wpadminbar';
		$admin_bar    = $this->dom->getElementById( $admin_bar_id );
		if ( ! $admin_bar || ! $admin_bar->parentNode ) {
			return;
		}

		$included = true;
		foreach ( $this->pending_stylesheets as &$pending_stylesheet ) {
			$is_admin_bar_css = (
				self::STYLE_AMP_CUSTOM_GROUP_INDEX === $pending_stylesheet['group']
				&&
				'admin-bar-css' === $pending_stylesheet['element']->getAttribute( 'id' )
			);
			if ( $is_admin_bar_css ) {
				$included = $pending_stylesheet['included'];
				break;
			}
		}

		unset( $pending_stylesheet );

		if ( ! $included ) {
			// Remove admin-bar class from body element.
			// @todo It would be nice if any style rules which refer to .admin-bar could also be removed, but this would mean retroactively going back over the CSS again and re-shaking it.
			if ( $this->dom->body->hasAttribute( 'class' ) ) {
				$this->dom->body->setAttribute(
					'class',
					preg_replace( '/(^|\s)admin-bar(\s|$)/', ' ', $this->dom->body->getAttribute( 'class' ) )
				);
			}

			// Remove admin bar element.
			$comment_text = sprintf(
				/* translators: %s: CSS selector for admin bar element  */
				__( 'Admin bar (%s) was removed to preserve AMP validity due to excessive CSS.', 'amp' ),
				'#' . $admin_bar_id
			);
			$admin_bar->parentNode->replaceChild(
				$this->dom->createComment( ' ' . $comment_text . ' ' ),
				$admin_bar
			);
		}
	}

	/**
	 * Get data to amend to the validate response.
	 *
	 * @return array {
	 *     Validate response data.
	 *
	 *     @type array $stylesheets Stylesheets.
	 * }
	 */
	public function get_validate_response_data() {
		$stylesheets = [];
		foreach ( $this->pending_stylesheets as $pending_stylesheet ) {
			$attributes = [];
			foreach ( $pending_stylesheet['element']->attributes as $attribute ) {
				$attributes[ $attribute->nodeName ] = $attribute->nodeValue;
			}
			$pending_stylesheet['element'] = [
				'name'       => $pending_stylesheet['element']->nodeName,
				'attributes' => $attributes,
			];

			switch ( $pending_stylesheet['group'] ) {
				case self::STYLE_AMP_CUSTOM_GROUP_INDEX:
					$pending_stylesheet['group'] = 'amp-custom';
					break;
				case self::STYLE_AMP_KEYFRAMES_SPEC_NAME:
					$pending_stylesheet['group'] = 'amp-keyframes';
					break;
			}

			unset( $pending_stylesheet['serialized'] );
			$stylesheets[] = $pending_stylesheet;
		}

		return compact( 'stylesheets' );
	}

	/**
	 * Update admin bar.
	 */
	public function add_css_budget_to_admin_bar() {
		if ( ! is_admin_bar_showing() ) {
			return;
		}
		$validity_li_element = $this->dom->getElementById( 'wp-admin-bar-amp-validity' );
		if ( ! $validity_li_element instanceof DOMElement ) {
			return;
		}

		/**
		 * Cloned <li> element that we can modify to include stylesheet information.
		 *
		 * @var DOMElement $stylesheets_li_element
		 */
		$stylesheets_li_element = $validity_li_element->cloneNode( true );
		$stylesheets_li_element->setAttribute( 'id', 'wp-admin-bar-amp-stylesheets' );

		$stylesheets_a_element = $stylesheets_li_element->getElementsByTagName( 'a' )->item( 0 );
		if ( ! ( $stylesheets_a_element instanceof DOMElement ) ) {
			return;
		}
		$stylesheets_a_element->setAttribute(
			'href',
			$stylesheets_a_element->getAttribute( 'href' ) . '#amp_stylesheets'
		);

		while ( $stylesheets_a_element->firstChild ) {
			$stylesheets_a_element->removeChild( $stylesheets_a_element->firstChild );
		}

		$total_size = 0;
		foreach ( $this->pending_stylesheets as $pending_stylesheet ) {
			if ( empty( $pending_stylesheet['duplicate'] ) ) {
				$total_size += $pending_stylesheet['final_size'];
			}
		}

		$css_usage_percentage = ceil( ( $total_size / $this->style_custom_cdata_spec['max_bytes'] ) * 100 );
		$menu_item_text       = __( 'CSS Usage', 'amp' ) . ': ';
		$menu_item_text      .= $css_usage_percentage . '%';
		$stylesheets_a_element->appendChild( $this->dom->createTextNode( $menu_item_text ) );

		if ( $css_usage_percentage > 100 ) {
			$icon = Icon::INVALID;
		} elseif ( $css_usage_percentage >= self::CSS_BUDGET_WARNING_PERCENTAGE ) {
			$icon = Icon::WARNING;
		}
		if ( isset( $icon ) ) {
			$span = $this->dom->createElement( 'span' );
			$span->setAttribute( 'class', 'ab-icon amp-icon ' . $icon );
			$stylesheets_a_element->appendChild( $span );
		}

		$validity_li_element->parentNode->insertBefore( $stylesheets_li_element, $validity_li_element->nextSibling );
	}

	/**
	 * Convert CSS selectors and remove obsolete selector hacks for IE.
	 *
	 * @param DeclarationBlock $ruleset Ruleset.
	 * @return array Validation results.
	 */
	private function ampify_ruleset_selectors( $ruleset ) {
		$selectors = [];
		$results   = [];

		$has_changed_selectors = false;
		$language              = strtolower( get_bloginfo( 'language' ) );
		foreach ( $ruleset->getSelectors() as $old_selector ) {
			$selector = $old_selector->getSelector();

			// Strip out selectors that contain the disallowed prefix 'i-amphtml-'.
			if ( preg_match( '/(^|\W)i-amphtml-/', $selector ) ) {
				$error     = [
					'code'         => self::CSS_DISALLOWED_SELECTOR,
					'type'         => AMP_Validation_Error_Taxonomy::CSS_ERROR_TYPE,
					'css_selector' => $selector,
				];
				$sanitized = $this->should_sanitize_validation_error( $error );
				$results[] = compact( 'error', 'sanitized' );
				if ( $sanitized ) {
					$has_changed_selectors = true;
					continue;
				}
			}

			// Automatically tree-shake IE6/IE7 hacks for selectors with `* html` and `*+html`.
			if ( preg_match( '/^\*\s*\+?\s*html/', $selector ) ) {
				$has_changed_selectors = true;
				continue;
			}

			// Automatically remove selectors with html[lang] that are for another language (and thus are irrelevant). This is safe because amp-bind'ed [lang] is not allowed.
			$is_other_language_root = (
				preg_match( '/^html\[lang(?P<starts_with>\^)?=([\'"]?)(?P<lang>.+?)\2\]/', strtolower( $selector ), $matches )
				&&
				(
					empty( $matches['starts_with'] )
					?
					$language !== $matches['lang']
					:
					substr( $language, 0, strlen( $matches['lang'] ) ) !== $matches['lang']
				)
			);
			if ( $is_other_language_root ) {
				$has_changed_selectors = true;
				continue;
			}

			// Remove selectors with :lang() for another language (and thus irrelevant).
			if ( preg_match( '/:lang\((?P<languages>.+?)\)/', $selector, $matches ) ) {
				$has_matching_language = 0;
				$selector_languages    = array_map(
					static function ( $selector_language ) {
						return trim( $selector_language, '"\'' );
					},
					preg_split( '/\s*,\s*/', strtolower( trim( $matches['languages'] ) ) )
				);
				foreach ( $selector_languages as $selector_language ) {
					/*
					 * The following logic accounts for the following conditions, where all but the last is a match:
					 *
					 * N: en && fr
					 * Y: en && en
					 * Y: en && en-US
					 * Y: en-US && en
					 * N: en-US && en-UK
					 */
					if (
						substr( $language, 0, strlen( $selector_language ) ) === $selector_language
						||
						substr( $selector_language, 0, strlen( $language ) ) === $language
					) {
						$has_matching_language = true;
						break;
					}
				}
				if ( ! $has_matching_language ) {
					$has_changed_selectors = true;
					continue;
				}
			}

			// An element (type) either starts a selector or is preceded by combinator, comma, opening paren, or closing brace.
			$before_type_selector_pattern = '(?<=^|\(|\s|>|\+|~|,|})';
			$after_type_selector_pattern  = '(?=$|[^a-zA-Z0-9_-])';

			// Replace focus selectors with :focus-within.
			if ( $this->focus_class_name_selector_pattern ) {
				$count    = 0;
				$selector = preg_replace_callback(
					$this->focus_class_name_selector_pattern,
					static function ( $matches ) {
						$replacement = ':focus-within';

						if (
							'focus' === $matches['class']
							&&
							(
								! empty( $matches['beginning'] )
								||
								( ! empty( $matches['combinator'] ) && '' === trim( $matches['combinator'] ) )
							)
						) {
							/*
							 * If a descendant combinator precedes the focus selector, prefix the pseudo class selector
							 * with a class selector that's known to be common among themes that use the focus selector.
							 * This is to prevent the pseudo class selector being applied to the ancestor selector,
							 * which can cause unintended behavior on the page.
							 */
							$replacement = '.menu-item-has-children' . $replacement;
						}

						// Ensure preceding combinator is preserved.
						if ( ! empty( $matches['combinator'] ) ) {
							$replacement = $matches['combinator'] . $replacement;
						}

						return $replacement;
					},
					$selector,
					-1,
					$count
				);
				if ( $count > 0 ) {
					$has_changed_selectors = true;
				}
			}

			// Replace the somewhat-meta [style] attribute selectors with attribute selector using the data attribute the original styles are copied into.
			if ( $this->args['transform_important_qualifiers'] ) {
				$selector = preg_replace(
					'/(?<=\[)style(?=([*$~]?=.*?)?])/is',
					self::ORIGINAL_STYLE_ATTRIBUTE_NAME,
					$selector,
					- 1,
					$count
				);
				if ( $count > 0 ) {
					$has_changed_selectors = true;
				}
			}

			/*
			 * Loop over each selector mappings. A single HTML tag can map to multiple AMP tags (e.g. img could be amp-img or amp-anim).
			 * The $selector_mappings array contains ~6 items, so rest easy your O(n^3) eyes when seeing triple nested loops!
			 */
			$edited_selectors = [ $selector ];
			foreach ( $this->selector_mappings as $html_tag => $amp_tags ) {

				// Create pattern for determining whether a mapped HTML element is present in this selector.
				$html_pattern = '/' . $before_type_selector_pattern . preg_quote( $html_tag, '/' ) . $after_type_selector_pattern . '/i';

				/*
				 * Iterate over each selector and perform the tag mapping replacements.
				 * Note that $edited_selectors array contains only item in the normal case.
				 * Note also that the size of $edited_selectors can grow while iterating, hence disabling sniffs.
				 */
				for ( $i = 0; $i < count( $edited_selectors ); $i++ ) { // phpcs:ignore Generic.CodeAnalysis.ForLoopWithTestFunctionCall.NotAllowed, Squiz.PHP.DisallowSizeFunctionsInLoops.Found

					// Skip doing any replacement if the AMP tag is already present, as this indicates the selector was written for AMP already.
					$amp_tag_pattern = '/' . $before_type_selector_pattern . implode( '|', $amp_tags ) . $after_type_selector_pattern . '/i';
					if ( preg_match( $amp_tag_pattern, $edited_selectors[ $i ], $matches ) && in_array( $matches[0], $amp_tags, true ) ) {
						continue;
					}

					// Replace the HTML tag with the first first mapped AMP tag.
					$edited_selector = preg_replace( $html_pattern, $amp_tags[0], $edited_selectors[ $i ], -1, $count );

					// If the HTML tag was not found, then short-circuit.
					if ( 0 === $count ) {
						continue;
					}

					$edited_selectors_from_selector = [ $edited_selector ];

					// Replace the HTML tag with the the remaining mapped AMP tags.
					foreach ( array_slice( $amp_tags, 1 ) as $amp_tag ) { // Note: This array contains only a couple items.
						$edited_selectors_from_selector[] = preg_replace( $html_pattern, $amp_tag, $edited_selectors[ $i ] );
					}

					// Replace the current edited selector with all the new edited selectors resulting from the mapping replacement.
					array_splice( $edited_selectors, $i, 1, $edited_selectors_from_selector );
					$has_changed_selectors = true;
				}
			}

			$selectors = array_merge( $selectors, $edited_selectors );
		}

		if ( $has_changed_selectors ) {
			$ruleset->setSelectors( $selectors );
		}

		return $results;
	}

	/**
	 * Given a list of class names, create a regular expression pattern to match them in a selector.
	 *
	 * @since 1.4
	 * @since 2.0 In addition to the class, now includes capture groups for an immediately-preceding combinator or whether the class begins the selector.
	 *
	 * @param string[] $class_names Class names.
	 * @return string Regular expression pattern.
	 */
	private static function get_class_name_selector_pattern( $class_names ) {
		$class_pattern = implode(
			'|',
			array_map(
				static function ( $class_name ) {
					return preg_quote( $class_name, '/' );
				},
				(array) $class_names
			)
		);
		return "/(?:(?<beginning>^\s*\.)|(?<combinator>[>+~\s]*)\.)(?<class>{$class_pattern})(?=$|[^a-zA-Z0-9_-])/s";
	}

	/**
	 * Finalize a stylesheet group (amp-custom or amp-keyframes).
	 *
	 * @since 1.2
	 *
	 * @param int   $group        Group name (either self::STYLE_AMP_CUSTOM_GROUP_INDEX or self::STYLE_AMP_KEYFRAMES_GROUP_INDEX ).
	 * @param array $group_config Group config.
	 * @return array {
	 *     Finalized group info.
	 *
	 *     @type int      $included_count    Number of included stylesheets in group.
	 *     @type bool     $is_excessive_size Whether the total is greater than the max bytes allowed.
	 *     @type int      $important_count   Number of !important qualifiers.
	 *     @type int      $kept_error_count  Number of validation errors whose markup was kept.
	 *     @type string[] $preload_font_urls Font URLs to preload.
	 * }
	 */
	private function finalize_stylesheet_group( $group, $group_config ) {
		$max_bytes         = $group_config['cdata_spec']['max_bytes'] - strlen( $group_config['source_map_comment'] );
		$included_count    = 0;
		$is_excessive_size = false;
		$concatenated_size = 0;
		$important_count   = 0;
		$kept_error_count  = 0;
		$preload_font_urls = [];

		$previously_seen_stylesheet_index = [];
		foreach ( $this->pending_stylesheets as $pending_stylesheet_index => &$pending_stylesheet ) {
			if ( $group !== $pending_stylesheet['group'] ) {
				continue;
			}

			$start_time    = microtime( true );
			$shaken_tokens = [];
			foreach ( $pending_stylesheet['tokens'] as $token ) {
				if ( is_string( $token ) ) {
					$shaken_tokens[] = [ true, $token ];
					continue;
				}

				list( $selectors_parsed, $declaration_block ) = $token;

				$used_selector_count = 0;
				$selectors           = [];
				foreach ( $selectors_parsed as $selector => $parsed_selector ) {
					$should_include = $this->args['skip_tree_shaking'] || (
						// If all class names are used in the doc.
						(
							empty( $parsed_selector[ self::SELECTOR_EXTRACTED_CLASSES ] )
							||
							$this->has_used_class_name( $parsed_selector[ self::SELECTOR_EXTRACTED_CLASSES ] )
						)
						&&
						// If all IDs are used in the doc.
						(
							empty( $parsed_selector[ self::SELECTOR_EXTRACTED_IDS ] )
							||
							0 === count(
								array_filter(
									$parsed_selector[ self::SELECTOR_EXTRACTED_IDS ],
									function( $id ) {
										return ! $this->dom->getElementById( $id );
									}
								)
							)
						)
						&&
						// If tag names are present in the doc.
						(
							empty( $parsed_selector[ self::SELECTOR_EXTRACTED_TAGS ] )
							||
							$this->has_used_tag_names( $parsed_selector[ self::SELECTOR_EXTRACTED_TAGS ] )
						)
						&&
						// If all attribute names are used in the doc.
						(
							empty( $parsed_selector[ self::SELECTOR_EXTRACTED_ATTRIBUTES ] )
							||
							$this->has_used_attributes( $parsed_selector[ self::SELECTOR_EXTRACTED_ATTRIBUTES ] )
						)
					);
					$selectors[ $selector ] = $should_include;
					if ( $should_include ) {
						$used_selector_count++;
					}
				}
				$shaken_tokens[] = [
					0 !== $used_selector_count,
					$selectors,
					$declaration_block,
				];
			}

			// Strip empty at-rules after tree shaking.
			$stylesheet_part_count = count( $shaken_tokens );
			for ( $i = 0; $i < $stylesheet_part_count; $i++ ) {

				// Skip anything that isn't an at-rule.
				if ( ! is_string( $shaken_tokens[ $i ][1] ) || '@' !== substr( $shaken_tokens[ $i ][1], 0, 1 ) ) {
					continue;
				}

				// Delete empty at-rules.
				if ( '{}' === substr( $shaken_tokens[ $i ][1], -2 ) ) {
					$shaken_tokens[ $i ][0] = false;
					continue;
				}

				// Delete at-rules that were emptied due to tree-shaking.
				if ( '{' === substr( $shaken_tokens[ $i ][1], -1 ) ) {
					$open_braces = 1;
					for ( $j = $i + 1; $j < $stylesheet_part_count; $j++ ) {
						if ( is_array( $shaken_tokens[ $j ][1] ) ) { // Is declaration block.
							if ( true === $shaken_tokens[ $j ][0] ) {
								// The declaration block has selectors which survived tree shaking, so the contained at-
								// rule cannot be removed and so we must abort.
								break;
							} else {
								// Continue to the next stylesheet part as this declaration block can be included in the
								// list of parts that may be part of an at-rule that is now empty and should be removed.
								continue;
							}
						}

						$is_at_rule = '@' === substr( $shaken_tokens[ $j ][1], 0, 1 );
						if ( $is_at_rule && '{}' === substr( $shaken_tokens[ $j ][1], -2 ) ) {
							continue; // The rule opened is empty from the start.
						}

						if ( $is_at_rule && '{' === substr( $shaken_tokens[ $j ][1], -1 ) ) {
							$open_braces++;
						} elseif ( '}' === $shaken_tokens[ $j ][1] ) {
							$open_braces--;
						} else {
							break;
						}

						// Splice out the parts that are empty.
						if ( 0 === $open_braces ) {
							for ( $k = $i; $k <= $j; $k++ ) {
								$shaken_tokens[ $k ][0] = false;
							}
							$i = $j; // Jump the outer loop ahead to skip over what has been already marked as removed.
							continue 2;
						}
					}
				}
			}
			$pending_stylesheet['shaken_tokens'] = $shaken_tokens;
			unset( $pending_stylesheet['tokens'], $shaken_tokens );

			// @todo After this point we could unset( $pending_stylesheet['tokens'] ) since they wouldn't be used in the course of generating a page, though they would still be useful for other purposes.
			$pending_stylesheet['serialized'] = implode(
				'',
				array_map(
					static function ( $shaken_token ) {
						if ( is_array( $shaken_token[1] ) ) {
							// Construct a declaration block.
							$selectors = array_keys( array_filter( $shaken_token[1] ) );
							if ( empty( $selectors ) ) {
								return '';
							} else {
								return implode( ',', $selectors ) . '{' . implode( ';', $shaken_token[2] ) . '}';
							}
						} else {
							// Pass through parts other than declaration blocks.
							return $shaken_token[1];
						}
					},
					// Include the stylesheet parts that were not marked for exclusion during tree shaking.
					array_filter(
						$pending_stylesheet['shaken_tokens'],
						static function( $shaken_token ) {
							return false !== $shaken_token[0];
						}
					)
				)
			);

			$pending_stylesheet['included']   = null; // To be determined below.
			$pending_stylesheet['final_size'] = strlen( $pending_stylesheet['serialized'] );

			// If this stylesheet is a duplicate of something that came before, mark the previous as not included automatically.
			if ( isset( $previously_seen_stylesheet_index[ $pending_stylesheet['hash'] ] ) ) {
				$this->pending_stylesheets[ $previously_seen_stylesheet_index[ $pending_stylesheet['hash'] ] ]['included']  = false;
				$this->pending_stylesheets[ $previously_seen_stylesheet_index[ $pending_stylesheet['hash'] ] ]['duplicate'] = true;
			}
			$previously_seen_stylesheet_index[ $pending_stylesheet['hash'] ] = $pending_stylesheet_index;

			$pending_stylesheet['shake_time'] = microtime( true ) - $start_time;
		} // End foreach pending_stylesheets.

		unset( $pending_stylesheet );

		// Determine which stylesheets are included based on their priorities.
		$pending_stylesheet_indices = array_keys( $this->pending_stylesheets );
		usort(
			$pending_stylesheet_indices,
			function ( $a, $b ) {
				return $this->pending_stylesheets[ $a ]['priority'] - $this->pending_stylesheets[ $b ]['priority'];
			}
		);

		foreach ( $pending_stylesheet_indices as $i ) {
			if ( $group !== $this->pending_stylesheets[ $i ]['group'] ) {
				continue;
			}

			// Skip duplicates.
			if ( false === $this->pending_stylesheets[ $i ]['included'] ) {
				continue;
			}

<<<<<<< HEAD
			// Skip stylesheets that were completely tree-shaken and mark as included.
			if ( 0 === $this->pending_stylesheets[ $i ]['final_size'] ) {
				$this->pending_stylesheets[ $i ]['included'] = true;
				continue;
			}

			// Report validation error if size is now too big.
			if (
				! $this->args['skip_tree_shaking']
				&&
				$current_concatenated_size + $this->pending_stylesheets[ $i ]['final_size'] > $max_bytes
			) {
=======
			$is_stylesheet_excessive = $concatenated_size + $this->pending_stylesheets[ $i ]['final_size'] > $max_bytes;

			// Report validation error if size is now too big.
			if ( ! $this->args['allow_excessive_css'] && $is_stylesheet_excessive ) {
>>>>>>> 64a0ae26
				$validation_error = [
					'code'      => self::STYLESHEET_TOO_LONG,
					'type'      => AMP_Validation_Error_Taxonomy::CSS_ERROR_TYPE,
					'spec_name' => self::STYLE_AMP_KEYFRAMES_GROUP_INDEX === $group ? self::STYLE_AMP_KEYFRAMES_SPEC_NAME : self::STYLE_AMP_CUSTOM_SPEC_NAME,
				];
				if ( isset( $this->pending_stylesheets[ $i ]['sources'] ) ) {
					$validation_error['sources'] = $this->pending_stylesheets[ $i ]['sources'];
				}

				$data = [
					'node' => $this->pending_stylesheets[ $i ]['element'],
				];
				if ( $this->should_sanitize_validation_error( $validation_error, $data ) ) {
					$this->pending_stylesheets[ $i ]['included'] = false;
					continue; // Skip to the next stylesheet.
				}
			}

			if ( ! isset( $this->pending_stylesheets[ $i ]['included'] ) ) {
				$this->pending_stylesheets[ $i ]['included'] = true;
				$included_count++;
				$concatenated_size += $this->pending_stylesheets[ $i ]['final_size'];
				$preload_font_urls  = array_merge( $preload_font_urls, $this->pending_stylesheets[ $i ]['preload_font_urls'] );

				if ( $is_stylesheet_excessive ) {
					$is_excessive_size = true;
				}

				// Note: the following two may be incorrect because the !important property or erroneous rule may have
				// actually been tree-shaken and thus is no longer in the document.
				$important_count  += $this->pending_stylesheets[ $i ]['important_count'];
				$kept_error_count += $this->pending_stylesheets[ $i ]['kept_error_count'];
			}
		}

		return compact( 'included_count', 'is_excessive_size', 'important_count', 'kept_error_count', 'preload_font_urls' );
	}

	/**
	 * Creates and inserts a meta[name="viewport"] tag if there are @viewport style rules.
	 *
	 * These rules aren't valid in CSS, but they might be valid in that meta tag.
	 * So this adds them to the content attribute of a new meta tag.
	 * These are later processed, to merge the content values into a single meta tag.
	 *
	 * @param DOMElement $element        An element.
	 * @param array      $viewport_rules An associative array of $rule_name => $rule_value.
	 */
	private function create_meta_viewport( DOMElement $element, $viewport_rules ) {
		if ( empty( $viewport_rules ) ) {
			return;
		}
		$viewport_meta = $this->dom->createElement( 'meta' );
		$viewport_meta->setAttribute( 'name', 'viewport' );
		$viewport_meta->setAttribute(
			'content',
			implode(
				',',
				array_map(
					static function ( $property_name ) use ( $viewport_rules ) {
						return $property_name . '=' . $viewport_rules[ $property_name ];
					},
					array_keys( $viewport_rules )
				)
			)
		);

		// Inject a potential duplicate meta viewport element, to later be merged in AMP_Meta_Sanitizer.
		$element->parentNode->insertBefore( $viewport_meta, $element );
	}
}<|MERGE_RESOLUTION|>--- conflicted
+++ resolved
@@ -3753,25 +3753,16 @@
 				continue;
 			}
 
-<<<<<<< HEAD
 			// Skip stylesheets that were completely tree-shaken and mark as included.
 			if ( 0 === $this->pending_stylesheets[ $i ]['final_size'] ) {
 				$this->pending_stylesheets[ $i ]['included'] = true;
 				continue;
 			}
 
-			// Report validation error if size is now too big.
-			if (
-				! $this->args['skip_tree_shaking']
-				&&
-				$current_concatenated_size + $this->pending_stylesheets[ $i ]['final_size'] > $max_bytes
-			) {
-=======
 			$is_stylesheet_excessive = $concatenated_size + $this->pending_stylesheets[ $i ]['final_size'] > $max_bytes;
 
 			// Report validation error if size is now too big.
 			if ( ! $this->args['allow_excessive_css'] && $is_stylesheet_excessive ) {
->>>>>>> 64a0ae26
 				$validation_error = [
 					'code'      => self::STYLESHEET_TOO_LONG,
 					'type'      => AMP_Validation_Error_Taxonomy::CSS_ERROR_TYPE,
