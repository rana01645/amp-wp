--- conflicted
+++ resolved
@@ -1267,15 +1267,8 @@
 	private function process_css_declaration_block( RuleSet $ruleset, CSSList $css_list, $options ) {
 		$results = array();
 
-<<<<<<< HEAD
-		if ( method_exists( $ruleset, 'getSelectors' ) ) {
-			foreach ( $ruleset->getSelectors() as $selector ) {
-				$this->ampify_selector( $selector );
-			}
-=======
 		if ( $ruleset instanceof DeclarationBlock ) {
 			$this->ampify_ruleset_selectors( $ruleset );
->>>>>>> 7a218aa0
 		}
 
 		// Remove disallowed properties.
@@ -1797,33 +1790,6 @@
 	}
 
 	/**
-<<<<<<< HEAD
-	 * Ampify CSS selectors.
-	 *
-	 * @param Selector $selector CSS Selector.
-	 */
-	private function ampify_selector( $selector ) {
-		// @todo What about amp-anim, amp-playbuzz?
-		$mappings = array(
-			'audio'  => 'amp-audio',
-			'iframe' => 'amp-iframe',
-			'img'    => 'amp-img',
-			'video'  => 'amp-video',
-		);
-
-		$new_selector = $selector->getSelector();
-		foreach ( $mappings as $tag => $amp_tag ) {
-			if ( 0 === strpos( $selector->getSelector(), $tag ) ) {
-				$new_selector = substr_replace( $new_selector, $amp_tag, 0, strlen( $tag ) );
-			}
-			if ( false !== strpos( $selector->getSelector(), ' ' . $tag ) ) {
-				$new_selector = str_replace( ' ' . $tag, ' ' . $amp_tag, $new_selector );
-			}
-		}
-
-		if ( $selector->getSelector() !== $new_selector ) {
-			$selector->setSelector( $new_selector );
-=======
 	 * Convert CSS selectors.
 	 *
 	 * @param DeclarationBlock $ruleset Ruleset.
@@ -1854,7 +1820,6 @@
 
 		if ( $replacements > 0 ) {
 			$ruleset->setSelectors( $selectors );
->>>>>>> 7a218aa0
 		}
 	}
 
