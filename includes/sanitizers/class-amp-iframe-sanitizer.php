--- conflicted
+++ resolved
@@ -117,20 +117,11 @@
 
 			$node->parentNode->replaceChild( $new_node, $node );
 
-<<<<<<< HEAD
-			// Preserve original node in noscript for no-JS environments.
-			if ( ! empty( $this->args['add_noscript_fallback'] ) ) {
-				$node->setAttribute( 'src', $normalized_attributes['src'] );
-				$noscript = $this->dom->createElement( 'noscript' );
-				$noscript->appendChild( $node );
-				$new_node->appendChild( $noscript );
-=======
 			if ( $this->args['add_noscript_fallback'] ) {
 				$node->setAttribute( 'src', $normalized_attributes['src'] );
 
 				// Preserve original node in noscript for no-JS environments.
 				$this->append_old_node_noscript( $new_node, $node, $this->dom );
->>>>>>> 70934bba
 			}
 		}
 	}
