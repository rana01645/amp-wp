--- conflicted
+++ resolved
@@ -210,12 +210,8 @@
 /**
  * Print boilerplate CSS.
  *
-<<<<<<< HEAD
+ * @codeCoverageIgnore
  * @deprecated Boilerplate is now automatically added via the amp/optimizer library.
-=======
- * @codeCoverageIgnore
- * @deprecated Boilerplate is now automatically added.
->>>>>>> b059e63c
  * @since 0.3
  * @see amp_get_boilerplate_code()
  */
