<?php
/**
 * Class AMP_DOM_Utils.
 *
 * @package AMP
 */

use Amp\Dom\Document;

/**
 * Class AMP_DOM_Utils
 *
 * Functionality to simplify working with Dom\Documents and DOMElements.
 */
class AMP_DOM_Utils {

	/**
	 * Attribute prefix for AMP-bind data attributes.
	 *
	 * @since 1.2.1
	 * @deprecated Use Amp\Dom\Document::AMP_BIND_DATA_ATTR_PREFIX instead.
	 * @var string
	 */
	const AMP_BIND_DATA_ATTR_PREFIX = Document::AMP_BIND_DATA_ATTR_PREFIX;

	/**
	 * Regular expression pattern to match events and actions within an 'on' attribute.
	 *
	 * @since 1.4.0
	 * @var string
	 */
	const AMP_EVENT_ACTIONS_REGEX_PATTERN = '/((?<event>[^:;]+):(?<actions>(?:[^;,\(]+(?:\([^\)]+\))?,?)+))+?/';

	/**
	 * Regular expression pattern to match individual actions within an event.
	 *
	 * @since 1.4.0
	 * @var string
	 */
	const AMP_ACTION_REGEX_PATTERN = '/(?<action>[^(),\s]+(?:\([^\)]+\))?)+/';

	/**
	 * Regular expression pattern to match the contents of the <body> element.
	 *
	 * @since 1.5.0
	 * @var string
	 */
	const HTML_BODY_CONTENTS_PATTERN = '#^.*?<body.*?>(.*)</body>.*?$#si';

	/**
	 * Return a valid Dom\Document representing HTML document passed as a parameter.
	 *
	 * @since 0.7
	 * @see AMP_DOM_Utils::get_content_from_dom_node()
<<<<<<< HEAD
	 * @deprecated Use Amp\Dom\Document::fromHtml( $html, $encoding ) instead.
=======
	 * @codeCoverageIgnore
	 * @deprecated Use Amp\AmpWP\Dom\Document::from_html( $html, $encoding ) instead.
>>>>>>> b059e63c
	 *
	 * @param string $document Valid HTML document to be represented by a Dom\Document.
	 * @param string $encoding Optional. Encoding to use for the content.
	 * @return Document|false Returns Dom\Document, or false if conversion failed.
	 */
	public static function get_dom( $document, $encoding = null ) {
		_deprecated_function( __METHOD__, '1.5.0', 'Amp\Dom\Document::fromHtml()' );
		return Document::fromHtml( $document, $encoding );
	}

	/**
	 * Determine whether a node can be in the head.
	 *
	 * @link https://github.com/ampproject/amphtml/blob/445d6e3be8a5063e2738c6f90fdcd57f2b6208be/validator/engine/htmlparser.js#L83-L100
	 * @link https://www.w3.org/TR/html5/document-metadata.html
<<<<<<< HEAD
	 * @deprecated Use Amp\Dom\Document->isValidHeadNode() instead.
=======
	 * @codeCoverageIgnore
	 * @deprecated Use Amp\AmpWP\Dom\Document->is_valid_head_node() instead.
>>>>>>> b059e63c
	 *
	 * @param DOMNode $node Node.
	 * @return bool Whether valid head node.
	 */
	public static function is_valid_head_node( DOMNode $node ) {
		_deprecated_function( __METHOD__, '1.5.0', 'Amp\Dom\Document->isValidHeadNode()' );
		return Document::fromNode( $node )->isValidHeadNode( $node );
	}

	/**
	 * Get attribute prefix for converted amp-bind attributes.
	 *
	 * This contains a random string to prevent HTML content containing this data- attribute
	 * originally from being mutated to contain an amp-bind attribute when attributes are restored.
	 *
	 * @since 0.7
	 * @see \AMP_DOM_Utils::convert_amp_bind_attributes()
	 * @see \AMP_DOM_Utils::restore_amp_bind_attributes()
<<<<<<< HEAD
	 * @deprecated Use Amp\Dom\Document::AMP_BIND_DATA_ATTR_PREFIX instead.
=======
	 * @codeCoverageIgnore
	 * @deprecated Use Amp\AmpWP\Dom\Document::AMP_BIND_DATA_ATTR_PREFIX instead.
>>>>>>> b059e63c
	 * @link https://www.ampproject.org/docs/reference/components/amp-bind
	 *
	 * @return string HTML5 data-* attribute name prefix for AMP binding attributes.
	 */
	public static function get_amp_bind_placeholder_prefix() {
		_deprecated_function( __METHOD__, '1.2.1' );
		return Document::AMP_BIND_DATA_ATTR_PREFIX;
	}

	/**
	 * Replace AMP binding attributes with something that libxml can parse (as HTML5 data-* attributes).
	 *
	 * This is necessary because attributes in square brackets are not understood in PHP and
	 * get dropped with an error raised:
	 * > Warning: DOMDocument::loadHTML(): error parsing attribute name
	 * This is a reciprocal function of AMP_DOM_Utils::restore_amp_bind_attributes().
	 *
	 * @since 0.7
<<<<<<< HEAD
	 * @deprecated This is handled automatically via Amp\Dom\Document.
=======
	 * @codeCoverageIgnore
	 * @deprecated This is handled automatically via Amp\AmpWP\Dom\Document.
>>>>>>> b059e63c
	 * @see \AMP_DOM_Utils::convert_amp_bind_attributes()
	 * @link https://www.ampproject.org/docs/reference/components/amp-bind
	 *
	 * @param string $html HTML containing amp-bind attributes.
	 * @return string HTML with AMP binding attributes replaced with HTML5 data-* attributes.
	 */
	public static function convert_amp_bind_attributes( $html ) {
		_deprecated_function( __METHOD__, '1.5.0' );
		return $html;
	}

	/**
	 * Convert AMP bind-attributes back to their original syntax.
	 *
	 * This is a reciprocal function of AMP_DOM_Utils::convert_amp_bind_attributes().
	 *
	 * @since 0.7
	 * @see \AMP_DOM_Utils::convert_amp_bind_attributes()
<<<<<<< HEAD
	 * @deprecated This is handled automatically via Amp\Dom\Document.
=======
	 * @codeCoverageIgnore
	 * @deprecated This is handled automatically via Amp\AmpWP\Dom\Document.
>>>>>>> b059e63c
	 * @link https://www.ampproject.org/docs/reference/components/amp-bind
	 *
	 * @param string $html HTML with amp-bind attributes converted.
	 * @return string HTML with amp-bind attributes restored.
	 */
	public static function restore_amp_bind_attributes( $html ) {
		_deprecated_function( __METHOD__, '1.2.1' );
		return $html;
	}

	/**
	 * Return a valid Dom\Document representing arbitrary HTML content passed as a parameter.
	 *
	 * @see Reciprocal function get_content_from_dom()
	 *
	 * @since 0.2
	 *
	 * @param string $content  Valid HTML content to be represented by a Dom\Document.
	 * @param string $encoding Optional. Encoding to use for the content. Defaults to `get_bloginfo( 'charset' )`.
	 *
	 * @return Document|false Returns a DOM document, or false if conversion failed.
	 */
	public static function get_dom_from_content( $content, $encoding = null ) {
		// Detect encoding from the current WordPress installation.
		if ( null === $encoding ) {
			$encoding = get_bloginfo( 'charset' );
		}

		/*
		 * Wrap in dummy tags, since XML needs one parent node.
		 * It also makes it easier to loop through nodes.
		 * We can later use this to extract our nodes.
		 */
		$document = "<html><head></head><body>{$content}</body></html>";

		return Document::fromHtml( $document, $encoding );
	}

	/**
	 * Return valid HTML *body* content extracted from the Dom\Document passed as a parameter.
	 *
	 * @since 0.2
	 * @see AMP_DOM_Utils::get_content_from_dom_node() Reciprocal function.
	 *
	 * @param Document $dom Represents an HTML document from which to extract HTML content.
	 * @return string Returns the HTML content of the body element represented in the Dom\Document.
	 */
	public static function get_content_from_dom( Document $dom ) {
		return preg_replace(
			static::HTML_BODY_CONTENTS_PATTERN,
			'$1',
			$dom->saveHTML( $dom->body )
		);
	}


	/**
	 * Return valid HTML content extracted from the DOMNode passed as a parameter.
	 *
	 * @since 0.6
	 * @see AMP_DOM_Utils::get_dom() Where the operations in this method are mirrored.
	 * @see AMP_DOM_Utils::get_content_from_dom() Reciprocal function.
	 * @codeCoverageIgnore
	 * @deprecated Use Dom\Document->saveHtml( $node ) instead.
	 *
	 * @param Document   $dom  Represents an HTML document.
	 * @param DOMElement $node Represents an HTML element of the $dom from which to extract HTML content.
	 * @return string Returns the HTML content represented in the DOMNode
	 */
	public static function get_content_from_dom_node( Document $dom, $node ) {
		_deprecated_function( __METHOD__, '1.5.0', 'Amp\Dom\Document::saveHtml()' );
		return $dom->saveHTML( $node );
	}

	/**
	 * Create a new node w/attributes (a DOMElement) and add to the passed Dom\Document.
	 *
	 * @since 0.2
	 *
	 * @param Document $dom        A representation of an HTML document to add the new node to.
	 * @param string   $tag        A valid HTML element tag for the element to be added.
	 * @param string[] $attributes One of more valid attributes for the new node.
	 *
	 * @return DOMElement|false The DOMElement for the given $tag, or false on failure
	 */
	public static function create_node( Document $dom, $tag, $attributes ) {
		$node = $dom->createElement( $tag );
		self::add_attributes_to_node( $node, $attributes );

		return $node;
	}

	/**
	 * Extract a DOMElement node's HTML element attributes and return as an array.
	 *
	 * @since 0.2
	 *
	 * @param DOMElement $node Represents an HTML element for which to extract attributes.
	 *
	 * @return string[] The attributes for the passed node, or an
	 *                  empty array if it has no attributes.
	 */
	public static function get_node_attributes_as_assoc_array( $node ) {
		$attributes = [];
		if ( ! $node->hasAttributes() ) {
			return $attributes;
		}

		foreach ( $node->attributes as $attribute ) {
			$attributes[ $attribute->nodeName ] = $attribute->nodeValue;
		}

		return $attributes;
	}

	/**
	 * Add one or more HTML element attributes to a node's DOMElement.
	 *
	 * @since 0.2
	 *
	 * @param DOMElement $node       Represents an HTML element.
	 * @param string[]   $attributes One or more attributes for the node's HTML element.
	 */
	public static function add_attributes_to_node( $node, $attributes ) {
		foreach ( $attributes as $name => $value ) {
			try {
				$node->setAttribute( $name, $value );
			} catch ( DOMException $e ) {
				/*
				 * Catch a "Invalid Character Error" when libxml is able to parse attributes with invalid characters,
				 * but it throws error when attempting to set them via DOM methods. For example, '...this' can be parsed
				 * as an attribute but it will throw an exception when attempting to setAttribute().
				 */
				continue;
			}
		}
	}

	/**
	 * Determines if a DOMElement's node is empty or not..
	 *
	 * @since 0.2
	 *
	 * @param DOMElement $node Represents an HTML element.
	 * @return bool Returns true if the DOMElement has no child nodes and
	 *              the textContent property of the DOMElement is empty;
	 *              Otherwise it returns false.
	 */
	public static function is_node_empty( $node ) {
		return false === $node->hasChildNodes() && empty( $node->textContent );
	}

	/**
	 * Forces HTML element closing tags given a Dom\Document and optional DOMElement
	 *
	 * @since 0.2
	 * @codeCoverageIgnore
	 * @deprecated
	 *
	 * @param Document   $dom  Represents HTML document on which to force closing tags.
	 * @param DOMElement $node Represents HTML element to start closing tags on.
	 *                         If not passed, defaults to first child of body.
	 */
	public static function recursive_force_closing_tags( $dom, $node = null ) {
		_deprecated_function( __METHOD__, '0.7' );

		if ( null === $node ) {
			$node = $dom->body;
		}

		if ( XML_ELEMENT_NODE !== $node->nodeType ) {
			return;
		}

		if ( self::is_self_closing_tag( $node->nodeName ) ) {
			/*
			 * Ensure there is no text content to accidentally force a child
			 */
			$node->textContent = null;
			return;
		}

		if ( self::is_node_empty( $node ) ) {
			$text_node = $dom->createTextNode( '' );
			$node->appendChild( $text_node );

			return;
		}

		$num_children = $node->childNodes->length;
		for ( $i = $num_children - 1; $i >= 0; $i -- ) {
			$child = $node->childNodes->item( $i );
			self::recursive_force_closing_tags( $dom, $child );
		}

	}

	/**
	 * Determines if an HTML element tag is validly a self-closing tag per W3C HTML5 specs.
	 *
	 * @since 0.2
	 *
	 * @param string $tag Tag.
	 * @return bool Returns true if a valid self-closing tag, false if not.
	 */
	private static function is_self_closing_tag( $tag ) {
		return in_array( strtolower( $tag ), self::$self_closing_tags, true );
	}

	/**
	 * Check whether a given element has a specific class.
	 *
	 * @since 1.4.0
	 *
	 * @param DOMElement $element Element to check the classes of.
	 * @param string     $class   Class to check for.
	 * @return bool Whether the element has the requested class.
	 */
	public static function has_class( DOMElement $element, $class ) {
		if ( ! $element->hasAttribute( 'class' ) ) {
			return false;
		}

		$classes = $element->getAttribute( 'class' );

		return in_array( $class, preg_split( '/\s/', $classes ), true );
	}

	/**
	 * Get the ID for an element.
	 *
	 * If the element does not have an ID, create one first.
	 *
	 * @since 1.4.0
	 *
	 * @param DOMElement $element Element to get the ID for.
	 * @param string     $prefix  Optional. Defaults to '_amp_wp_id_'.
	 * @return string ID to use.
	 */
	public static function get_element_id( $element, $prefix = 'amp-wp-id' ) {
		static $index_counter = [];

		if ( $element->hasAttribute( 'id' ) ) {
			return $element->getAttribute( 'id' );
		}

		if ( ! array_key_exists( $prefix, $index_counter ) ) {
			$index_counter[ $prefix ] = 2;
			$element->setAttribute( 'id', $prefix );

			return $prefix;
		}

		$id = "{$prefix}-{$index_counter[ $prefix ]}";
		$index_counter[ $prefix ] ++;

		$element->setAttribute( 'id', $id );

		return $id;
	}

	/**
	 * Register an AMP action to an event on a given element.
	 *
	 * If the element already contains one or more events or actions, the method
	 * will assemble them in a smart way.
	 *
	 * @since 1.4.0
	 *
	 * @param DOMElement $element Element to add an action to.
	 * @param string     $event   Event to trigger the action on.
	 * @param string     $action  Action to add.
	 */
	public static function add_amp_action( DOMElement $element, $event, $action ) {
		$event_action_string = "{$event}:{$action}";

		if ( ! $element->hasAttribute( 'on' ) ) {
			// There's no "on" attribute yet, so just add it and be done.
			$element->setAttribute( 'on', $event_action_string );
			return;
		}

		$element->setAttribute(
			'on',
			self::merge_amp_actions(
				$element->getAttribute( 'on' ),
				$event_action_string
			)
		);
	}

	/**
	 * Merge two sets of AMP events & actions.
	 *
	 * @since 1.4.0
	 *
	 * @param string $first  First event/action string.
	 * @param string $second First event/action string.
	 * @return string Merged event/action string.
	 */
	public static function merge_amp_actions( $first, $second ) {
		$events = [];
		foreach ( [ $first, $second ] as $event_action_string ) {
			$matches = [];
			$results = preg_match_all( self::AMP_EVENT_ACTIONS_REGEX_PATTERN, $event_action_string, $matches );

			if ( ! $results || ! isset( $matches['event'] ) ) {
				continue;
			}

			foreach ( $matches['event'] as $index => $event ) {
				$events[ $event ][] = $matches['actions'][ $index ];
			}
		}

		$value_strings = [];
		foreach ( $events as $event => $action_strings_array ) {
			$actions_array = [];
			array_walk(
				$action_strings_array,
				static function ( $actions ) use ( &$actions_array ) {
					$matches = [];
					$results = preg_match_all( self::AMP_ACTION_REGEX_PATTERN, $actions, $matches );

					if ( ! $results || ! isset( $matches['action'] ) ) {
						$actions_array[] = $actions;
						return;
					}

					$actions_array = array_merge( $actions_array, $matches['action'] );
				}
			);

			$actions         = implode( ',', array_unique( array_filter( $actions_array ) ) );
			$value_strings[] = "{$event}:{$actions}";
		}

		return implode( ';', $value_strings );
	}

	/**
	 * Copy one or more attributes from one element to the other.
	 *
	 * @param array|string $attributes        Attribute name or array of attribute names to copy.
	 * @param DOMElement   $from              DOM element to copy the attributes from.
	 * @param DOMElement   $to                DOM element to copy the attributes to.
	 * @param string       $default_separator Default separator to use for multiple values if the attribute is not known.
	 */
	public static function copy_attributes( $attributes, DOMElement $from, DOMElement $to, $default_separator = ',' ) {
		foreach ( (array) $attributes as $attribute ) {
			if ( $from->hasAttribute( $attribute ) ) {
				$values = $from->getAttribute( $attribute );
				if ( $to->hasAttribute( $attribute ) ) {
					switch ( $attribute ) {
						case 'on':
							$values = self::merge_amp_actions( $to->getAttribute( $attribute ), $values );
							break;
						case 'class':
							$values = $to->getAttribute( $attribute ) . ' ' . $values;
							break;
						default:
							$values = $to->getAttribute( $attribute ) . $default_separator . $values;
					}
				}
				$to->setAttribute( $attribute, $values );
			}
		}
	}
}<|MERGE_RESOLUTION|>--- conflicted
+++ resolved
@@ -52,12 +52,8 @@
 	 *
 	 * @since 0.7
 	 * @see AMP_DOM_Utils::get_content_from_dom_node()
-<<<<<<< HEAD
+	 * @codeCoverageIgnore
 	 * @deprecated Use Amp\Dom\Document::fromHtml( $html, $encoding ) instead.
-=======
-	 * @codeCoverageIgnore
-	 * @deprecated Use Amp\AmpWP\Dom\Document::from_html( $html, $encoding ) instead.
->>>>>>> b059e63c
 	 *
 	 * @param string $document Valid HTML document to be represented by a Dom\Document.
 	 * @param string $encoding Optional. Encoding to use for the content.
@@ -73,12 +69,8 @@
 	 *
 	 * @link https://github.com/ampproject/amphtml/blob/445d6e3be8a5063e2738c6f90fdcd57f2b6208be/validator/engine/htmlparser.js#L83-L100
 	 * @link https://www.w3.org/TR/html5/document-metadata.html
-<<<<<<< HEAD
+	 * @codeCoverageIgnore
 	 * @deprecated Use Amp\Dom\Document->isValidHeadNode() instead.
-=======
-	 * @codeCoverageIgnore
-	 * @deprecated Use Amp\AmpWP\Dom\Document->is_valid_head_node() instead.
->>>>>>> b059e63c
 	 *
 	 * @param DOMNode $node Node.
 	 * @return bool Whether valid head node.
@@ -97,12 +89,8 @@
 	 * @since 0.7
 	 * @see \AMP_DOM_Utils::convert_amp_bind_attributes()
 	 * @see \AMP_DOM_Utils::restore_amp_bind_attributes()
-<<<<<<< HEAD
+	 * @codeCoverageIgnore
 	 * @deprecated Use Amp\Dom\Document::AMP_BIND_DATA_ATTR_PREFIX instead.
-=======
-	 * @codeCoverageIgnore
-	 * @deprecated Use Amp\AmpWP\Dom\Document::AMP_BIND_DATA_ATTR_PREFIX instead.
->>>>>>> b059e63c
 	 * @link https://www.ampproject.org/docs/reference/components/amp-bind
 	 *
 	 * @return string HTML5 data-* attribute name prefix for AMP binding attributes.
@@ -121,12 +109,8 @@
 	 * This is a reciprocal function of AMP_DOM_Utils::restore_amp_bind_attributes().
 	 *
 	 * @since 0.7
-<<<<<<< HEAD
+	 * @codeCoverageIgnore
 	 * @deprecated This is handled automatically via Amp\Dom\Document.
-=======
-	 * @codeCoverageIgnore
-	 * @deprecated This is handled automatically via Amp\AmpWP\Dom\Document.
->>>>>>> b059e63c
 	 * @see \AMP_DOM_Utils::convert_amp_bind_attributes()
 	 * @link https://www.ampproject.org/docs/reference/components/amp-bind
 	 *
@@ -145,12 +129,8 @@
 	 *
 	 * @since 0.7
 	 * @see \AMP_DOM_Utils::convert_amp_bind_attributes()
-<<<<<<< HEAD
+	 * @codeCoverageIgnore
 	 * @deprecated This is handled automatically via Amp\Dom\Document.
-=======
-	 * @codeCoverageIgnore
-	 * @deprecated This is handled automatically via Amp\AmpWP\Dom\Document.
->>>>>>> b059e63c
 	 * @link https://www.ampproject.org/docs/reference/components/amp-bind
 	 *
 	 * @param string $html HTML with amp-bind attributes converted.
