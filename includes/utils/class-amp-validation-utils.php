--- conflicted
+++ resolved
@@ -284,7 +284,6 @@
 	 * }
 	 * @return void
 	 */
-<<<<<<< HEAD
 	public static function init( $args = array() ) {
 		$args = array_merge(
 			array(
@@ -297,24 +296,12 @@
 		self::$debug          = $args['debug'];
 		self::$locate_sources = $args['locate_sources'];
 
-		if ( current_theme_supports( 'amp' ) ) {
-			add_action( 'init', array( __CLASS__, 'register_post_type' ) );
-			add_filter( 'dashboard_glance_items', array( __CLASS__, 'filter_dashboard_glance_items' ) );
-			add_action( 'rightnow_end', array( __CLASS__, 'print_dashboard_glance_styles' ) );
-			add_action( 'save_post', array( __CLASS__, 'handle_save_post_prompting_validation' ), 10, 2 );
-			add_action( 'enqueue_block_editor_assets', array( __CLASS__, 'enqueue_block_validation' ) );
-			add_action( 'rest_api_init', array( __CLASS__, 'add_rest_api_fields' ) );
-		}
-
-=======
-	public static function init() {
 		add_action( 'init', array( __CLASS__, 'register_post_type' ) );
 		add_filter( 'dashboard_glance_items', array( __CLASS__, 'filter_dashboard_glance_items' ) );
 		add_action( 'rightnow_end', array( __CLASS__, 'print_dashboard_glance_styles' ) );
 		add_action( 'save_post', array( __CLASS__, 'handle_save_post_prompting_validation' ), 10, 2 );
 		add_action( 'enqueue_block_editor_assets', array( __CLASS__, 'enqueue_block_validation' ) );
 		add_action( 'rest_api_init', array( __CLASS__, 'add_rest_api_fields' ) );
->>>>>>> 6006afe9
 		add_action( 'edit_form_top', array( __CLASS__, 'print_edit_form_validation_status' ), 10, 2 );
 		add_action( 'all_admin_notices', array( __CLASS__, 'plugin_notice' ) );
 		add_filter( 'manage_' . self::POST_TYPE_SLUG . '_posts_columns', array( __CLASS__, 'add_post_columns' ) );
@@ -771,90 +758,42 @@
 			return;
 		}
 
-<<<<<<< HEAD
-		$amp_url           = null;
-		$invalid_url_post  = null;
-		$validation_errors = array();
-		if ( is_post_type_viewable( $post->post_type ) ) {
-			$amp_url = amp_get_permalink( $post->ID );
-		}
-
-		// Incorporate frontend validation status if there is a known URL for the post.
-		$invalid_url_post = self::get_invalid_url_post( $amp_url );
-		if ( $invalid_url_post ) {
-			$validation_errors = wp_list_pluck(
-				self::get_invalid_url_validation_errors( $invalid_url_post, array( 'ignore_ignored' => true ) ),
-				'data'
-			);
-		} elseif ( post_type_supports( $post->post_type, 'editor' ) ) {
-
-			// Validate post content outside frontend context.
-			self::process_markup( $post->post_content );
-			$validation_errors = wp_list_pluck( self::$validation_results, 'error' );
-			self::reset_validation_results();
-		}
-		if ( empty( $validation_errors ) ) {
-=======
 		// Skip if the post type is not viewable on the frontend, since we need a permalink to validate.
 		if ( ! is_post_type_viewable( $post->post_type ) ) {
 			return;
 		}
 
-		$url                    = amp_get_permalink( $post->ID );
-		$validation_status_post = self::get_validation_status_post( $url );
-
-		// No validation status exists yet, so there is nothing to show.
-		if ( ! $validation_status_post ) {
+		$amp_url          = amp_get_permalink( $post->ID );
+		$invalid_url_post = self::get_invalid_url_post( $amp_url );
+		if ( ! $invalid_url_post ) {
 			return;
 		}
 
-		$validation_errors = json_decode( $validation_status_post->post_content, true );
+		$validation_errors = wp_list_pluck(
+			self::get_invalid_url_validation_errors( $invalid_url_post, array( 'ignore_ignored' => true ) ),
+			'data'
+		);
 
 		// No validation errors so abort.
-		if ( empty( $validation_errors ) || ! is_array( $validation_errors ) ) {
->>>>>>> 6006afe9
+		if ( empty( $validation_errors ) ) {
 			return;
 		}
 
 		echo '<div class="notice notice-warning">';
 		echo '<p>';
-<<<<<<< HEAD
 		esc_html_e( 'There is content which fails AMP validation. Non-ignored validation errors prevent AMP from being served.', 'amp' );
-		if ( $invalid_url_post || $amp_url ) {
-			if ( $invalid_url_post ) {
-				echo sprintf(
-					' <a href="%s" target="_blank">%s</a>',
-					esc_url( get_edit_post_link( $invalid_url_post ) ),
-					esc_html__( 'Review issues', 'amp' )
-				);
-			}
-			if ( $amp_url ) {
-				if ( $invalid_url_post ) {
-					echo ' | ';
-				}
-				echo sprintf(
-					' <a href="%s" aria-label="%s" target="_blank">%s</a>',
-					esc_url( self::get_debug_url( $amp_url ) ),
-					esc_attr__( 'Validate URL on frontend but without invalid elements/attributes removed', 'amp' ),
-					esc_html__( 'Debug', 'amp' )
-				);
-			}
-		}
-=======
-		esc_html_e( 'Warning: There is content which fails AMP validation; it will be stripped when served as AMP.', 'amp' );
 		echo sprintf(
 			' <a href="%s" target="_blank">%s</a>',
-			esc_url( get_edit_post_link( $validation_status_post ) ),
-			esc_html__( 'Details', 'amp' )
+			esc_url( get_edit_post_link( $invalid_url_post ) ),
+			esc_html__( 'Review issues', 'amp' )
 		);
 		echo ' | ';
 		echo sprintf(
 			' <a href="%s" aria-label="%s" target="_blank">%s</a>',
-			esc_url( self::get_debug_url( $url ) ),
+			esc_url( self::get_debug_url( $amp_url ) ),
 			esc_attr__( 'Validate URL on frontend but without invalid elements/attributes removed', 'amp' ),
 			esc_html__( 'Debug', 'amp' )
 		);
->>>>>>> 6006afe9
 		echo '</p>';
 
 		$results      = self::summarize_validation_errors( array_unique( $validation_errors, SORT_REGULAR ) );
@@ -2193,7 +2132,7 @@
 
 		// Filter amp_validation_error term query by term group when requested.
 		add_filter( 'get_terms_defaults', function( $args, $taxonomies ) {
-			if ( array( self::TAXONOMY_SLUG ) === $taxonomies ) {
+			if ( array( AMP_Validation_Utils::TAXONOMY_SLUG ) === $taxonomies ) {
 				$args['orderby'] = 'term_id';
 				$args['order']   = 'DESC';
 			}
