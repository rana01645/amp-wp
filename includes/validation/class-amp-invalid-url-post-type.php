--- conflicted
+++ resolved
@@ -1052,13 +1052,9 @@
 	public static function print_validation_errors_meta_box( $post ) {
 		$validation_errors = self::get_invalid_url_validation_errors( $post );
 
-<<<<<<< HEAD
+		$url = self::get_url_from_post( $post );
+
 		$has_unaccepted_errors = 0 !== count( array_filter( $validation_errors, function( $validation_error ) {
-=======
-		$url = self::get_url_from_post( $post );
-
-		$can_serve_amp = 0 === count( array_filter( $validation_errors, function( $validation_error ) {
->>>>>>> 236be4ba
 			return AMP_Validation_Error_Taxonomy::VALIDATION_ERROR_ACCEPTED_STATUS !== $validation_error['status'];
 		} ) );
 		?>
