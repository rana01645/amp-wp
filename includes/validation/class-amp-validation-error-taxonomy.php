<?php
/**
 * Class AMP_Validation_Error_Taxonomy
 *
 * @package AMP
 */

/**
 * Class AMP_Validation_Error_Taxonomy
 *
 * @since 1.0
 */
class AMP_Validation_Error_Taxonomy {

	/**
	 * The slug of the taxonomy to store AMP errors.
	 *
	 * @var string
	 */
	const TAXONOMY_SLUG = 'amp_validation_error';

	/**
	 * Acknowledged validation error bit mask.
	 *
	 * @var int
	 */
	const ACKNOWLEDGED_VALIDATION_ERROR_BIT_MASK = 2; // === 0b10.

	/**
	 * Accepted validation error bit mask.
	 *
	 * @var int
	 */
	const ACCEPTED_VALIDATION_ERROR_BIT_MASK = 1; // === 0b01.

	/**
	 * Term group for new validation_error terms which are rejected (not auto-accepted).
	 *
	 * @var int
	 */
	const VALIDATION_ERROR_NEW_REJECTED_STATUS = 0; // == 0b00 == ^ACKNOWLEDGED_VALIDATION_ERROR_BIT_MASK | ^ACCEPTED_VALIDATION_ERROR_BIT_MASK.

	/**
	 * Term group for new validation_error terms which are auto-accepted.
	 *
	 * @var int
	 */
	const VALIDATION_ERROR_NEW_ACCEPTED_STATUS = 1; // == 0b01 == ^ACKNOWLEDGED_VALIDATION_ERROR_BIT_MASK | ACCEPTED_VALIDATION_ERROR_BIT_MASK.

	/**
	 * Term group for validation_error terms that the accepts and thus can be sanitized and does not disable AMP.
	 *
	 * @var int
	 */
	const VALIDATION_ERROR_ACK_ACCEPTED_STATUS = 3; // == 0b11 == ACKNOWLEDGED_VALIDATION_ERROR_BIT_MASK | ACCEPTED_VALIDATION_ERROR_BIT_MASK.

	/**
	 * Term group for validation_error terms that the user flags as being blockers to enabling AMP.
	 *
	 * @var int
	 */
	const VALIDATION_ERROR_ACK_REJECTED_STATUS = 2; // == 0b10 == ACKNOWLEDGED_VALIDATION_ERROR_BIT_MASK | ^ACCEPTED_VALIDATION_ERROR_BIT_MASK.

	/**
	 * Action name for ignoring a validation error.
	 *
	 * @var string
	 */
	const VALIDATION_ERROR_ACCEPT_ACTION = 'amp_validation_error_accept';

	/**
	 * Action name for rejecting a validation error.
	 *
	 * @var string
	 */
	const VALIDATION_ERROR_REJECT_ACTION = 'amp_validation_error_reject';

	/**
	 * Action name for clearing empty validation error terms.
	 *
	 * @var string
	 */
	const VALIDATION_ERROR_CLEAR_EMPTY_ACTION = 'amp_validation_error_terms_clear_empty';

	/**
	 * Query var used when filtering by validation error status or passing updates.
	 *
	 * @var string
	 */
	const VALIDATION_ERROR_STATUS_QUERY_VAR = 'amp_validation_error_status';

	/**
	 * Query var used when filtering for the validation error type.
	 *
	 * @var string
	 */
	const VALIDATION_ERROR_TYPE_QUERY_VAR = 'amp_validation_error_type';

	/**
	 * Query var used for ordering list by error code.
	 *
	 * @var string
	 */
	const VALIDATION_DETAILS_ERROR_CODE_QUERY_VAR = 'amp_validation_code';

	/**
	 * Query var used to indicate how many terms were deleted.
	 *
	 * @var string
	 */
	const VALIDATION_ERRORS_CLEARED_QUERY_VAR = 'amp_validation_errors_cleared';

	/**
	 * The <option> value to not filter at all, like for 'All Statuses'.
	 *
	 * This is also used in WP_List_Table, like for the 'Bulk Actions' option.
	 * When this is present, this ensures that this isn't filtered.
	 *
	 * @var int
	 */
	const NO_FILTER_VALUE = '';

	/**
	 * The 'type' of error for invalid HTML elements, like <frame>.
	 *
	 * These usually have the 'code' of AMP_Tag_And_Attribute_Sanitizer::DISALLOWED_TAG.
	 * Except for AMP_Tag_And_Attribute_Sanitizer::DISALLOWED_TAG errors for a <script>, which have the JS_ERROR_TYPE.
	 * This allows filtering by type in the taxonomy page, like displaying only HTML element errors, or only CSS errors.
	 *
	 * @var string
	 */
	const HTML_ELEMENT_ERROR_TYPE = 'html_element_error';

	/**
	 * The 'type' of error for invalid HTML attributes.
	 *
	 * Banned attributes include i-amp-*.
	 * But on* attributes, like onclick, have the JS_ERROR_TYPE.
	 *
	 * @var string
	 */
	const HTML_ATTRIBUTE_ERROR_TYPE = 'html_attribute_error';

	/**
	 * The 'type' of error that applies to the error 'code' of AMP_Tag_And_Attribute_Sanitizer::DISALLOWED_TAG when the node is a <script>.
	 * This applies both when enqueuing a script, and when a <script> is echoed directly.
	 *
	 * @var string
	 */
	const JS_ERROR_TYPE = 'js_error';

	/**
	 * The 'type' of all CSS errors, no matter what the 'code'.
	 *
	 * @var string
	 */
	const CSS_ERROR_TYPE = 'css_error';

	/**
	 * The key for removed elements.
	 *
	 * @var string
	 */
	const REMOVED_ELEMENTS = 'removed_elements';

	/**
	 * The key for found elements and attributes.
	 *
	 * @var string
	 */
	const FOUND_ELEMENTS_AND_ATTRIBUTES = 'found_elements_and_attributes';

	/**
	 * The key for removed attributes.
	 *
	 * @var string
	 */
	const REMOVED_ATTRIBUTES = 'removed_attributes';

	/**
	 * The key in the response for the sources that have invalid output.
	 *
	 * @var string
	 */
	const SOURCES_INVALID_OUTPUT = 'sources_with_invalid_output';

	/**
	 * The key for removed sources.
	 *
	 * @var string
	 */
	const REMOVED_SOURCES = 'removed_sources';

	/**
	 * The key for the error status.
	 *
	 * @var string
	 */
	const ERROR_STATUS = 'error_status';

	/**
	 * Whether the terms_clauses filter should apply to a term query for validation errors to limit to a given status.
	 *
	 * This is set to false when calling wp_count_terms() for the admin menu and for the views.
	 *
	 * @see AMP_Validation_Manager::get_validation_error_count()
	 * @var bool
	 */
	protected static $should_filter_terms_clauses_for_error_validation_status;

	/**
	 * Registers the taxonomy to store the validation errors.
	 *
	 * @return void
	 */
	public static function register() {

		register_taxonomy(
			self::TAXONOMY_SLUG,
			AMP_Validated_URL_Post_Type::POST_TYPE_SLUG,
			[
				'labels'             => [
					'name'                  => _x( 'AMP Validation Error Index', 'taxonomy general name', 'amp' ),
					'singular_name'         => _x( 'AMP Validation Error', 'taxonomy singular name', 'amp' ),
					'search_items'          => __( 'Search AMP Validation Errors', 'amp' ),
					'all_items'             => __( 'All AMP Validation Errors', 'amp' ),
					'edit_item'             => __( 'Edit AMP Validation Error', 'amp' ),
					'update_item'           => __( 'Update AMP Validation Error', 'amp' ),
					'menu_name'             => __( 'Error Index', 'amp' ),
					'back_to_items'         => __( 'Back to AMP Validation Errors', 'amp' ),
					'popular_items'         => __( 'Frequent Validation Errors', 'amp' ),
					'view_item'             => __( 'View Validation Error', 'amp' ),
					'add_new_item'          => __( 'Add New Validation Error', 'amp' ), // Makes no sense.
					'new_item_name'         => __( 'New Validation Error Hash', 'amp' ), // Makes no sense.
					'not_found'             => __( 'No validation errors found.', 'amp' ),
					'no_terms'              => __( 'Validation Error', 'amp' ),
					'items_list_navigation' => __( 'Validation errors navigation', 'amp' ),
					'items_list'            => __( 'Validation errors list', 'amp' ),
					/* translators: Tab heading when selecting from the most used terms */
					'most_used'             => __( 'Most Used Validation Errors', 'amp' ),
				],
				'public'             => false,
				'show_ui'            => true, // @todo False because we need a custom UI.
				'show_tagcloud'      => false,
				'show_in_quick_edit' => false,
				'hierarchical'       => false, // Or true? Code could be the parent term?
				'show_in_menu'       => current_theme_supports( 'amp' ) && current_user_can( 'manage_options' ),
				'meta_box_cb'        => false,
				'capabilities'       => [
					// Note that delete_terms is needed so the checkbox (cb) table column will work.
					'assign_terms' => 'do_not_allow',
					'edit_terms'   => 'do_not_allow',
				],
			]
		);

		if ( is_admin() ) {
			self::add_admin_hooks();
		}

		self::accept_validation_errors( AMP_Core_Theme_Sanitizer::get_acceptable_errors( get_template() ) );
	}

	/**
	 * Get amp_validation_error taxonomy term by slug or error properties.
	 *
	 * @since 1.0
	 * @see get_term_by()
	 *
	 * @param string|array $error Slug for term or array of term data.
	 * @return WP_Term|false Queried term or false if no match.
	 */
	public static function get_term( $error ) {
		$slug = null;
		if ( is_string( $error ) ) {
			$slug = $error;
		} elseif ( is_array( $error ) ) {
			$term_data = self::prepare_validation_error_taxonomy_term( $error );
			$slug      = $term_data['slug'];
		}
		if ( ! $slug ) {
			_doing_it_wrong( __METHOD__, esc_html__( 'Method must be passed a term slug (string) or error attributes (array).', 'amp' ), '1.0' );
			return false;
		}

		return get_term_by( 'slug', $slug, self::TAXONOMY_SLUG );
	}

	/**
	 * Delete all amp_validation_error terms that have zero counts (no amp_validated_url posts associated with them).
	 *
	 * @since 1.0
	 *
	 * @return int Count of terms that were deleted.
	 */
	public static function delete_empty_terms() {
		global $wpdb;
		$empty_term_ids = $wpdb->get_col(
			$wpdb->prepare( "SELECT term_id FROM $wpdb->term_taxonomy WHERE taxonomy = %s AND count = 0", self::TAXONOMY_SLUG )
		);

		if ( empty( $empty_term_ids ) ) {
			return 0;
		}

		// Make sure the term counts are still accurate.
		wp_update_term_count_now( $empty_term_ids, self::TAXONOMY_SLUG );

		$deleted_count = 0;
		foreach ( $empty_term_ids as $term_id ) {
			$term = get_term( (int) $term_id, self::TAXONOMY_SLUG );

			// Skip if the term count was not actually 0.
			if ( ! $term || 0 !== $term->count ) {
				continue;
			}

			if ( true === wp_delete_term( $term->term_id, self::TAXONOMY_SLUG ) ) {
				$deleted_count++;
			}
		}
		return $deleted_count;
	}

	/**
	 * Sanitize term status(es).
	 *
	 * @param int|int[]|string $status One or more statuses (including comma-delimited string).
	 * @param array            $options {
	 *     Options.
	 *
	 *     @type bool $multiple Multiple, whether to extract more than one. Default false.
	 * }
	 * @return int|int[]|null Returns an integer unless the multiple option is passed. Null if invalid.
	 */
	public static function sanitize_term_status( $status, $options = [] ) {
		$multiple = ! empty( $options['multiple'] );

		// Catch case where an empty string is supplied. Prevent casting to 0.
		if ( ! is_numeric( $status ) && empty( $status ) ) {
			return $multiple ? [] : null;
		}

		if ( is_string( $status ) ) {
			$statuses = wp_parse_id_list( $status );
		} else {
			$statuses = array_map( 'absint', (array) $status );
		}

		$statuses = array_intersect(
			[
				self::VALIDATION_ERROR_NEW_REJECTED_STATUS,
				self::VALIDATION_ERROR_NEW_ACCEPTED_STATUS,
				self::VALIDATION_ERROR_ACK_ACCEPTED_STATUS,
				self::VALIDATION_ERROR_ACK_REJECTED_STATUS,
			],
			$statuses
		);
		$statuses = array_values( array_unique( $statuses ) );

		if ( ! $multiple ) {
			return array_shift( $statuses );
		}

		return $statuses;
	}

	/**
	 * Prepare term_group IN condition for SQL WHERE clause.
	 *
	 * @param int[] $groups Term groups.
	 * @return string SQL.
	 */
	public static function prepare_term_group_in_sql( $groups ) {
		global $wpdb;
		return $wpdb->prepare(
			'IN ( ' . implode( ', ', array_fill( 0, count( $groups ), '%d' ) ) . ' )',
			$groups
		);
	}

	/**
	 * Prepare a validation error for lookup or insertion as taxonomy term.
	 *
	 * @param array $error Validation error.
	 * @return array Term fields.
	 */
	public static function prepare_validation_error_taxonomy_term( $error ) {
		unset( $error['sources'] );
		ksort( $error );
		$description = wp_json_encode( $error );
		$term_slug   = md5( $description );
		return [
			'slug'        => $term_slug,
			'name'        => $term_slug,
			'description' => $description,
		];
	}

	/**
	 * Determine whether a validation error should be sanitized.
	 *
	 * @since 1.0
	 * @see AMP_Validation_Error_Taxonomy::get_validation_error_sanitization()
	 * @see AMP_Validation_Manager::is_sanitization_auto_accepted()
	 *
	 * @param array $error Validation error.
	 * @return bool Whether error should be sanitized.
	 */
	public static function is_validation_error_sanitized( $error ) {
		$sanitization = self::get_validation_error_sanitization( $error );
		return (
			self::VALIDATION_ERROR_ACK_ACCEPTED_STATUS === $sanitization['status']
			||
			self::VALIDATION_ERROR_NEW_ACCEPTED_STATUS === $sanitization['status']
		);
	}

	/**
	 * Get the validation error sanitization.
	 *
	 * @since 1.0
	 * @see AMP_Validation_Manager::is_sanitization_auto_accepted()
	 *
	 * @param array $error Validation error.
	 * @return array {
	 *     Validation error sanitization.
	 *
	 *     @type int          $status      Validation status.
	 *     @type int          $term_status The initial validation status prior to being overridden by previewing, option, or filter.
	 *     @type false|string $forced      If and how the status is overridden from its initial term status.
	 * }
	 */
	public static function get_validation_error_sanitization( $error ) {
		$term_data = self::prepare_validation_error_taxonomy_term( $error );
		$term      = self::get_term( $term_data['slug'] );
		$statuses  = [
			self::VALIDATION_ERROR_NEW_REJECTED_STATUS,
			self::VALIDATION_ERROR_NEW_ACCEPTED_STATUS,
			self::VALIDATION_ERROR_ACK_ACCEPTED_STATUS,
			self::VALIDATION_ERROR_ACK_REJECTED_STATUS,
		];
		if ( ! empty( $term ) && in_array( $term->term_group, $statuses, true ) ) {
			$term_status = $term->term_group;
		} else {
			$term_status = AMP_Validation_Manager::is_sanitization_auto_accepted( $error ) ? self::VALIDATION_ERROR_NEW_ACCEPTED_STATUS : self::VALIDATION_ERROR_NEW_REJECTED_STATUS;
		}

		$forced = false;
		$status = $term_status;

		// See note in AMP_Validation_Manager::add_validation_error_sourcing() for why amp_validation_error_sanitized filter isn't used.
		if ( isset( AMP_Validation_Manager::$validation_error_status_overrides[ $term_data['slug'] ] ) ) {
			$status = AMP_Validation_Manager::$validation_error_status_overrides[ $term_data['slug'] ];
			$forced = 'with_preview';
		}

		/**
		 * Filters whether the validation error should be sanitized.
		 *
		 * Returning true this indicates that the validation error is acceptable
		 * and should not be considered a blocker to render AMP. Returning null
		 * means that the default status should be used.
		 *
		 * Note that the $node is not passed here to ensure that the filter can be
		 * applied on validation errors that have been stored. Likewise, the $sources
		 * are also omitted because these are only available during an explicit
		 * validation request and so they are not suitable for plugins to vary
		 * sanitization by.
		 *
		 * @since 1.0
		 * @see AMP_Validation_Manager::is_sanitization_auto_accepted() Which controls whether an error is initially accepted or rejected for sanitization.
		 *
		 * @param null|bool $sanitized Whether sanitized; this is initially null, and changing it to bool causes the validation error to be forced.
		 * @param array $error Validation error being sanitized.
		 */
		$sanitized = apply_filters( 'amp_validation_error_sanitized', null, $error );

		if ( null !== $sanitized ) {
			$forced = 'with_filter';
			$status = $sanitized ? self::VALIDATION_ERROR_ACK_ACCEPTED_STATUS : self::VALIDATION_ERROR_ACK_REJECTED_STATUS;
		}

		return compact( 'status', 'forced', 'term_status' );
	}

	/**
	 * Automatically (forcibly) accept validation errors that arise (that is, remove the invalid markup causing the validation errors).
	 *
	 * @since 1.0
	 * @see AMP_Core_Theme_Sanitizer::get_acceptable_errors()
	 *
	 * @param array|true $acceptable_errors Acceptable validation errors, where keys are codes and values are either `true` or sparse array to check as subset. If just true, then all validation errors are accepted.
	 */
	public static function accept_validation_errors( $acceptable_errors ) {
		if ( empty( $acceptable_errors ) ) {
			return;
		}
		add_filter(
			'amp_validation_error_sanitized',
			static function( $sanitized, $error ) use ( $acceptable_errors ) {
				if ( true === $acceptable_errors ) {
					return true;
				}

				if ( isset( $acceptable_errors[ $error['code'] ] ) ) {
					if ( true === $acceptable_errors[ $error['code'] ] ) {
						return true;
					}
					foreach ( $acceptable_errors[ $error['code'] ] as $acceptable_error_props ) {
						if ( AMP_Validation_Error_Taxonomy::is_array_subset( $error, $acceptable_error_props ) ) {
							return true;
						}
					}
				}
				return $sanitized;
			},
			10,
			2
		);
	}

	/**
	 * Check if one array is a sparse subset of another array.
	 *
	 * @param array $superset Superset array.
	 * @param array $subset   Subset array.
	 *
	 * @return bool Whether subset is contained in superset.
	 */
	public static function is_array_subset( $superset, $subset ) {
		foreach ( $subset as $key => $subset_value ) {
			if ( ! isset( $superset[ $key ] ) || gettype( $subset_value ) !== gettype( $superset[ $key ] ) ) {
				return false;
			}
			if ( is_array( $subset_value ) ) {
				if ( ! self::is_array_subset( $superset[ $key ], $subset_value ) ) {
					return false;
				}
			} elseif ( $superset[ $key ] !== $subset_value ) {
				return false;
			}
		}
		return true;
	}

	/**
	 * Get the count of validation error terms, optionally restricted by term group (e.g. accepted or rejected).
	 *
	 * @param array $args  {
	 *    Args passed into wp_count_terms().
	 *
	 *     @type int|int[]|string $group        Term group(s), including comma-separated ID list.
	 * }
	 * @return int Term count.
	 */
	public static function get_validation_error_count( $args = [] ) {
		$args = array_merge(
			[
				'group' => null,
			],
			$args
		);

		$groups = null;
		if ( isset( $args['group'] ) ) {
			$groups = self::sanitize_term_status( $args['group'], [ 'multiple' => true ] );
		}

		$filter = static function( $clauses ) use ( $groups ) {
			$clauses['where'] .= ' AND t.term_group ' . AMP_Validation_Error_Taxonomy::prepare_term_group_in_sql( $groups );
			return $clauses;
		};
		if ( isset( $args['group'] ) ) {
			add_filter( 'terms_clauses', $filter );
		}
		self::$should_filter_terms_clauses_for_error_validation_status = false;
		$term_count = wp_count_terms( self::TAXONOMY_SLUG, $args );
		self::$should_filter_terms_clauses_for_error_validation_status = true;
		if ( isset( $args['group'] ) ) {
			remove_filter( 'terms_clauses', $filter );
		}
		return (int) $term_count;
	}

	/**
	 * Add support for querying posts by amp_validation_error_status and by error type.
	 *
	 * Add recognition of amp_validation_error_status query var for amp_validated_url post queries.
	 * Also, conditionally filter for error type, like js_error or css_error.
	 *
	 * @see WP_Tax_Query::get_sql_for_clause()
	 *
	 * @param string   $where SQL WHERE clause.
	 * @param WP_Query $query Query.
	 * @return string Modified WHERE clause.
	 */
	public static function filter_posts_where_for_validation_error_status( $where, WP_Query $query ) {
		global $wpdb;

		// If the post type is not correct, return the $where clause unchanged.
		if ( ! in_array( AMP_Validated_URL_Post_Type::POST_TYPE_SLUG, (array) $query->get( 'post_type' ), true ) ) {
			return $where;
		}

		$error_statuses = [];
		if ( false !== $query->get( self::VALIDATION_ERROR_STATUS_QUERY_VAR, false ) ) {
			$error_statuses = self::sanitize_term_status( $query->get( self::VALIDATION_ERROR_STATUS_QUERY_VAR ), [ 'multiple' => true ] );
		}
		$error_type = sanitize_key( $query->get( self::VALIDATION_ERROR_TYPE_QUERY_VAR ) );

		/*
		 * Selecting the 'All Statuses' <option> sends a value of '' to indicate that this should not filter.
		 */
		$is_error_status_present = ! empty( $error_statuses );
		$is_error_type_present   = in_array( $error_type, self::get_error_types(), true );

		// If neither the error status nor the type is present, there is no need to filter the $where clause.
		if ( ! $is_error_status_present && ! $is_error_type_present ) {
			return $where;
		}

		$sql_select = $wpdb->prepare(
			"
				SELECT 1
				FROM $wpdb->term_relationships
				INNER JOIN $wpdb->term_taxonomy ON $wpdb->term_taxonomy.term_taxonomy_id = $wpdb->term_relationships.term_taxonomy_id
				INNER JOIN $wpdb->terms ON $wpdb->terms.term_id = $wpdb->term_taxonomy.term_id
				WHERE
					$wpdb->term_taxonomy.taxonomy = %s
					AND
					$wpdb->term_relationships.object_id = $wpdb->posts.ID
			",
			self::TAXONOMY_SLUG
		);

		if ( $is_error_status_present ) {
			$sql_select .= " AND $wpdb->terms.term_group " . self::prepare_term_group_in_sql( $error_statuses );
		}

		if ( $is_error_type_present ) {
			$sql_select .= $wpdb->prepare(
				" AND $wpdb->term_taxonomy.description LIKE %s ",
				'%"type":"' . $wpdb->esc_like( $error_type ) . '"%'
			);
		}

		$sql_select .= ' LIMIT 1 ';

		$where .= " AND ( $sql_select ) ";

		return $where;
	}

	/**
	 * Gets the AMP validation response.
	 *
	 * Returns the current validation errors the sanitizers found in rendering the page.
	 *
	 * @param array $validation_errors Validation errors.
	 * @return array The AMP validity of the markup.
	 */
	public static function summarize_validation_errors( $validation_errors ) {
		$results            = [];
		$removed_elements   = [];
		$removed_attributes = [];
		$removed_pis        = [];
		$sources            = [];
		foreach ( $validation_errors as $validation_error ) {
			$code = isset( $validation_error['code'] ) ? $validation_error['code'] : null;

			if ( AMP_Tag_And_Attribute_Sanitizer::DISALLOWED_TAG === $code ) {
				if ( ! isset( $removed_elements[ $validation_error['node_name'] ] ) ) {
					$removed_elements[ $validation_error['node_name'] ] = 0;
				}
				++$removed_elements[ $validation_error['node_name'] ];
			} elseif ( AMP_Tag_And_Attribute_Sanitizer::DISALLOWED_ATTR === $code ) {
				if ( ! isset( $removed_attributes[ $validation_error['node_name'] ] ) ) {
					$removed_attributes[ $validation_error['node_name'] ] = 0;
				}
				++$removed_attributes[ $validation_error['node_name'] ];
			} elseif ( AMP_Tag_And_Attribute_Sanitizer::DISALLOWED_PROCESSING_INSTRUCTION === $code ) {
				if ( ! isset( $removed_pis[ $validation_error['node_name'] ] ) ) {
					$removed_pis[ $validation_error['node_name'] ] = 0;
				}
				++$removed_pis[ $validation_error['node_name'] ];
			}

			if ( ! empty( $validation_error['sources'] ) ) {
				$sources = array_merge( $sources, $validation_error['sources'] );
			}
		}

		$results = array_merge(
			[
				self::SOURCES_INVALID_OUTPUT => self::summarize_sources( $sources ),
			],
			compact(
				'removed_elements',
				'removed_attributes',
				'removed_pis'
			),
			$results
		);

		return $results;
	}

	/**
	 * Summarize sources.
	 *
	 * @param array $sources Sources.
	 * @return array Summarized (de-duped) sources.
	 */
	public static function summarize_sources( $sources ) {
		$summarized_sources = [];
		foreach ( $sources as $source ) {
			if ( isset( $source['hook'] ) ) {
				$summarized_sources['hook'] = $source['hook'];
			}
			if ( isset( $source['type'], $source['name'] ) ) {
				$summarized_sources[ $source['type'] ][] = $source['name'];
			} elseif ( isset( $source['embed'] ) ) {
				$summarized_sources['embed'] = true;
			}
			if ( isset( $source['block_name'] ) ) {
				$summarized_sources['blocks'][] = $source['block_name'];
			}
		}

		// Remove core if there is a plugin or theme.
		if ( isset( $summarized_sources['core'] ) && ( isset( $summarized_sources['theme'] ) || isset( $summarized_sources['plugin'] ) ) ) {
			unset( $summarized_sources['core'] );
		}
		return $summarized_sources;
	}

	/**
	 * Add admin hooks.
	 */
	public static function add_admin_hooks() {
		add_filter( 'redirect_term_location', [ __CLASS__, 'add_term_filter_query_var' ], 10, 2 );
		add_action( 'load-edit-tags.php', [ __CLASS__, 'add_group_terms_clauses_filter' ] );
		add_action( 'load-edit-tags.php', [ __CLASS__, 'add_error_type_clauses_filter' ] );
		add_action( 'load-post.php', [ __CLASS__, 'add_error_type_clauses_filter' ] );
		add_action( 'load-edit-tags.php', [ __CLASS__, 'add_order_clauses_from_description_json' ] );
		add_action( 'load-post.php', [ __CLASS__, 'add_order_clauses_from_description_json' ] );
		add_action( sprintf( 'after-%s-table', self::TAXONOMY_SLUG ), [ __CLASS__, 'render_taxonomy_filters' ] );
		add_action( sprintf( 'after-%s-table', self::TAXONOMY_SLUG ), [ __CLASS__, 'render_link_to_invalid_urls_screen' ] );
		add_action(
			'load-edit-tags.php',
			static function() {
				add_filter( 'user_has_cap', [ __CLASS__, 'filter_user_has_cap_for_hiding_term_list_table_checkbox' ], 10, 3 );
			}
		);
		add_filter( 'terms_clauses', [ __CLASS__, 'filter_terms_clauses_for_description_search' ], 10, 3 );
		add_action( 'admin_notices', [ __CLASS__, 'add_admin_notices' ] );
		add_filter( self::TAXONOMY_SLUG . '_row_actions', [ __CLASS__, 'filter_tag_row_actions' ], 10, 2 );
		if ( get_taxonomy( self::TAXONOMY_SLUG )->show_in_menu ) {
			add_action( 'admin_menu', [ __CLASS__, 'add_admin_menu_validation_error_item' ] );
		}
		add_action( 'parse_term_query', [ __CLASS__, 'parse_post_php_term_query' ] );
		add_filter( 'manage_' . self::TAXONOMY_SLUG . '_custom_column', [ __CLASS__, 'filter_manage_custom_columns' ], 10, 3 );
		add_filter( 'manage_' . AMP_Validated_URL_Post_Type::POST_TYPE_SLUG . '_sortable_columns', [ __CLASS__, 'add_single_post_sortable_columns' ] );
		add_filter( 'posts_where', [ __CLASS__, 'filter_posts_where_for_validation_error_status' ], 10, 2 );
		add_filter( 'post_action_' . self::VALIDATION_ERROR_REJECT_ACTION, [ __CLASS__, 'handle_single_url_page_bulk_and_inline_actions' ] );
		add_filter( 'post_action_' . self::VALIDATION_ERROR_ACCEPT_ACTION, [ __CLASS__, 'handle_single_url_page_bulk_and_inline_actions' ] );
		add_filter( 'handle_bulk_actions-edit-' . self::TAXONOMY_SLUG, [ __CLASS__, 'handle_validation_error_update' ], 10, 3 );
		add_action( 'load-edit-tags.php', [ __CLASS__, 'handle_inline_edit_request' ] );
		add_action( 'load-edit-tags.php', [ __CLASS__, 'handle_clear_empty_terms_request' ] );
		add_action( 'load-edit.php', [ __CLASS__, 'handle_inline_edit_request' ] );

		// Prevent query vars from persisting after redirect.
		add_filter(
			'removable_query_args',
			static function( $query_vars ) {
				$query_vars[] = 'amp_actioned';
				$query_vars[] = 'amp_actioned_count';
				$query_vars[] = 'amp_validation_errors_not_deleted';
				$query_vars[] = AMP_Validation_Error_Taxonomy::VALIDATION_ERRORS_CLEARED_QUERY_VAR;
				return $query_vars;
			}
		);

		// Add recognition of amp_validation_error_status and type query vars (which will only apply in admin since post type is not publicly_queryable).
		add_filter(
			'query_vars',
			static function( $query_vars ) {
				$query_vars[] = AMP_Validation_Error_Taxonomy::VALIDATION_ERROR_STATUS_QUERY_VAR;
				$query_vars[] = AMP_Validation_Error_Taxonomy::VALIDATION_ERROR_TYPE_QUERY_VAR;
				return $query_vars;
			}
		);

		// Default ordering terms by ID descending so that new terms appear at the top.
		add_filter(
			'get_terms_defaults',
			static function( $args, $taxonomies ) {
				if ( [ AMP_Validation_Error_Taxonomy::TAXONOMY_SLUG ] === $taxonomies ) {
					$args['orderby'] = 'term_id';
					$args['order']   = 'DESC';
				}
				return $args;
			},
			10,
			2
		);

		// Add bulk actions.
		add_filter(
			'bulk_actions-edit-' . self::TAXONOMY_SLUG,
			static function( $bulk_actions ) {
				unset( $bulk_actions['delete'] );
				$bulk_actions[ AMP_Validation_Error_Taxonomy::VALIDATION_ERROR_ACCEPT_ACTION ] = __( 'Remove', 'amp' );
				$bulk_actions[ AMP_Validation_Error_Taxonomy::VALIDATION_ERROR_REJECT_ACTION ] = __( 'Keep', 'amp' );
				return $bulk_actions;
			}
		);

		// Override the columns displayed for the validation error terms.
		add_filter(
			'manage_edit-' . self::TAXONOMY_SLUG . '_columns',
			static function( $old_columns ) {

				return [
					'cb'               => $old_columns['cb'],
					'error_code'       => esc_html__( 'Error', 'amp' ),
					'status'           => sprintf(
						'%s<span class="dashicons dashicons-editor-help tooltip-button" tabindex="0"></span><div class="tooltip" hidden data-content="%s"></div>',
						esc_html__( 'Markup Status', 'amp' ),
						esc_attr(
							sprintf(
								'<h3>%s</h3><p>%s</p>',
								esc_html__( 'Markup Status', 'amp' ),
								__( 'When invalid markup is removed it will not block a URL from being served as AMP; the validation error will be sanitized, where the offending markup is stripped from the response to ensure AMP validity. If invalid AMP markup is kept, then URLs is occurs on will not be served as AMP pages.', 'amp' )
							)
						)
					),
					'details'          => sprintf(
						'%s<span class="dashicons dashicons-editor-help tooltip-button" tabindex="0"></span><div class="tooltip" hidden data-content="%s"></div>',
						esc_html__( 'Context', 'amp' ),
						esc_attr(
							sprintf(
								'<h3>%s</h3><p>%s</p>',
								esc_html__( 'Context', 'amp' ),
								esc_html__( 'The parent element of where the error occurred.', 'amp' )
							)
						)
					),
					'error_type'       => esc_html__( 'Type', 'amp' ),
					'created_date_gmt' => esc_html__( 'Last Seen', 'amp' ),
					'posts'            => esc_html__( 'URLs', 'amp' ),
				];
			}
		);

		// Let the created date column sort by term ID.
		add_filter(
			'manage_edit-' . self::TAXONOMY_SLUG . '_sortable_columns',
			static function( $sortable_columns ) {
				$sortable_columns['created_date_gmt'] = 'term_id';
				$sortable_columns['error_type']       = AMP_Validation_Error_Taxonomy::VALIDATION_ERROR_TYPE_QUERY_VAR;
				$sortable_columns['error_code']       = AMP_Validation_Error_Taxonomy::VALIDATION_DETAILS_ERROR_CODE_QUERY_VAR;
				return $sortable_columns;
			}
		);

		// Hide empty term addition form.
		add_action(
			'admin_enqueue_scripts',
			static function() {
				$current_screen = get_current_screen();
				if ( ! $current_screen ) {
					return;
				}

				if ( AMP_Validation_Error_Taxonomy::TAXONOMY_SLUG === $current_screen->taxonomy ) {
					wp_add_inline_style(
						'common',
						'
					#col-left { display: none; }
					#col-right { float:none; width: auto; }

					/* Improve column widths */
					td.column-details pre, td.column-sources pre { overflow:auto; }
					th.column-created_date_gmt { width:15%; }
					th.column-status { width:15%; }
				'
					);

					wp_register_style(
						'amp-validation-tooltips',
						amp_get_asset_url( 'css/amp-validation-tooltips.css' ),
						[ 'wp-pointer' ],
						AMP__VERSION
					);

					wp_styles()->add_data( 'amp-validation-tooltips', 'rtl', 'replace' );

					$asset_file   = AMP__DIR__ . '/assets/js/amp-validation-tooltips.asset.php';
					$asset        = require $asset_file;
					$dependencies = $asset['dependencies'];
					$version      = $asset['version'];

					wp_register_script(
						'amp-validation-tooltips',
						amp_get_asset_url( 'js/amp-validation-tooltips.js' ),
						$dependencies,
						$version,
						true
					);

					wp_enqueue_style(
						'amp-validation-error-taxonomy',
						amp_get_asset_url( 'css/amp-validation-error-taxonomy.css' ),
						[ 'common', 'amp-validation-tooltips' ],
						AMP__VERSION
					);

					wp_styles()->add_data( 'amp-validation-error-taxonomy', 'rtl', 'replace' );

					wp_enqueue_script(
						'amp-validation-detail-toggle',
						amp_get_asset_url( 'js/amp-validation-detail-toggle.js' ),
						[ 'wp-dom-ready', 'wp-i18n', 'amp-validation-tooltips' ],
						AMP__VERSION,
						true
					);
				}

				if ( 'post' === $current_screen->base && AMP_Validated_URL_Post_Type::POST_TYPE_SLUG === $current_screen->post_type ) {
					wp_enqueue_style(
						'amp-validation-single-error-url',
						amp_get_asset_url( 'css/amp-validation-single-error-url.css' ),
						[ 'common' ],
						AMP__VERSION
					);

					wp_styles()->add_data( 'amp-validation-single-error-url', 'rtl', 'replace' );

					$asset_file   = AMP__DIR__ . '/assets/js/amp-validation-single-error-url-details.asset.php';
					$asset        = require $asset_file;
					$dependencies = $asset['dependencies'];
					$version      = $asset['version'];

					wp_enqueue_script(
						'amp-validation-single-error-url-details',
						amp_get_asset_url( 'js/amp-validation-single-error-url-details.js' ),
						$dependencies,
						$version,
						true
					);
				}
			}
		);

		// Make sure parent menu item is expanded when visiting the taxonomy term page.
		add_filter(
			'parent_file',
			static function( $parent_file ) {
				if ( get_current_screen()->taxonomy === AMP_Validation_Error_Taxonomy::TAXONOMY_SLUG ) {
					$parent_file = AMP_Options_Manager::OPTION_NAME;
				}
				return $parent_file;
			},
			10,
			2
		);

		// Replace the primary column to be error instead of the removed name column..
		add_filter(
			'list_table_primary_column',
			static function( $primary_column ) {
				if ( get_current_screen() && AMP_Validation_Error_Taxonomy::TAXONOMY_SLUG === get_current_screen()->taxonomy ) {
					$primary_column = 'error_code';
				}
				return $primary_column;
			}
		);

		// Jump to the requested line when opening the file editor.
		add_action(
			'admin_enqueue_scripts',
			function ( $hook_suffix ) {
				if ( ! isset( $_GET['line'] ) ) { // phpcs:ignore WordPress.Security.NonceVerification.Recommended
					return;
				}
				$line = (int) $_GET['line']; // phpcs:ignore WordPress.Security.NonceVerification.Recommended

				if ( 'plugin-editor.php' === $hook_suffix || 'theme-editor.php' === $hook_suffix ) {
					wp_add_inline_script(
						'wp-theme-plugin-editor',
						sprintf(
							'
								(
									function( originalInitCodeEditor ) {
										wp.themePluginEditor.initCodeEditor = function init() {
											originalInitCodeEditor.apply( this, arguments );
											this.instance.codemirror.doc.setCursor( %d - 1 );
										};
									}
								)( wp.themePluginEditor.initCodeEditor );
							',
							wp_json_encode( $line )
						)
					);
				}
			}
		);
	}

	/**
	 * Filter the term redirect URL, to possibly add query vars to filter by term status or type.
	 *
	 * On clicking the 'Filter' button on the 'AMP Validation Errors' taxonomy page,
	 * edit-tags.php processes the POST request that this submits.
	 * Then, it redirects to a URL to display the page again.
	 * This filter callback looks for a value for VALIDATION_ERROR_TYPE_QUERY_VAR in the $_POST request.
	 * That means that the user filtered by error type, like 'js_error'.
	 * It then passes that value to the redirect URL as a query var,
	 * So that the taxonomy page will be filtered for that error type.
	 *
	 * @see AMP_Validation_Error_Taxonomy::add_error_type_clauses_filter() for the filtering of the 'where' clause, based on the query vars.
	 * @param string      $url The $url to redirect to.
	 * @param WP_Taxonomy $tax The WP_Taxonomy object.
	 * @return string The filtered URL.
	 */
	public static function add_term_filter_query_var( $url, $tax ) {
		if (
			self::TAXONOMY_SLUG !== $tax->name
			||
			! isset( $_POST['post_type'] ) // phpcs:ignore WordPress.Security.NonceVerification.Missing
			||
			AMP_Validated_URL_Post_Type::POST_TYPE_SLUG !== $_POST['post_type'] // phpcs:ignore WordPress.Security.NonceVerification.Missing
		) {
			return $url;
		}

		// If the error type query var is valid, pass it along in the redirect $url.
		if (
			isset( $_POST[ self::VALIDATION_ERROR_TYPE_QUERY_VAR ] ) // phpcs:ignore WordPress.Security.NonceVerification.Missing
			&&
			in_array(
				$_POST[ self::VALIDATION_ERROR_TYPE_QUERY_VAR ], // phpcs:ignore WordPress.Security.NonceVerification.Missing
				array_merge( self::get_error_types(), [ (string) self::NO_FILTER_VALUE ] ),
				true
			)
		) {
			$url = add_query_arg(
				self::VALIDATION_ERROR_TYPE_QUERY_VAR,
				sanitize_key( wp_unslash( $_POST[ self::VALIDATION_ERROR_TYPE_QUERY_VAR ] ) ), // phpcs:ignore WordPress.Security.NonceVerification.Missing
				$url
			);
		}

		// If the error status query var is valid, pass it along in the redirect $url.
		$groups = [];
		if ( isset( $_POST[ self::VALIDATION_ERROR_STATUS_QUERY_VAR ] ) ) { // phpcs:ignore WordPress.Security.NonceVerification.Missing
			$groups = self::sanitize_term_status( wp_unslash( $_POST[ self::VALIDATION_ERROR_STATUS_QUERY_VAR ] ), [ 'multiple' => true ] ); // phpcs:ignore WordPress.Security.NonceVerification.Missing
		}
		if ( ! empty( $groups ) ) {
			$url = add_query_arg(
				[ self::VALIDATION_ERROR_STATUS_QUERY_VAR => $groups ],
				$url
			);
		} else {
			$url = remove_query_arg( self::VALIDATION_ERROR_STATUS_QUERY_VAR, $url );
		}

		return $url;
	}

	/**
	 * Filter amp_validation_error term query by term group when requested.
	 */
	public static function add_group_terms_clauses_filter() {
		if ( self::TAXONOMY_SLUG !== get_current_screen()->taxonomy || ! isset( $_GET[ self::VALIDATION_ERROR_STATUS_QUERY_VAR ] ) ) { // phpcs:ignore WordPress.Security.NonceVerification.Recommended
			return;
		}
		self::$should_filter_terms_clauses_for_error_validation_status = true;
		$groups = self::sanitize_term_status( wp_unslash( $_GET[ self::VALIDATION_ERROR_STATUS_QUERY_VAR ] ), [ 'multiple' => true ] ); // phpcs:ignore WordPress.Security.NonceVerification.Recommended
		if ( empty( $groups ) ) {
			return;
		}
		add_filter(
			'terms_clauses',
			static function( $clauses, $taxonomies ) use ( $groups ) {
				if ( AMP_Validation_Error_Taxonomy::TAXONOMY_SLUG === $taxonomies[0] && AMP_Validation_Error_Taxonomy::$should_filter_terms_clauses_for_error_validation_status ) {
					$clauses['where'] .= ' AND t.term_group ' . AMP_Validation_Error_Taxonomy::prepare_term_group_in_sql( $groups );
				}
				return $clauses;
			},
			10,
			2
		);
	}

	/**
	 * Adds filter for amp_validation_error term query by type, like in the 'AMP Validation Errors' taxonomy page.
	 *
	 * Filters 'load-edit-tags.php' and 'load-post.php',
	 * as the post.php page is like an edit-tags.php page,
	 * in that it has a WP_Terms_List_Table of validation error terms.
	 * Allows viewing only a certain type at a time, like only JS errors.
	 */
	public static function add_error_type_clauses_filter() {
		if ( self::TAXONOMY_SLUG !== get_current_screen()->taxonomy || ! isset( $_GET[ self::VALIDATION_ERROR_TYPE_QUERY_VAR ] ) ) { // phpcs:ignore WordPress.Security.NonceVerification.Recommended
			return;
		}

		$type = sanitize_key( wp_unslash( $_GET[ self::VALIDATION_ERROR_TYPE_QUERY_VAR ] ) ); // phpcs:ignore WordPress.Security.NonceVerification.Recommended
		if ( ! in_array( $type, self::get_error_types(), true ) ) {
			return;
		}

		add_filter(
			'terms_clauses',
			static function( $clauses, $taxonomies ) use ( $type ) {
				global $wpdb;
				if ( AMP_Validation_Error_Taxonomy::TAXONOMY_SLUG === $taxonomies[0] ) {
					$clauses['where'] .= $wpdb->prepare( ' AND tt.description LIKE %s', '%"type":"' . $wpdb->esc_like( $type ) . '"%' );
				}
				return $clauses;
			},
			10,
			2
		);
	}

	/**
	 * If ordering the list by a field in the description JSON, locate the best spot in the JSON string by which to sort alphabetically.
	 *
	 * This is used both on the taxonomy edit-tags.php page
	 * and the single URL post.php page, as that page also has a list table of terms.
	 */
	public static function add_order_clauses_from_description_json() {
		if ( self::TAXONOMY_SLUG !== get_current_screen()->taxonomy ) {
			return;
		}

		$sortable_column_vars = [
			self::VALIDATION_ERROR_TYPE_QUERY_VAR,
			self::VALIDATION_DETAILS_ERROR_CODE_QUERY_VAR,
		];

		if ( ! isset( $_GET['orderby'] ) || ! in_array( $_GET['orderby'], $sortable_column_vars, true ) ) { // phpcs:ignore WordPress.Security.NonceVerification.Recommended
			return;
		}

		add_filter(
			'terms_clauses',
			static function( $clauses ) {
				global $wpdb;

				if ( isset( $_GET['order'] ) && 'desc' === $_GET['order'] ) { // phpcs:ignore WordPress.Security.NonceVerification.Recommended
					$clauses['order'] = 'DESC';
				} else {
					$clauses['order'] = 'ASC';
				}

				switch ( $_GET['orderby'] ) { // phpcs:ignore WordPress.Security.NonceVerification.Recommended
					case AMP_Validation_Error_Taxonomy::VALIDATION_ERROR_TYPE_QUERY_VAR:
						$clauses['orderby'] = $wpdb->prepare(
							'ORDER BY SUBSTR(tt.description, LOCATE(%s, tt.description, LOCATE(%s, tt.description)))',
							'"type":"',
							'}' // Start substr search after the first closing bracket to skip the "type" nested in the element_attributes object.
						);
						break;

					case AMP_Validation_Error_Taxonomy::VALIDATION_DETAILS_ERROR_CODE_QUERY_VAR:
						$clauses['orderby'] = $wpdb->prepare(
							'ORDER BY SUBSTR(tt.description, LOCATE(%s, tt.description))',
							'"code":"'
						);
						break;
				}

				return $clauses;
			},
			10,
			2
		);
	}

	/**
	 * Outputs the taxonomy filter UI for this taxonomy type.
	 *
	 * Similar to what appears on /wp-admin/edit.php for posts and pages,
	 * this outputs <select> elements to choose the error status and type,
	 * and a 'Filter' submit button that filters for them.
	 *
	 * @param string $taxonomy_name The name of the taxonomy.
	 */
	public static function render_taxonomy_filters( $taxonomy_name ) {
		if ( self::TAXONOMY_SLUG !== $taxonomy_name ) {
			return;
		}

		$div_id = 'amp-tax-filter';
		?>
		<div id="<?php echo esc_attr( $div_id ); ?>" class="alignleft actions">
			<?php
			self::render_error_status_filter();
			self::render_error_type_filter();
			submit_button( __( 'Apply Filter', 'amp' ), '', 'filter_action', false, [ 'id' => 'doaction' ] );
			self::render_clear_empty_button();
			?>
		</div>

		<script>
			( function ( $ ) {
				$( function() {
					// Move the filter UI after the 'Bulk Actions' <select>, as it looks like there's no way to do this with only an action.
					$( '#<?php echo $div_id; // phpcs:ignore WordPress.Security.EscapeOutput.OutputNotEscaped ?>' ).insertAfter( $( '.tablenav.top .bulkactions' ) );
				} );
			} )( jQuery );
		</script>
		<?php
	}

	/**
	 * On the 'Error Index' screen, renders a link to the 'AMP Validated URLs' page.
	 *
	 * @see AMP_Validated_URL_Post_Type::render_link_to_error_index_screen()
	 *
	 * @param string $taxonomy_name The name of the taxonomy.
	 */
	public static function render_link_to_invalid_urls_screen( $taxonomy_name ) {
		if ( self::TAXONOMY_SLUG !== $taxonomy_name ) {
			return;
		}

		$post_type_object = get_post_type_object( AMP_Validated_URL_Post_Type::POST_TYPE_SLUG );
		if ( ! current_user_can( $post_type_object->cap->edit_posts ) ) {
			return;
		}

		$id = 'link-errors-url';

		printf(
			'<a href="%s" class="page-title-action" id="%s" hidden style="margin-left: 1rem;">%s</a>',
			esc_url(
				add_query_arg(
					'post_type',
					AMP_Validated_URL_Post_Type::POST_TYPE_SLUG,
					admin_url( 'edit.php' )
				)
			),
			esc_attr( $id ),
			esc_html__( 'View Validated URLs', 'amp' )
		);

		?>
		<script>
			jQuery( function( $ ) {
				// Move the link to after the heading, as it also looks like there's no action for this.
				$( <?php echo wp_json_encode( '#' . $id ); ?> ).removeAttr( 'hidden' ).insertAfter( $( '.wp-heading-inline' ) );
			} );
		</script>
		<?php
	}

	/**
	 * Renders the error status filter <select> element.
	 *
	 * There is a difference how the errors are counted, depending on which screen this is on.
	 * For example: Removed Markup (10).
	 * This status filter <select> element is rendered on the validation error post page (Errors by URL),
	 * and the validation error taxonomy page (Error Index).
	 * On the taxonomy page, this simply needs to count the number of terms with a given type.
	 * On the post page, this needs to count the number of posts that have at least one error of a given type.
	 */
	public static function render_error_status_filter() {
		global $wp_query;
		$screen_base = get_current_screen()->base;

		if ( 'edit-tags' === $screen_base ) {
			$total_term_count        = self::get_validation_error_count();
			$ack_rejected_term_count = self::get_validation_error_count( [ 'group' => [ self::VALIDATION_ERROR_ACK_REJECTED_STATUS ] ] );
			$ack_accepted_term_count = self::get_validation_error_count( [ 'group' => [ self::VALIDATION_ERROR_ACK_ACCEPTED_STATUS ] ] );
			$new_term_count          = $total_term_count - $ack_rejected_term_count - $ack_accepted_term_count;

		} elseif ( 'edit' === $screen_base ) {
			$args = [
				'post_type'              => AMP_Validated_URL_Post_Type::POST_TYPE_SLUG,
				'update_post_meta_cache' => false,
				'update_post_term_cache' => false,
			];

			$error_type = sanitize_key( $wp_query->get( self::VALIDATION_ERROR_TYPE_QUERY_VAR ) );
			if ( $error_type && in_array( $error_type, self::get_error_types(), true ) ) {
				$args[ self::VALIDATION_ERROR_TYPE_QUERY_VAR ] = $error_type;
			}

			$with_new_query = new WP_Query(
				array_merge(
					$args,
					[
						self::VALIDATION_ERROR_STATUS_QUERY_VAR => [
							self::VALIDATION_ERROR_NEW_ACCEPTED_STATUS,
							self::VALIDATION_ERROR_NEW_REJECTED_STATUS,
						],
					]
				)
			);
			$new_term_count = $with_new_query->found_posts;

			$with_rejected_query     = new WP_Query(
				array_merge(
					$args,
					[ self::VALIDATION_ERROR_STATUS_QUERY_VAR => self::VALIDATION_ERROR_ACK_REJECTED_STATUS ]
				)
			);
			$ack_rejected_term_count = $with_rejected_query->found_posts;

			$with_accepted_query     = new WP_Query(
				array_merge(
					$args,
					[ self::VALIDATION_ERROR_STATUS_QUERY_VAR => self::VALIDATION_ERROR_ACK_ACCEPTED_STATUS ]
				)
			);
			$ack_accepted_term_count = $with_accepted_query->found_posts;
		} else {
			return;
		}

		$selected_groups = [];
		if ( isset( $_GET[ self::VALIDATION_ERROR_STATUS_QUERY_VAR ] ) ) { // phpcs:ignore WordPress.Security.NonceVerification.Recommended
			$selected_groups = self::sanitize_term_status( $_GET[ self::VALIDATION_ERROR_STATUS_QUERY_VAR ], [ 'multiple' => true ] ); // phpcs:ignore WordPress.Security.NonceVerification.Recommended
		}
		if ( ! empty( $selected_groups ) ) {
			sort( $selected_groups );
			$error_status_filter_value = implode( ',', $selected_groups );
		} else {
			$error_status_filter_value = self::NO_FILTER_VALUE;
		}

		?>
		<label for="<?php echo esc_attr( self::VALIDATION_ERROR_STATUS_QUERY_VAR ); ?>" class="screen-reader-text"><?php esc_html_e( 'Filter by markup status', 'amp' ); ?></label>
		<select name="<?php echo esc_attr( self::VALIDATION_ERROR_STATUS_QUERY_VAR ); ?>" id="<?php echo esc_attr( self::VALIDATION_ERROR_STATUS_QUERY_VAR ); ?>">
			<option value="<?php echo esc_attr( self::NO_FILTER_VALUE ); ?>"><?php esc_html_e( 'All statuses', 'amp' ); ?></option>
			<?php
			if ( 'edit' === $screen_base ) {
				$new_term_text = sprintf(
					/* translators: %s: the new term count. */
					_nx(
						'With new error <span class="count">(%s)</span>',
						'With new errors <span class="count">(%s)</span>', // @todo Should this really have variations for singular/plural? Should count be part of translated string?
						$new_term_count,
						'terms',
						'amp'
					),
					number_format_i18n( $new_term_count )
				);
			} else {
				$new_term_text = sprintf(
					/* translators: %s: the new term count. */
					_nx(
						'New error <span class="count">(%s)</span>',
						'New errors <span class="count">(%s)</span>', // @todo Should this really have variations for singular/plural? Should count be part of translated string?
						$new_term_count,
						'terms',
						'amp'
					),
					number_format_i18n( $new_term_count )
				);
			}
			$value = self::VALIDATION_ERROR_NEW_REJECTED_STATUS . ',' . self::VALIDATION_ERROR_NEW_ACCEPTED_STATUS;
			?>
			<option value="<?php echo esc_attr( $value ); ?>" <?php selected( $error_status_filter_value, $value ); ?>><?php echo wp_kses_post( $new_term_text ); ?></option>
			<?php
			if ( 'edit' === $screen_base ) {
				$removed_term_text = sprintf(
					/* translators: %s: the accepted term count. */
					_nx(
						'With removed markup <span class="count">(%s)</span>',
						'With removed markup <span class="count">(%s)</span>', // @todo Should this really have variations for singular/plural? Should count be part of translated string?
						$ack_accepted_term_count,
						'terms',
						'amp'
					),
					number_format_i18n( $ack_accepted_term_count )
				);
			} else {
				$removed_term_text = sprintf(
					/* translators: %s: the accepted term count. */
					_nx(
						'Removed markup <span class="count">(%s)</span>',
						'Removed markup <span class="count">(%s)</span>', // @todo Should this really have variations for singular/plural? Should count be part of translated string?
						$ack_accepted_term_count,
						'terms',
						'amp'
					),
					number_format_i18n( $ack_accepted_term_count )
				);
			}
			$value = self::VALIDATION_ERROR_ACK_ACCEPTED_STATUS;
			?>
			<option value="<?php echo esc_attr( $value ); ?>" <?php selected( $error_status_filter_value, $value ); ?>><?php echo wp_kses_post( $removed_term_text ); ?></option>
			<?php
			if ( 'edit' === $screen_base ) {
				$kept_term_text = sprintf(
					/* translators: %s: the rejected term count. */
					_nx(
						'With kept markup <span class="count">(%s)</span>',
						'With kept markup <span class="count">(%s)</span>', // @todo Should this really have variations for singular/plural? Should count be part of translated string?
						$ack_rejected_term_count,
						'terms',
						'amp'
					),
					number_format_i18n( $ack_rejected_term_count )
				);
			} else {
				$kept_term_text = sprintf(
					/* translators: %s: the rejected term count. */
					_nx(
						'Kept markup <span class="count">(%s)</span>',
						'Kept markup <span class="count">(%s)</span>', // @todo Should this really have variations for singular/plural? Should count be part of translated string?
						$ack_rejected_term_count,
						'terms',
						'amp'
					),
					number_format_i18n( $ack_rejected_term_count )
				);
			}
			$value = self::VALIDATION_ERROR_ACK_REJECTED_STATUS;
			?>
			<option value="<?php echo esc_attr( $value ); ?>" <?php selected( $error_status_filter_value, $value ); ?>><?php echo wp_kses_post( $kept_term_text ); ?></option>
		</select>
		<?php
	}

	/**
	 * Gets all of the possible error types.
	 *
	 * @return array Error types.
	 */
	public static function get_error_types() {
		return [ self::HTML_ELEMENT_ERROR_TYPE, self::HTML_ATTRIBUTE_ERROR_TYPE, self::JS_ERROR_TYPE, self::CSS_ERROR_TYPE ];
	}

	/**
	 * Renders the filter for error type.
	 *
	 * This type filter <select> element is rendered on the validation error post page (Errors by URL),
	 * and the validation error taxonomy page (Error Index).
	 */
	public static function render_error_type_filter() {
		$error_type_filter_value = isset( $_GET[ self::VALIDATION_ERROR_TYPE_QUERY_VAR ] ) ? sanitize_key( wp_unslash( $_GET[ self::VALIDATION_ERROR_TYPE_QUERY_VAR ] ) ) : ''; // phpcs:ignore WordPress.Security.NonceVerification.Recommended

		/*
		 * On the 'Errors by URL' page, the <option> text should be different.
		 * For example, it should be 'With JS Errors' instead of 'JS Errors'.
		 */
		$screen_base = get_current_screen()->base;
		?>
		<label for="<?php echo esc_attr( self::VALIDATION_ERROR_TYPE_QUERY_VAR ); ?>" class="screen-reader-text"><?php esc_html_e( 'Filter by error type', 'amp' ); ?></label>
		<select name="<?php echo esc_attr( self::VALIDATION_ERROR_TYPE_QUERY_VAR ); ?>" id="<?php echo esc_attr( self::VALIDATION_ERROR_TYPE_QUERY_VAR ); ?>">
			<option value="<?php echo esc_attr( self::NO_FILTER_VALUE ); ?>">
				<?php esc_html_e( 'All types of invalid markup', 'amp' ); ?>
			</option>
			<option value="<?php echo esc_attr( self::HTML_ELEMENT_ERROR_TYPE ); ?>" <?php selected( $error_type_filter_value, self::HTML_ELEMENT_ERROR_TYPE ); ?>>
				<?php if ( 'edit' === $screen_base ) : ?>
					<?php esc_html_e( 'With invalid HTML elements', 'amp' ); ?>
				<?php else : ?>
					<?php esc_html_e( 'Invalid HTML elements', 'amp' ); ?>
				<?php endif; ?>
			</option>
			<option value="<?php echo esc_attr( self::HTML_ATTRIBUTE_ERROR_TYPE ); ?>" <?php selected( $error_type_filter_value, self::HTML_ATTRIBUTE_ERROR_TYPE ); ?>>
				<?php if ( 'edit' === $screen_base ) : ?>
					<?php esc_html_e( 'With invalid HTML attributes', 'amp' ); ?>
				<?php else : ?>
					<?php esc_html_e( 'Invalid HTML attributes', 'amp' ); ?>
				<?php endif; ?>
			</option>
			<option value="<?php echo esc_attr( self::JS_ERROR_TYPE ); ?>" <?php selected( $error_type_filter_value, self::JS_ERROR_TYPE ); ?>>
				<?php if ( 'edit' === $screen_base ) : ?>
					<?php esc_html_e( 'With invalid JS', 'amp' ); ?>
				<?php else : ?>
					<?php esc_html_e( 'Invalid JS', 'amp' ); ?>
				<?php endif; ?>
			</option>
			<option value="<?php echo esc_attr( self::CSS_ERROR_TYPE ); ?>" <?php selected( $error_type_filter_value, self::CSS_ERROR_TYPE ); ?>>
				<?php if ( 'edit' === $screen_base ) : ?>
					<?php esc_html_e( 'With invalid CSS', 'amp' ); ?>
				<?php else : ?>
					<?php esc_html_e( 'Invalid CSS', 'amp' ); ?>
				<?php endif; ?>
			</option>
		</select>
		<?php
	}

	/**
	 * Render the button for clearing empty taxonomy terms.
	 *
	 * If there are no terms with a 0 count then this outputs nothing.
	 */
	public static function render_clear_empty_button() {
		global $wpdb;
		$count = $wpdb->get_var( $wpdb->prepare( "SELECT COUNT(*) FROM $wpdb->term_taxonomy WHERE taxonomy = %s AND count = 0", self::TAXONOMY_SLUG ) );
		if ( $count > 0 ) {
			wp_nonce_field( self::VALIDATION_ERROR_CLEAR_EMPTY_ACTION, self::VALIDATION_ERROR_CLEAR_EMPTY_ACTION . '_nonce', false );
			submit_button( __( 'Clear Empty', 'amp' ), '', self::VALIDATION_ERROR_CLEAR_EMPTY_ACTION, false );
		}
	}

	/**
	 * Prevent user from being able to delete validation errors in order to disable the checkbox on the post list table.
	 *
	 * Yes, this is not ideal.
	 *
	 * @param array $allcaps All caps.
	 * @param array $caps    Requested caps.
	 * @param array $args    Cap args.
	 * @return array All caps.
	 */
	public static function filter_user_has_cap_for_hiding_term_list_table_checkbox( $allcaps, $caps, $args ) {
		if ( isset( $args[0] ) && 'delete_term' === $args[0] ) {
			$term  = get_term( $args[2] );
			$error = json_decode( $term->description, true );
			if ( ! is_array( $error ) ) {
				return $allcaps;
			}
		}
		return $allcaps;
	}

	/**
	 * Include searching taxonomy term descriptions and sources term meta.
	 *
	 * @param array $clauses    Clauses.
	 * @param array $taxonomies Taxonomies.
	 * @param array $args       Args.
	 * @return array Clauses.
	 */
	public static function filter_terms_clauses_for_description_search( $clauses, $taxonomies, $args ) {
		global $wpdb;
		if ( ! empty( $args['search'] ) && in_array( self::TAXONOMY_SLUG, $taxonomies, true ) ) {
			$clauses['where'] = preg_replace(
				'#(?<=\()(?=\(t\.name LIKE \')#',
				$wpdb->prepare( '(tt.description LIKE %s) OR ', '%' . $wpdb->esc_like( $args['search'] ) . '%' ),
				$clauses['where']
			);
		}
		return $clauses;
	}

	/**
	 * Show notices for changes to amp_validation_error terms.
	 */
	public static function add_admin_notices() {
		if ( ! ( self::TAXONOMY_SLUG === get_current_screen()->taxonomy || AMP_Validated_URL_Post_Type::POST_TYPE_SLUG === get_current_screen()->post_type ) ) { // phpcs:ignore WordPress.Security.NonceVerification.Recommended
			return;
		}

		// Show success messages for accepting/rejecting validation errors.
		if ( ! empty( $_GET['amp_actioned'] ) && ! empty( $_GET['amp_actioned_count'] ) ) { // phpcs:ignore WordPress.Security.NonceVerification.Recommended
			$actioned = sanitize_key( $_GET['amp_actioned'] ); // phpcs:ignore WordPress.Security.NonceVerification.Recommended
			$count    = (int) $_GET['amp_actioned_count']; // phpcs:ignore WordPress.Security.NonceVerification.Recommended
			$message  = null;
			if ( self::VALIDATION_ERROR_ACCEPT_ACTION === $actioned ) {
				$message = sprintf(
					/* translators: %s is number of errors accepted */
					_n(
						'Removed %s instance of invalid markup. It will no longer block related URLs from being served as AMP.',
						'Removed %s instances of invalid markup. They will no longer block related URLs from being served as AMP.',
						number_format_i18n( $count ),
						'amp'
					),
					$count
				);
			} elseif ( self::VALIDATION_ERROR_REJECT_ACTION === $actioned ) {
				$message = sprintf(
					/* translators: %s is number of errors rejected */
					_n(
						'Kept %s instance of invalid markup. It will continue to block related URLs from being served as AMP.',
						'Kept %s instances of invalid markup. They will continue to block related URLs from being served as AMP.',
						number_format_i18n( $count ),
						'amp'
					),
					$count
				);
			}

			if ( $message ) {
				printf( '<div class="notice notice-success is-dismissible"><p>%s</p></div>', esc_html( $message ) );
			}
		}

		// Show success message for clearing empty terms.
		if ( isset( $_GET[ self::VALIDATION_ERRORS_CLEARED_QUERY_VAR ] ) ) { // phpcs:ignore WordPress.Security.NonceVerification.Recommended
			$cleared_count = (int) $_GET[ self::VALIDATION_ERRORS_CLEARED_QUERY_VAR ]; // phpcs:ignore WordPress.Security.NonceVerification.Recommended
			printf(
				'<div class="notice notice-success is-dismissible"><p>%s</p></div>',
				esc_html(
					sprintf(
						/* translators: %s is the number of validation errors cleared */
						_n(
							'Cleared %s validation error for invalid markup that no longer occurs on the site.',
							'Cleared %s validation errors for invalid markup that no longer occur on the site.',
							$cleared_count,
							'amp'
						),
						number_format_i18n( $cleared_count )
					)
				)
			);
		}
	}

	/**
	 * Add row actions.
	 *
	 * @param array   $actions Actions.
	 * @param WP_Term $tag     Tag.
	 * @return array Actions.
	 */
	public static function filter_tag_row_actions( $actions, WP_Term $tag ) {
		global $pagenow;

		$term_id = $tag->term_id;
		$term    = get_term( $tag->term_id ); // We don't want filter=display given by $tag.

		/*
		 * Hide deletion link since a validation error should only be removed once
		 * it no longer has an occurrence on the site. When a validated URL is re-checked
		 * and it no longer has this validation error, then the count will be decremented.
		 * When a validation error term no longer has a count, then it is hidden from the
		 * list table. A cron job could periodically delete terms that have no counts.
		 */
		unset( $actions['delete'] );

		if ( 'post.php' === $pagenow ) {
			$actions['details'] = sprintf(
				'<button type="button" aria-label="%s" class="single-url-detail-toggle button-link">%s</button>',
				esc_attr__( 'Toggle error details', 'amp' ),
				esc_html__( 'Details', 'amp' )
			);
		} else {
			$actions['details'] = sprintf(
				'<a href="%s">%s</a>',
				admin_url(
					add_query_arg(
						[
							self::TAXONOMY_SLUG => $term->name,
							'post_type'         => AMP_Validated_URL_Post_Type::POST_TYPE_SLUG,
						],
						'edit.php'
					)
				),
				esc_html__( 'Details', 'amp' )
			);
		}

		// Only add the 'Remove' and 'Keep' links to the index page, not the individual URL page.
		if ( 'edit-tags.php' === $pagenow ) {
			$sanitization = self::get_validation_error_sanitization( json_decode( $term->description, true ) );

			if ( self::VALIDATION_ERROR_ACK_ACCEPTED_STATUS !== $sanitization['status'] ) {
				$actions[ self::VALIDATION_ERROR_ACCEPT_ACTION ] = sprintf(
					'<a href="%s">%s</a>',
					wp_nonce_url(
						add_query_arg( array_merge( [ 'action' => self::VALIDATION_ERROR_ACCEPT_ACTION ], compact( 'term_id' ) ) ),
						self::VALIDATION_ERROR_ACCEPT_ACTION
					),
					esc_html(
						self::VALIDATION_ERROR_NEW_ACCEPTED_STATUS === $sanitization['term_status'] ? __( 'Confirm removed', 'amp' ) : __( 'Remove', 'amp' )
					)
				);
			}
			if ( self::VALIDATION_ERROR_ACK_REJECTED_STATUS !== $sanitization['status'] ) {
				$actions[ self::VALIDATION_ERROR_REJECT_ACTION ] = sprintf(
					'<a href="%s">%s</a>',
					wp_nonce_url(
						add_query_arg( array_merge( [ 'action' => self::VALIDATION_ERROR_REJECT_ACTION ], compact( 'term_id' ) ) ),
						self::VALIDATION_ERROR_REJECT_ACTION
					),
					esc_html(
						self::VALIDATION_ERROR_NEW_REJECTED_STATUS === $sanitization['term_status'] ? __( 'Confirm kept', 'amp' ) : __( 'Keep', 'amp' )
					)
				);
			}
		}
		return $actions;
	}

	/**
	 * Show AMP validation errors under AMP admin menu.
	 */
	public static function add_admin_menu_validation_error_item() {
		$menu_item_label = esc_html__( 'Error Index', 'amp' );
		$new_error_count = self::get_validation_error_count(
			[
				'group' => [ self::VALIDATION_ERROR_NEW_REJECTED_STATUS, self::VALIDATION_ERROR_NEW_ACCEPTED_STATUS ],
			]
		);
		if ( $new_error_count ) {
			$menu_item_label .= ' <span class="awaiting-mod"><span class="pending-count">' . esc_html( number_format_i18n( $new_error_count ) ) . '</span></span>';
		}

		$taxonomy_caps = (object) get_taxonomy( self::TAXONOMY_SLUG )->cap; // Yes, cap is an object not an array.
		add_submenu_page(
			AMP_Options_Manager::OPTION_NAME,
			$menu_item_label,
			$menu_item_label,
			$taxonomy_caps->manage_terms,
			// The following esc_attr() is sadly needed due to <https://github.com/WordPress/wordpress-develop/blob/4.9.5/src/wp-admin/menu-header.php#L201>.
			esc_attr( 'edit-tags.php?taxonomy=' . self::TAXONOMY_SLUG . '&post_type=' . AMP_Validated_URL_Post_Type::POST_TYPE_SLUG )
		);
	}

	/**
	 * Parses the term query on post.php pages (single error URL).
	 *
	 * This post.php page for amp_validated_url is more like an edit-tags.php page,
	 * in that it has a WP_Terms_List_Table of terms (of type amp_validation_error).
	 * So this needs to only show the terms (errors) associated with this amp_validated_url post.
	 *
	 * @param WP_Term_Query $wp_term_query Instance of WP_Term_Query.
	 */
	public static function parse_post_php_term_query( $wp_term_query ) {
		global $pagenow;
		if ( ! is_admin() || 'post.php' !== $pagenow || ! isset( $_GET['post'] ) ) { // phpcs:ignore WordPress.Security.NonceVerification.Recommended
			return;
		}

		// Only set the query var if this is the validated URL post type.
		$post_id = (int) $_GET['post']; // phpcs:ignore WordPress.Security.NonceVerification.Recommended
		if ( AMP_Validated_URL_Post_Type::POST_TYPE_SLUG === get_post_type( $post_id ) ) {
			$wp_term_query->query_vars['object_ids'] = $post_id;
		}
	}

	/**
	 * Provides a reader-friendly string for a term's error type.
	 *
	 * @param string $error_type The error type from the term's validation error JSON.
	 * @return string Reader-friendly string.
	 */
	public static function get_reader_friendly_error_type_text( $error_type ) {
		switch ( $error_type ) {
			case 'js_error':
				return esc_html__( 'JS', 'amp' );

			case 'html_element_error':
				return esc_html__( 'HTML element', 'amp' );

			case 'html_attribute_error':
				return esc_html__( 'HTML attribute', 'amp' );

			case 'css_error':
				return esc_html__( 'CSS', 'amp' );

			default:
				return $error_type;
		}
	}

	/**
	 * Provides the label for the details summary element.
	 *
	 * @param array $validation_error Validation error data.
	 * @return string The label.
	 */
	public static function get_details_summary_label( $validation_error ) {
		if (
			AMP_Tag_And_Attribute_Sanitizer::DISALLOWED_ATTR === $validation_error['code'] ||
			AMP_Tag_And_Attribute_Sanitizer::DISALLOWED_TAG === $validation_error['code'] ||
			AMP_Tag_And_Attribute_Sanitizer::DISALLOWED_PROCESSING_INSTRUCTION === $validation_error['code'] ||
			AMP_Tag_And_Attribute_Sanitizer::DISALLOWED_PROPERTY_IN_ATTR_VALUE === $validation_error['code'] ||
			AMP_Tag_And_Attribute_Sanitizer::MISSING_MANDATORY_PROPERTY === $validation_error['code'] ||
			AMP_Tag_And_Attribute_Sanitizer::MISSING_REQUIRED_PROPERTY_VALUE === $validation_error['code'] ||
			'duplicate_element' === $validation_error['code']
		) {
			$summary_label = sprintf( '<%s>', $validation_error['parent_name'] );
		} elseif ( isset( $validation_error['node_name'] ) ) {
			$summary_label = sprintf( '<%s>', $validation_error['node_name'] );
		} else {
			$summary_label = '&hellip;';
		}

		return sprintf( '<code>%s</code>', esc_html( $summary_label ) );
	}

	/**
	 * Supply the content for the custom columns.
	 *
	 * @param string $content     Column content.
	 * @param string $column_name Column name.
	 * @param int    $term_id     Term ID.
	 * @return string Content.
	 */
	public static function filter_manage_custom_columns( $content, $column_name, $term_id ) {
		global $pagenow;

		$term = get_term( $term_id );

		$validation_error = json_decode( $term->description, true );
		if ( ! isset( $validation_error['code'] ) ) {
			$validation_error['code'] = 'unknown';
		}

		switch ( $column_name ) {
			case 'error_code':
				if ( 'post.php' === $pagenow ) {
					$content .= sprintf(
						'<button type="button" aria-label="%s" class="single-url-detail-toggle">',
						esc_attr__( 'Toggle error details', 'amp' )
					);
					$content .= wp_kses_post( self::get_error_title_from_code( $validation_error ) );
				} else {
					$content .= '<p>';
					$content .= sprintf(
						'<a href="%s">%s',
						admin_url(
							add_query_arg(
								[
									self::TAXONOMY_SLUG => $term->name,
									'post_type'         => AMP_Validated_URL_Post_Type::POST_TYPE_SLUG,
								],
								'edit.php'
							)
						),
						wp_kses_post( self::get_error_title_from_code( $validation_error ) )
					);
				}

				if ( 'post.php' === $pagenow ) {
					$content .= '</button>';
				} else {
					$content .= '</a>';
					$content .= '</p>';
				}

				if ( isset( $validation_error['message'] ) ) {
					$content .= sprintf( '<p>%s</p>', esc_html( $validation_error['message'] ) );
				}

				break;
			case 'status':
				// Output whether the validation error has been seen via hidden field since we can't set the 'new' class on the <tr> directly.
				// This will get read via amp-validated-url-post-edit-screen.js.
				$is_new   = ! ( $term->term_group & self::ACKNOWLEDGED_VALIDATION_ERROR_BIT_MASK );
				$content .= sprintf( '<input class="amp-validation-error-new" type="hidden" value="%d">', (int) $is_new );

				$is_removed = (bool) ( $term->term_group & self::ACCEPTED_VALIDATION_ERROR_BIT_MASK );

				if ( 'post.php' === $pagenow ) {
					$status_select_name = sprintf( '%s[%s]', AMP_Validation_Manager::VALIDATION_ERROR_TERM_STATUS_QUERY_VAR, $term->slug );

					if ( $term->term_group & self::ACCEPTED_VALIDATION_ERROR_BIT_MASK ) {
						$img_src = 'amp-logo-green';
					} else {
						$img_src = 'amp-logo-red';
					}

					ob_start();
					?>
					<div class="amp-validation-error-status-dropdown">
						<img src="<?php echo esc_url( amp_get_asset_url( 'images/' . $img_src . '.svg' ) ); ?>">
						<label for="<?php echo esc_attr( $status_select_name ); ?>" class="screen-reader-text">
							<?php esc_html_e( 'Markup Status', 'amp' ); ?>
						</label>
						<select class="amp-validation-error-status" id="<?php echo esc_attr( $status_select_name ); ?>" name="<?php echo esc_attr( $status_select_name ); ?>">
							<option value="<?php echo esc_attr( self::VALIDATION_ERROR_ACK_ACCEPTED_STATUS ); ?>" <?php selected( $is_removed ); ?> data-status-icon="<?php echo esc_url( amp_get_asset_url( 'images/amp-logo-green.svg' ) ); ?>">
								<?php esc_html_e( 'Removed', 'amp' ); ?>
							</option>
							<option value="<?php echo esc_attr( self::VALIDATION_ERROR_ACK_REJECTED_STATUS ); ?>" <?php selected( ! $is_removed ); ?> data-status-icon="<?php echo esc_url( amp_get_asset_url( 'images/amp-logo-red.svg' ) ); ?>">
								<?php esc_html_e( 'Kept', 'amp' ); ?>
							</option>
						</select>
						</div>
					<?php
					$content .= ob_get_clean();
				} else {
					$sanitization = self::get_validation_error_sanitization( $validation_error );
					$content     .= self::get_status_text_with_icon( $sanitization );
					$content     .= sprintf( '<input class="amp-validation-error-status" type="hidden" value="%d">', (int) $is_removed );
				}
				break;
			case 'created_date_gmt':
				$created_datetime = null;
				$created_date_gmt = get_term_meta( $term_id, 'created_date_gmt', true );
				if ( $created_date_gmt ) {
					try {
						$created_datetime = new DateTime( $created_date_gmt, new DateTimeZone( 'UTC' ) );
						$timezone_string  = get_option( 'timezone_string' );
						if ( ! $timezone_string && get_option( 'gmt_offset' ) ) {
							$timezone_string = timezone_name_from_abbr( '', get_option( 'gmt_offset' ) * HOUR_IN_SECONDS, false );
						}
						if ( $timezone_string ) {
							$created_datetime->setTimezone( new DateTimeZone( get_option( 'timezone_string' ) ) );
						}
					} catch ( Exception $e ) {
						unset( $e );
					}
				}
				if ( ! $created_datetime ) {
					$time_ago = __( 'n/a', 'amp' );
				} else {
					$time_ago = sprintf(
						'<abbr title="%s">%s</abbr>',
						esc_attr(
							$created_datetime->format(
								/* translators: localized date and time format, see http://php.net/date */
								__( 'F j, Y g:i a', 'amp' )
							)
						),
						/* translators: %s: the human-readable time difference. */
						esc_html( sprintf( __( '%s ago', 'amp' ), human_time_diff( $created_datetime->getTimestamp() ) ) )
					);
				}

				if ( $created_datetime ) {
					$time_ago = sprintf(
						'<time datetime="%s">%s</time>',
						$created_datetime->format( 'c' ),
						$time_ago
					);
				}
				$content .= $time_ago;

				break;
			case 'details':
				if ( 'post.php' === $pagenow ) {
					return self::render_single_url_error_details( $validation_error, $term );
				}

				if ( isset( $validation_error['parent_name'] ) ) {
					$summary = self::get_details_summary_label( $validation_error );

					unset( $validation_error['error_type'], $validation_error['parent_name'] );

					$attributes         = [];
					$attributes_heading = '';
					if ( ! empty( $validation_error['node_attributes'] ) ) {
						$attributes_heading = sprintf( '<div class="details-attributes__title">%s:</div>', esc_html( self::get_source_key_label( 'node_attributes', $validation_error ) ) );
						$attributes         = $validation_error['node_attributes'];
					} elseif ( ! empty( $validation_error['element_attributes'] ) ) {
						$attributes         = $validation_error['element_attributes'];
						$attributes_heading = sprintf( '<div class="details-attributes__title">%s:</div>', esc_html( self::get_source_key_label( 'element_attributes', $validation_error ) ) );
					}

					if ( empty( $attributes ) ) {
						$content .= $summary;
					} else {
						$content  = '<details>';
						$content .= '<summary class="details-attributes__summary">';
						$content .= $summary;
						$content .= '</summary>';

						$content .= $attributes_heading;
						$content .= '<ul class="details-attributes__list">';

						foreach ( $attributes as $attr => $value ) {
							$content .= sprintf( '<li><span class="details-attributes__attr">%s</span>', esc_html( $attr ) );

							if ( ! empty( $value ) ) {
								$content .= sprintf( ': <span class="details-attributes__value">%s</span>', esc_html( $value ) );
							}

							$content .= '</li>';
						}

						$content .= '</ul>';
						$content .= '</details>';
					}
				}

				break;
			case 'sources_with_invalid_output':
				if ( ! isset( $_GET['post'], $_GET['action'] ) || 'edit' !== $_GET['action'] ) { // phpcs:ignore WordPress.Security.NonceVerification.Recommended
					break;
				}
				$url_post_id       = (int) $_GET['post']; // phpcs:ignore WordPress.Security.NonceVerification.Recommended
				$validation_errors = AMP_Validated_URL_Post_Type::get_invalid_url_validation_errors( $url_post_id );
				$validation_errors = array_filter(
					$validation_errors,
					static function( $error ) use ( $term ) {
						return $error['term']->term_id === $term->term_id;
					}
				);
				$error_summary     = self::summarize_validation_errors( wp_list_pluck( $validation_errors, 'data' ) );

				if ( empty( $error_summary[ self::SOURCES_INVALID_OUTPUT ] ) ) {
					esc_html_e( '--', 'amp' );
				} else {
					AMP_Validated_URL_Post_Type::render_sources_column(
						$error_summary[ self::SOURCES_INVALID_OUTPUT ],
						$url_post_id
					);
				}
				break;
			case 'error_type':
				if ( isset( $validation_error['type'] ) ) {
					$text = self::get_reader_friendly_error_type_text( $validation_error['type'] );
					if ( 'post.php' === $pagenow ) {
						$content .= sprintf(
							'<p data-error-type="%s">%s</p>',
							isset( $validation_error['type'] ) ? $validation_error['type'] : '',
							esc_html( $text )
						);
					} else {
						$content .= $text;
					}
				} else {
					$content .= esc_html__( 'Misc', 'amp' );
				}
				break;
		}
		return $content;
	}

	/**
	 * Adds post columns to the /wp-admin/post.php page for amp_validated_url.
	 *
	 * @param array $sortable_columns The sortable columns.
	 * @return array $sortable_columns The filtered sortable columns.
	 */
	public static function add_single_post_sortable_columns( $sortable_columns ) {
		return array_merge(
			$sortable_columns,
			[
				'error_code' => self::VALIDATION_DETAILS_ERROR_CODE_QUERY_VAR,
				'error_type' => self::VALIDATION_ERROR_TYPE_QUERY_VAR,
			]
		);
	}

	/**
	 * Renders error details when viewing a single URL page.
	 *
	 * @param array   $validation_error Validation error data.
	 * @param WP_Term $term The validation error term.
	 * @return string HTML for the details section.
	 */
	public static function render_single_url_error_details( $validation_error, $term ) {
		// Get the sources, if they exist.
		if ( isset( $_GET['post'] ) ) { // phpcs:ignore WordPress.Security.NonceVerification.Recommended
			$validation_errors = AMP_Validated_URL_Post_Type::get_invalid_url_validation_errors( (int) $_GET['post'] ); // phpcs:ignore WordPress.Security.NonceVerification.Recommended
			foreach ( $validation_errors as $error ) {
				if ( isset( $error['data']['sources'], $error['term']->term_id ) && $error['term']->term_id === $term->term_id ) {
					$validation_error['sources'] = $error['data']['sources'];
					break;
				}
			}
		}

		ob_start();
		?>

		<dl class="detailed">
			<dt><?php esc_html_e( 'Information', 'amp' ); ?></dt>
			<dd class="detailed">
				<p>
					<?php if ( isset( $validation_error['type'] ) && self::JS_ERROR_TYPE === $validation_error['type'] ) : ?>
						<?php
						echo wp_kses_post(
							sprintf(
								/* translators: 1: script,  2: Documentation URL, 3: Documentation URL, 4: Documentation URL, 5: onclick, 6: Documentation URL, 7: amp-bind, 8: Documentation URL, 9: amp-script */
								__( 'Arbitrary JavaScript is not allowed in AMP. You cannot use JS %1$s tags unless they are for loading <a href="%2$s">AMP components</a> (which the AMP plugin will add for you automatically). In order for a page to be served as AMP, the invalid JS code must be removed from the page. Learn more about <a href="%3$s">how AMP works</a>. As an alternative to using custom JS, please consider using a pre-built AMP functionality, including <a href="%4$s">actions and events</a> (as opposed to JS event handler attributes like %5$s) and the <a href="%6$s">%7$s</a> component; you may also add custom JS if encapsulated in the <a href="%8$s">%9$s</a>.', 'amp' ),
								'<code>&lt;script&gt;</code>',
								'https://amp.dev/documentation/components/',
								'https://amp.dev/about/how-amp-works/',
								'https://amp.dev/documentation/guides-and-tutorials/learn/amp-actions-and-events/',
								'<code>onclick</code>',
								'https://amp.dev/documentation/components/amp-bind/',
								'amp-bind',
								'https://amp.dev/documentation/components/amp-script/',
								'amp-script'
							)
						)
						?>
					<?php elseif ( isset( $validation_error['type'] ) && self::CSS_ERROR_TYPE === $validation_error['type'] ) : ?>
						<?php
						echo wp_kses_post(
							sprintf(
								/* translators: 1: Documentation URL, 2: Documentation URL, 3: !important */
								__( 'AMP allows you to <a href="%1$s">style your pages using CSS</a> in much the same way as regular HTML pages, however there are some <a href="%2$s">restrictions</a>. Nevertheless, the AMP plugin automatically inlines external stylesheets, transforms %3$s qualifiers, and uses tree shaking to remove the majority of CSS rules that do not apply to the current page. Nevertheless, AMP does have a 50KB limit and tree shaking cannot always reduce the amount of CSS under this limit; when this happens an excessive CSS error will result.', 'amp' ),
								'https://amp.dev/documentation/guides-and-tutorials/develop/style_and_layout/',
								'https://amp.dev/documentation/guides-and-tutorials/develop/style_and_layout/style_pages/',
								'<code>!important</code>'
							)
						)
						?>
					<?php else : ?>
						<?php
						echo wp_kses_post(
							sprintf(
								/* translators: 1: Documentation URL, 2: Documentation URL. */
								__( 'AMP has specific set of allowed elements and attributes that are allowed in valid AMP pages. Learn about the <a href="%1$s">AMP HTML specification</a>. If an element or attribute is not allowed in AMP, it must be removed for the page to <a href="%2$s">cached and be eligible for prerendering</a>.', 'amp' ),
								'https://amp.dev/documentation/guides-and-tutorials/learn/spec/amphtml/',
								'https://amp.dev/documentation/guides-and-tutorials/learn/amp-caches-and-cors/how_amp_pages_are_cached/'
							)
						)
						?>
					<?php endif; ?>
				</p>
				<p>
					<?php echo wp_kses_post( __( 'If you <strong>remove</strong> the invalid markup then it will not block this page from being served as AMP. Note that you need to check what impact the removal of the invalid markup has on the page to see if the result is acceptable. If you <strong>keep</strong> the invalid markup, then the page will not be served as AMP.', 'amp' ) ); ?>
				</p>
			</dd>

			<?php if ( AMP_Tag_And_Attribute_Sanitizer::DISALLOWED_TAG === $validation_error['code'] && isset( $validation_error['node_attributes'] ) ) : ?>
				<dt><?php esc_html_e( 'Invalid markup', 'amp' ); ?></dt>
				<dd class="detailed">
					<code>
						<mark>
						<?php
						echo '&lt;' . esc_html( $validation_error['node_name'] );
						if ( count( $validation_error['node_attributes'] ) > 0 ) {
							echo ' &hellip; ';
						}
						echo '&gt;';
						?>
						</mark>
					</code>
				</dd>
			<?php elseif ( AMP_Tag_And_Attribute_Sanitizer::DISALLOWED_ATTR === $validation_error['code'] && isset( $validation_error['element_attributes'] ) ) : ?>
				<dt><?php esc_html_e( 'Invalid markup', 'amp' ); ?></dt>
				<dd class="detailed">
					<code>
						<?php
						echo '&lt;' . esc_html( $validation_error['parent_name'] );
						if ( count( $validation_error['element_attributes'] ) > 1 ) {
							echo ' &hellip;';
						}
						echo '<mark>';
						printf( ' %s="%s"', esc_html( $validation_error['node_name'] ), esc_html( $validation_error['element_attributes'][ $validation_error['node_name'] ] ) );
						echo '</mark>';
						if ( count( $validation_error['element_attributes'] ) > 1 ) {
							echo ' &hellip;';
						}
						echo '&gt;';
						?>
					</code>
				</dd>
			<?php endif; ?>

			<?php foreach ( $validation_error as $key => $value ) : ?>
				<?php
				$is_element_attributes = ( 'node_attributes' === $key || 'element_attributes' === $key );
				if ( $is_element_attributes && empty( $value ) ) {
					continue;
				}
<<<<<<< HEAD
				if ( in_array( $key, [ 'code', 'type', 'css_property_value' ], true ) ) {
=======
				if ( in_array( $key, [ 'code', 'type', 'property_value', 'mandatory_anyof_attrs', 'mandatory_oneof_attrs' ], true ) ) {
>>>>>>> 16c3cc96
					continue; // Handled above.
				}
				if ( 'spec_name' === $key ) {
					continue;
				}
				?>
				<dt><?php echo esc_html( self::get_source_key_label( $key, $validation_error ) ); ?></dt>
				<dd class="detailed">
					<?php if ( in_array( $key, [ 'node_name', 'parent_name' ], true ) ) : ?>
						<code><?php echo esc_html( $value ); ?></code>
					<?php elseif ( 'css_property_name' === $key ) : ?>
						<?php
						if ( isset( $validation_error['css_property_value'] ) && is_scalar( $validation_error['css_property_value'] ) ) {
							printf(
								'<code>%s: %s</code>',
								esc_html( $value ),
								esc_html( $validation_error['css_property_value'] )
							);
						} else {
							printf( '<code>%s</code>', esc_html( $value ) );
						}
						?>
					<?php elseif ( 'text' === $key ) : ?>
						<details>
							<summary>
								<?php
								echo esc_html(
									sprintf(
										/* translators: %s is the byte count */
										_n(
											'%s byte',
											'%s bytes',
											strlen( $value ),
											'amp'
										),
										number_format_i18n( strlen( $value ) )
									)
								);
								?>
							</summary>
							<pre><?php echo esc_html( $value ); ?></pre>
						</details>
					<?php elseif ( 'sources' === $key ) : ?>
						<?php self::render_sources( $value ); ?>
					<?php elseif ( 'attributes' === $key ) : ?>
						<ul>
							<?php foreach ( $value as $attr ) : ?>
								<?php
								printf( '<li><code>%s</code></li>', esc_html( $attr ) );
								?>
								<br />
							<?php endforeach; ?>
						</ul>
					<?php elseif ( $is_element_attributes ) : ?>
						<table class="element-attributes">
							<?php foreach ( $value as $attr_name => $attr_value ) : ?>
								<tr>
								<?php
								$attr_name_class = empty( $attr_value ) ? '' : 'has-attr-value';
								printf( '<th class="%1$s"><code>%2$s</code></th>', esc_attr( $attr_name_class ), esc_html( $attr_name ) );
								echo '<td>';
								if ( ! empty( $attr_value ) ) {
									echo '<code>';
									$is_url = in_array( $attr_name, [ 'href', 'src' ], true );
									if ( $is_url ) {
										// Remove non-helpful normalized version.
										$url_query = wp_parse_url( $attr_value, PHP_URL_QUERY );
										if ( $url_query && false !== strpos( 'ver=__normalized__', $url_query ) ) {
											$attr_value = remove_query_arg( 'ver', $attr_value );
										}

										printf( '<a href="%s" target="_blank">', esc_url( $attr_value ) );
									}
									echo esc_html( $attr_value );
									if ( $is_url ) {
										echo '</a>';
									}
									echo '</code>';
								}

								echo '</td>';
								?>
								</tr>
							<?php endforeach; ?>
						</table>
					<?php elseif ( 'duplicate_oneof_attrs' === $key ) : ?>
						<ul>
						<?php foreach ( $value as $attr ) : ?>
							<li><code><?php echo esc_html( $attr ); ?></code></li>
						<?php endforeach; ?>
						</ul>
					<?php elseif ( is_array( $value ) ) : ?>
						<?php foreach ( $value as $value_key => $attr ) : ?>
							<?php
							if ( is_int( $value_key ) ) {
								echo esc_html( $attr );
							} else {
								printf( '<strong>%s</strong>', esc_html( $value_key ) );
								if ( ! empty( $attr ) ) {
									echo ': ';
									echo esc_html( $attr );
								}
							}
							?>
							<br />
						<?php endforeach; ?>
					<?php elseif ( is_string( $value ) ) : ?>
						<?php echo esc_html( $value ); ?>
					<?php endif; ?>
				</dd>
			<?php endforeach; ?>
		</dl>

		<?php

		return sprintf(
			'<details open class="details-attributes"><summary class="details-attributes__summary">%s</summary>%s</details>',
			self::get_details_summary_label( $validation_error ),
			ob_get_clean()
		);
	}

	/**
	 * Find a plugin from a slug.
	 *
	 * A slug is a plugin directory name like 'amp' or if the plugin is just a single file, then the PHP file in
	 * the plugins directory.
	 *
	 * @param string $plugin_slug Plugin slug.
	 * @return array|null
	 */
	public static function get_plugin_from_slug( $plugin_slug ) {
		$plugins = get_plugins();
		if ( isset( $plugins[ $plugin_slug ] ) ) {
			return [
				'name' => $plugin_slug,
				'data' => $plugins[ $plugin_slug ],
			];
		}
		foreach ( $plugins as $plugin_file => $plugin_data ) {
			if ( strtok( $plugin_file, '/' ) === $plugin_slug ) {
				return [
					'name' => $plugin_file,
					'data' => $plugin_data,
				];
			}
		}
		return null;
	}

	/**
	 * Get the URL for opening the file for a AMP validation error in an external editor.
	 *
	 * @since 1.4
	 *
	 * @param array $source Source for AMP validation error.
	 * @return string|null File editor URL or null if not available.
	 */
	private static function get_file_editor_url( $source ) {
		if ( ! isset( $source['file'], $source['line'], $source['type'], $source['name'] ) ) {
			return null;
		}

		$edit_url = null;

		/**
		 * Filters the template for the URL for linking to an external editor to open a file for editing.
		 *
		 * Users of IDEs that support opening files in via web protocols can use this filter to override
		 * the edit link to result in their editor opening rather than the theme/plugin editor.
		 *
		 * The initial filtered value is null, requiring extension plugins to supply the URL template
		 * string themselves. If no template string is provided, links to the theme/plugin editors will
		 * be provided if available. For example, for an extension plugin to cause file edit links to
		 * open in PhpStorm, the following filter can be used:
		 *
		 *     add_filter( 'amp_validation_error_source_file_editor_url_template', function () {
		 *         return 'phpstorm://open?file={{file}}&line={{line}}';
		 *     } );
		 *
		 * For a template to be considered, the string '{{file}}' must be present in the filtered value.
		 *
		 * @since 1.4
		 *
		 * @param string|null $editor_url_template Editor URL template.
		 */
		$editor_url_template = apply_filters( 'amp_validation_error_source_file_editor_url_template', null );

		// Supply the file path to the editor template.
		if ( null !== $editor_url_template && false !== strpos( $editor_url_template, '{{file}}' ) ) {
			$file_path = null;
			if ( 'core' === $source['type'] ) {
				if ( 'wp-includes' === $source['name'] ) {
					$file_path = ABSPATH . WPINC . '/' . $source['file'];
				} elseif ( 'wp-admin' === $source['name'] ) {
					$file_path = ABSPATH . 'wp-admin/' . $source['file'];
				}
			} elseif ( 'plugin' === $source['type'] ) {
				$file_path = WP_PLUGIN_DIR . '/' . $source['name'];
				if ( $source['name'] !== $source['file'] ) {
					$file_path .= '/' . $source['file'];
				}
			} elseif ( 'mu-plugin' === $source['type'] ) {
				$file_path = WPMU_PLUGIN_DIR . '/' . $source['name'];
			} elseif ( 'theme' === $source['type'] ) {
				$theme = wp_get_theme( $source['name'] );
				if ( $theme instanceof WP_Theme && ! $theme->errors() ) {
					$file_path = $theme->get_stylesheet_directory() . '/' . $source['file'];
				}
			}

			if ( $file_path && file_exists( $file_path ) ) {
				/**
				 * Filters the file path to be opened in an external editor for a given AMP validation error source.
				 *
				 * This is useful to map the file path from inside of a Docker container or VM to the host machine.
				 *
				 * @since 1.4
				 *
				 * @param string|null $editor_url_template Editor URL template.
				 * @param array       $source              Source information.
				 */
				$file_path = apply_filters( 'amp_validation_error_source_file_path', $file_path, $source );
				if ( $file_path ) {
					$edit_url = str_replace(
						[
							'{{file}}',
							'{{line}}',
						],
						[
							rawurlencode( $file_path ),
							rawurlencode( $source['line'] ),
						],
						$editor_url_template
					);
				}
			}
		}

		// Fall back to using the theme/plugin editors if no external editor is offered.
		if ( ! $edit_url ) {
			if ( 'plugin' === $source['type'] && current_user_can( 'edit_plugins' ) ) {
				$plugin = self::get_plugin_from_slug( $source['name'] );
				if ( $plugin ) {
					$file = $source['file'];

					// Prepend the plugin directory name to the file name as the plugin editor requires.
					$i = strpos( $plugin['name'], '/' );
					if ( false !== $i ) {
						$file = substr( $plugin['name'], 0, $i ) . '/' . $file;
					}

					$edit_url = add_query_arg(
						[
							'plugin' => rawurlencode( $plugin['name'] ),
							'file'   => rawurlencode( $file ),
							'line'   => rawurlencode( $source['line'] ),
						],
						admin_url( 'plugin-editor.php' )
					);
				}
			} elseif ( 'theme' === $source['type'] && current_user_can( 'edit_themes' ) ) {
				$edit_url = add_query_arg(
					[
						'file'  => rawurlencode( $source['file'] ),
						'theme' => rawurlencode( $source['name'] ),
						'line'  => rawurlencode( $source['line'] ),
					],
					admin_url( 'theme-editor.php' )
				);
			}
		}

		return $edit_url;
	}

	/**
	 * Render source name.
	 *
	 * @since 1.4
	 *
	 * @param string $name Name.
	 * @param string $type Type.
	 */
	private static function render_source_name( $name, $type ) {
		$nicename = null;
		switch ( $type ) {
			case 'theme':
				$theme = wp_get_theme( $name );
				if ( ! $theme->errors() ) {
					$nicename = $theme->get( 'Name' );
				}
				break;
			case 'plugin':
				$plugin = self::get_plugin_from_slug( $name );
				if ( $plugin && ! empty( $plugin['data']['Name'] ) ) {
					$nicename = $plugin['data']['Name'];
				}
				break;
		}
		echo ' ';

		if ( $nicename ) {
			printf( '%s (<code>%s</code>)', esc_html( $nicename ), esc_html( $name ) );
		} else {
			echo '<code>' . esc_html( $name ) . '</code>';
		}
	}

	/**
	 * Render sources.
	 *
	 * @param array $sources Sources.
	 */
	public static function render_sources( $sources ) {
		?>
		<details>
			<summary>
				<?php
				$source_count = count( $sources );
				echo esc_html(
					sprintf(
						/* translators: %s: number of sources. */
						_n(
							'Source stack (%s)',
							'Source stack (%s)',
							$source_count,
							'amp'
						),
						number_format_i18n( $source_count )
					)
				);
				?>
			</summary>
			<table class="validation-error-sources">
				<?php foreach ( $sources as $i => $source ) : ?>
					<?php
					$source_table_rows = $source;

					if ( isset( $source['file'], $source['line'] ) ) {
						unset( $source_table_rows['file'], $source_table_rows['line'] );
						$source_table_rows['location'] = [
							'link_text' => $source['file'] . ':' . $source['line'],
							'link_url'  => self::get_file_editor_url( $source ),
						];
					}
					$is_filter = ! empty( $source['filter'] );
					unset( $source_table_rows['filter'] );

					$dependency_type = null;
					if ( isset( $source['dependency_type'] ) ) {
						$dependency_type = $source['dependency_type'];
						unset( $source_table_rows['dependency_type'] );
					}

					$priority = null;
					if ( isset( $source['priority'] ) ) {
						$priority = $source['priority'];
						unset( $source_table_rows['priority'] );
					}

					$row_span = count( $source_table_rows );
					?>
					<tbody>
						<?php foreach ( array_keys( $source_table_rows ) as $j => $key ) : ?>
							<?php
							$value = $source_table_rows[ $key ];
							?>
							<tr>
								<?php if ( 0 === $j ) : ?>
									<th rowspan="<?php echo esc_attr( $row_span ); ?>" scope="rowgroup">
										#<?php echo esc_html( $i + 1 ); ?>
									</th>
								<?php endif; ?>
								<th scope="row">
									<?php
									switch ( $key ) {
										case 'name':
											esc_html_e( 'Name', 'amp' );
											break;
										case 'post_id':
											esc_html_e( 'Post ID', 'amp' );
											break;
										case 'post_type':
											esc_html_e( 'Post Type', 'amp' );
											break;
										case 'handle':
											if ( 'script' === $dependency_type ) {
												esc_html_e( 'Script Handle', 'amp' );
											} elseif ( 'style' === $dependency_type ) {
												esc_html_e( 'Style Handle', 'amp' );
											} else {
												esc_html_e( 'Handle', 'amp' );
											}
											break;
										case 'block_content_index':
											esc_html_e( 'Block Index', 'amp' );
											break;
										case 'block_name':
											esc_html_e( 'Block Name', 'amp' );
											break;
										case 'shortcode':
											esc_html_e( 'Shortcode', 'amp' );
											break;
										case 'type':
											esc_html_e( 'Type', 'amp' );
											break;
										case 'function':
											esc_html_e( 'Function', 'amp' );
											break;
										case 'location':
											esc_html_e( 'Location', 'amp' );
											break;
										case 'sources':
											esc_html_e( 'Sources', 'amp' );
											break;
										case 'hook':
											if ( $is_filter ) {
												esc_html_e( 'Filter', 'amp' );
											} else {
												esc_html_e( 'Action', 'amp' );
											}
											break;
										default:
											echo esc_html( $key );
									}
									echo ':';
									?>
								</th>
								<td>
									<?php if ( 'sources' === $key && is_array( $value ) ) : ?>
										<?php self::render_sources( $value ); ?>
									<?php elseif ( 'type' === $key ) : ?>
										<?php
										switch ( $value ) {
											case 'theme':
												echo '<span class="dashicons dashicons-admin-appearance"></span> ';
												esc_html_e( 'Theme', 'amp' );
												break;
											case 'plugin':
												echo '<span class="dashicons dashicons-admin-plugins"></span> ';
												esc_html_e( 'Plugin', 'amp' );
												break;
											case 'mu-plugin':
												echo '<span class="dashicons dashicons-admin-plugins"></span> ';
												esc_html_e( 'Must-Use Plugin', 'amp' );
												break;
											case 'core':
												echo '<span class="dashicons dashicons-wordpress-alt"></span> ';
												esc_html_e( 'Core', 'amp' );
												break;
											default:
												echo esc_html( (string) $value );
										}
										?>
									<?php elseif ( 'name' === $key && isset( $source['type'] ) ) : ?>
										<?php self::render_source_name( $value, $source['type'] ); ?>
									<?php elseif ( 'hook' === $key ) : ?>
										<code><?php echo esc_html( (string) $value ); ?></code>
										<?php
										if ( null !== $priority ) {
											echo esc_html(
												sprintf(
													/* translators: %d is the hook priority */
													__( '(priority %d)', 'amp' ),
													$priority
												)
											);
										}
										?>
									<?php elseif ( 'location' === $key ) : ?>
										<?php
										if ( ! empty( $value['link_url'] ) ) {
											printf(
												'<a href="%s" %s>',
												// Note that esc_attr() used instead of esc_url() to allow IDE protocols.
												esc_attr( $value['link_url'] ),
												// Open link in new window unless the user has filtered the URL to open their system IDE.
												in_array( wp_parse_url( $value['link_url'], PHP_URL_SCHEME ), [ 'http', 'https' ], true ) ? 'target="_blank"' : ''
											);
										}
										?>
										<?php echo esc_html( $value['link_text'] ); ?>
										<?php if ( ! empty( $value['link_url'] ) ) : ?>
											</a>
										<?php endif; ?>
									<?php elseif ( 'function' === $key ) : ?>
										<code><?php echo esc_html( '{closure}' === $value ? $value : $value . '()' ); ?></code>
									<?php elseif ( 'shortcode' === $key || 'handle' === $key ) : ?>
										<code><?php echo esc_html( $value ); ?></code>
									<?php elseif ( 'block_name' === $key ) : ?>
										<?php
										$block_title = self::get_block_title( $value );
										if ( $block_title ) {
											printf( '%s (<code>%s</code>)', esc_html( $block_title ), esc_html( $value ) );
										} else {
											printf( '<code>%s</code>', esc_html( $value ) );
										}
										?>
									<?php elseif ( 'post_type' === $key ) : ?>
										<?php
										$post_type = get_post_type_object( $value );
										if ( $post_type && isset( $post_type->labels->singular_name ) ) {
											echo esc_html( $post_type->labels->singular_name );
											printf( ' (<code>%s</code>)', esc_html( $value ) );
										} else {
											printf( '<code>%s</code>', esc_html( $value ) );
										}
										?>
									<?php elseif ( is_scalar( $value ) ) : ?>
										<?php echo esc_html( (string) $value ); ?>
									<?php else : ?>
										<pre><?php echo esc_html( wp_json_encode( $source, 128 /* JSON_PRETTY_PRINT */ | 64 /* JSON_UNESCAPED_SLASHES */ ) ); ?></pre>
									<?php endif; ?>
								</td>
							</tr>
						<?php endforeach; ?>
					</tbody>
				<?php endforeach; ?>
				</tbody>
			</table>
		</details>
		<?php
	}

	/**
	 * Get block name for a given block slug.
	 *
	 * @since 1.4
	 *
	 * @todo Blocks should eventually be registered server-side with titles.
	 * @param string $block_name Block slug.
	 * @return string Block title.
	 */
	public static function get_block_title( $block_name ) {
		$block_title = null;
		if ( 'core/html' === $block_name ) {
			$block_title = __( 'Custom HTML', 'amp' );
		}
		return $block_title;
	}

	/**
	 * Gets the translated error type name from the given the validation error.
	 *
	 * @param array $validation_error The validation error data.
	 * @return string|null $slug The translated type of the error.
	 */
	public static function get_translated_type_name( $validation_error ) {
		if ( ! isset( $validation_error['type'] ) ) {
			return null;
		}

		$translated_names = [
			self::HTML_ELEMENT_ERROR_TYPE   => __( 'HTML Element', 'amp' ),
			self::HTML_ATTRIBUTE_ERROR_TYPE => __( 'HTML Attribute', 'amp' ),
			self::JS_ERROR_TYPE             => __( 'JavaScript', 'amp' ),
			self::CSS_ERROR_TYPE            => __( 'CSS', 'amp' ),
		];

		if ( isset( $translated_names[ $validation_error['type'] ] ) ) {
			return $translated_names[ $validation_error['type'] ];
		}

		return null;
	}

	/**
	 * Handle inline edit links.
	 */
	public static function handle_inline_edit_request() {
		// Check for necessary arguments.
		if ( ! isset( $_GET['action'], $_GET['_wpnonce'], $_GET['term_id'] ) ) {  // phpcs:ignore WordPress.Security.NonceVerification.Recommended
			return;
		}

		// Check if we are on either the taxonomy page or a single error page (which has the post_type argument).
		if ( self::TAXONOMY_SLUG !== get_current_screen()->taxonomy && ! isset( $_GET['post_type'] ) ) { // phpcs:ignore WordPress.Security.NonceVerification.Recommended
			return;
		}

		// If we have a post_type check that it is the correct one.
		if ( isset( $_GET['post_type'] ) && AMP_Validated_URL_Post_Type::POST_TYPE_SLUG !== $_GET['post_type'] ) { // phpcs:ignore WordPress.Security.NonceVerification.Recommended
			return;
		}
		$action = sanitize_key( $_GET['action'] ); // phpcs:ignore WordPress.Security.NonceVerification.Recommended
		check_admin_referer( $action );
		$taxonomy_caps = (object) get_taxonomy( self::TAXONOMY_SLUG )->cap; // Yes, cap is an object not an array.
		if ( ! current_user_can( $taxonomy_caps->manage_terms ) ) {
			return;
		}

		$referer  = wp_get_referer();
		$term_id  = (int) $_GET['term_id']; // phpcs:ignore WordPress.Security.NonceVerification.Recommended
		$redirect = self::handle_validation_error_update( $referer, $action, [ $term_id ] );

		if ( $redirect !== $referer ) {
			wp_safe_redirect( $redirect );
			exit;
		}
	}

	/**
	 * On the single URL page, handles the bulk actions of 'Remove' (formerly 'Accept') and 'Keep' (formerly 'Reject').
	 *
	 * On /wp-admin/post.php, this handles these bulk actions.
	 * This page is more like an edit-tags.php page, in that it has a WP_Terms_List_Table of amp_validation_error terms.
	 * So this reuses handle_validation_error_update(), which the edit-tags.php page uses.
	 *
	 * @param int $post_id The ID of the post for which to apply the bulk action.
	 */
	public static function handle_single_url_page_bulk_and_inline_actions( $post_id ) {
		if ( ! isset( $_REQUEST['action'] ) || AMP_Validated_URL_Post_Type::POST_TYPE_SLUG !== get_post_type( $post_id ) ) {  // phpcs:ignore WordPress.Security.NonceVerification.Recommended
			return;
		}

		$action              = sanitize_key( $_REQUEST['action'] ); // phpcs:ignore WordPress.Security.NonceVerification.Recommended
		$term_ids            = isset( $_POST['delete_tags'] ) ? array_map( 'sanitize_key', $_POST['delete_tags'] ) : null; // phpcs:ignore WordPress.Security.NonceVerification.Missing
		$single_term_id      = isset( $_GET['term_id'] ) ? sanitize_key( $_GET['term_id'] ) : null; // phpcs:ignore WordPress.Security.NonceVerification.Recommended
		$redirect_query_args = [
			'action'       => 'edit',
			'amp_actioned' => $action,
		];

		if ( $term_ids ) {
			// If this is a bulk action.
			self::handle_validation_error_update( null, $action, $term_ids );
			$redirect_query_args['amp_actioned_count'] = count( $term_ids );
		} elseif ( $single_term_id ) {
			// If this is an inline action, like 'Keep' or 'Remove'.
			self::handle_validation_error_update( null, $action, [ $single_term_id ] );
			$redirect_query_args['amp_actioned_count'] = 1;
		}

		// Even if the user didn't select any errors to bulk edit, redirect back to the same page.
		wp_safe_redirect(
			add_query_arg(
				$redirect_query_args,
				get_edit_post_link( $post_id, 'raw' )
			)
		);
		exit();
	}

	/**
	 * Handle bulk and inline edits to amp_validation_error terms.
	 *
	 * @param string $redirect_to Redirect to.
	 * @param string $action      Action.
	 * @param int[]  $term_ids    Term IDs.
	 *
	 * @return string Redirect.
	 */
	public static function handle_validation_error_update( $redirect_to, $action, $term_ids ) {
		// @todo Add a new action for mark and unmark as new.
		if ( ! in_array( $action, [ self::VALIDATION_ERROR_ACCEPT_ACTION, self::VALIDATION_ERROR_REJECT_ACTION ], true ) ) {
			return $redirect_to;
		}

		$has_pre_term_description_filter = has_filter( 'pre_term_description', 'wp_filter_kses' );
		if ( false !== $has_pre_term_description_filter ) {
			remove_filter( 'pre_term_description', 'wp_filter_kses', $has_pre_term_description_filter );
		}

		$updated_count = 0;
		foreach ( $term_ids as $term_id ) {
			$term = get_term( $term_id );
			if ( ! $term ) {
				continue;
			}
			$term_group = $term->term_group;

			// The action of marking an error as removed/kept (aka accepted/rejected) also results in it being marked as not-new.
			if ( self::VALIDATION_ERROR_ACCEPT_ACTION === $action ) {
				$term_group = self::VALIDATION_ERROR_ACK_ACCEPTED_STATUS;
			} elseif ( self::VALIDATION_ERROR_REJECT_ACTION === $action ) {
				$term_group = self::VALIDATION_ERROR_ACK_REJECTED_STATUS;
			}

			if ( $term_group !== $term->term_group ) {
				wp_update_term( $term_id, self::TAXONOMY_SLUG, compact( 'term_group' ) );
				$updated_count++;
			}
		}
		if ( false !== $has_pre_term_description_filter ) {
			add_filter( 'pre_term_description', 'wp_filter_kses', $has_pre_term_description_filter );
		}

		$redirect_to = add_query_arg(
			[
				'amp_actioned'       => $action,
				'amp_actioned_count' => count( $term_ids ),
			],
			$redirect_to
		);

		if ( $updated_count ) {
			delete_transient( AMP_Validated_URL_Post_Type::NEW_VALIDATION_ERROR_URLS_COUNT_TRANSIENT );
		}

		return $redirect_to;
	}

	/**
	 * Handle request to delete empty terms.
	 */
	public static function handle_clear_empty_terms_request() {
		if ( ! isset( $_POST[ self::VALIDATION_ERROR_CLEAR_EMPTY_ACTION ], $_POST[ self::VALIDATION_ERROR_CLEAR_EMPTY_ACTION . '_nonce' ] ) ) {
			return;
		}
		if ( ! check_ajax_referer( self::VALIDATION_ERROR_CLEAR_EMPTY_ACTION, self::VALIDATION_ERROR_CLEAR_EMPTY_ACTION . '_nonce', false ) ) {
			wp_die( esc_html__( 'The link you followed has expired.', 'amp' ) );
		}

		$taxonomy_caps = (object) get_taxonomy( self::TAXONOMY_SLUG )->cap; // Yes, cap is an object not an array.
		if ( ! current_user_can( $taxonomy_caps->manage_terms ) ) {
			wp_die( esc_html__( 'You do not have authorization.', 'amp' ) );
		}

		$deleted_terms = self::delete_empty_terms();

		$referer = wp_validate_redirect( wp_get_raw_referer() );
		if ( ! $referer ) {
			return;
		}

		$redirect = add_query_arg( self::VALIDATION_ERRORS_CLEARED_QUERY_VAR, $deleted_terms, $referer );

		wp_safe_redirect( $redirect );
		exit;
	}

	/**
	 * Determine whether a validation error is for a JS script element.
	 *
	 * @param array $validation_error Validation error.
	 * @return bool Is for scrip JS element.
	 */
	private static function is_validation_error_for_js_script_element( $validation_error ) {
		return (
			isset( $validation_error['node_name'] )
			&&
			'script' === $validation_error['node_name']
			&&
			(
				isset( $validation_error['node_attributes']['src'] )
				||
				empty( $validation_error['node_attributes']['type'] )
				||
				false !== strpos( $validation_error['node_attributes']['type'], 'javascript' )
			)
		);
	}

	/**
	 * Get Error Title from Code
	 *
	 * @todo The message here should be constructed in the sanitizer that emitted the validation error in the first place.
	 *
	 * @param array $validation_error Validation error.
	 * @return string Title with some formatting markup.
	 */
	public static function get_error_title_from_code( $validation_error ) {
		switch ( $validation_error['code'] ) {
			case AMP_Tag_And_Attribute_Sanitizer::DISALLOWED_TAG:
				if ( self::is_validation_error_for_js_script_element( $validation_error ) ) {
					$title = esc_html__( 'Invalid script', 'amp' );

					if ( isset( $validation_error['node_attributes']['src'] ) ) {
						$title .= sprintf(
							': <code>%s</code>',
							esc_html( basename( wp_parse_url( $validation_error['node_attributes']['src'], PHP_URL_PATH ) ) )
						);
					}
				} else {
					$title  = esc_html__( 'Invalid element', 'amp' );
					$title .= sprintf( ': <code>&lt;%s&gt;</code>', esc_html( $validation_error['node_name'] ) );
				}
				return $title;
			case AMP_Tag_And_Attribute_Sanitizer::DISALLOWED_ATTR:
				return sprintf(
					'%s: <code>%s</code>',
					esc_html__( 'Invalid attribute', 'amp' ),
					esc_html( $validation_error['node_name'] )
				);
			case AMP_Tag_And_Attribute_Sanitizer::DISALLOWED_PROCESSING_INSTRUCTION:
				return sprintf(
					'%s: <code>&lt;%s%s&hellip;%s&gt;</code>',
					esc_html__( 'Invalid processing instruction', 'amp' ),
					'?',
					esc_html( $validation_error['node_name'] ),
					'?'
				);
			case AMP_Style_Sanitizer::STYLESHEET_TOO_LONG:
				return esc_html__( 'Excessive CSS', 'amp' );
			case AMP_Style_Sanitizer::CSS_SYNTAX_INVALID_AT_RULE:
				return sprintf(
					'%s: <code>@%s</code>',
					esc_html__( 'Illegal CSS at-rule', 'amp' ),
					esc_html( $validation_error['at_rule'] )
				);
			case AMP_Tag_And_Attribute_Sanitizer::DUPLICATE_UNIQUE_TAG:
				return sprintf(
					'%s: <code>&lt;%s&gt;</code>',
					esc_html__( 'Duplicate element', 'amp' ),
					esc_html( $validation_error['node_name'] )
				);
			case AMP_Style_Sanitizer::CSS_SYNTAX_INVALID_DECLARATION:
				return esc_html__( 'Unrecognized CSS', 'amp' );
			case AMP_Style_Sanitizer::CSS_SYNTAX_PARSE_ERROR:
				return esc_html__( 'CSS parse error', 'amp' );
			case AMP_Style_Sanitizer::STYLESHEET_FETCH_ERROR:
				return esc_html__( 'Stylesheet fetch error', 'amp' );
			case AMP_Style_Sanitizer::CSS_SYNTAX_INVALID_PROPERTY:
			case AMP_Style_Sanitizer::CSS_SYNTAX_INVALID_PROPERTY_NOLIST:
				$title = esc_html__( 'Illegal CSS property', 'amp' );
				if ( isset( $validation_error['css_property_name'] ) ) {
					$title .= sprintf( ': <code>%s</code>', esc_html( $validation_error['css_property_name'] ) );
				}
				return $title;
			case AMP_Tag_And_Attribute_Sanitizer::CDATA_TOO_LONG:
			case AMP_Tag_And_Attribute_Sanitizer::MANDATORY_CDATA_MISSING_OR_INCORRECT:
			case AMP_Tag_And_Attribute_Sanitizer::INVALID_CDATA_HTML_COMMENTS:
			case AMP_Tag_And_Attribute_Sanitizer::INVALID_CDATA_CSS_IMPORTANT:
			case AMP_Tag_And_Attribute_Sanitizer::CDATA_VIOLATES_BLACKLIST:
				return esc_html__( 'Illegal text content', 'amp' );
			case AMP_Style_Sanitizer::CSS_SYNTAX_INVALID_IMPORTANT:
				$title = esc_html__( 'Illegal CSS !important property', 'amp' );
				if ( isset( $validation_error['css_property_name'] ) ) {
					$title .= sprintf( ': <code>%s</code>', esc_html( $validation_error['css_property_name'] ) );
				}
				return $title;
			case AMP_Tag_And_Attribute_Sanitizer::DISALLOWED_PROPERTY_IN_ATTR_VALUE:
				$title = esc_html__( 'Invalid property', 'amp' );
				if ( isset( $validation_error['meta_property_name'] ) ) {
					$title .= sprintf( ': <code>%s</code>', esc_html( $validation_error['meta_property_name'] ) );
				}
				return $title;
			case AMP_Tag_And_Attribute_Sanitizer::MISSING_MANDATORY_PROPERTY:
				$title = esc_html__( 'Missing required property', 'amp' );
				if ( isset( $validation_error['meta_property_name'] ) ) {
					$title .= sprintf( ': <code>%s</code>', esc_html( $validation_error['meta_property_name'] ) );
				}
				return $title;
			case AMP_Tag_And_Attribute_Sanitizer::MISSING_REQUIRED_PROPERTY_VALUE:
				$title = sprintf(
					/* translators: %1$s is the property name, %2$s is the value for the property */
					wp_kses( __( 'Missing required value for <code>%1$s</code> property: <code>%2$s</code>', 'amp' ), [ 'code' => '' ] ),
					esc_html( $validation_error['meta_property_name'] ),
					esc_html( $validation_error['meta_property_value'] )
				);

				return $title;
			case AMP_Tag_And_Attribute_Sanitizer::ATTR_REQUIRED_BUT_MISSING:
				$title = esc_html__( 'Missing required attribute', 'amp' );
				if ( isset( $validation_error['attributes'][0] ) ) {
					$title .= sprintf( ': <code>%s</code>', esc_html( $validation_error['attributes'][0] ) );
				}
				return $title;
			case AMP_Tag_And_Attribute_Sanitizer::DUPLICATE_ONEOF_ATTRS:
				$title = __( 'Mutually exclusive attributes encountered', 'amp' );
				if ( ! empty( $validation_error['duplicate_oneof_attrs'] ) ) {
					$title .= ': ';
					$title .= implode(
						', ',
						array_map(
							static function ( $attribute_name ) {
								return sprintf( '<code>%s</code>', $attribute_name );
							},
							$validation_error['duplicate_oneof_attrs']
						)
					);
					return $title;
				}
				break;
			case AMP_Tag_And_Attribute_Sanitizer::MANDATORY_ONEOF_ATTR_MISSING:
			case AMP_Tag_And_Attribute_Sanitizer::MANDATORY_ANYOF_ATTR_MISSING:
				$attributes_key = null;
				if ( AMP_Tag_And_Attribute_Sanitizer::MANDATORY_ONEOF_ATTR_MISSING === $validation_error['code'] ) {
					$title          = __( 'Missing exclusive mandatory attribute', 'amp' );
					$attributes_key = 'mandatory_oneof_attrs';
				} else {
					$title          = __( 'Missing at least one mandatory attribute', 'amp' );
					$attributes_key = 'mandatory_anyof_attrs';
				}

				// @todo This should not be needed because we can look it up from the spec. See https://github.com/ampproject/amp-wp/pull/3817.
				if ( ! empty( $validation_error[ $attributes_key ] ) ) {
					$title .= ': ';
					$title .= implode(
						', ',
						array_map(
							static function ( $attribute_name ) {
								return sprintf( '<code>%s</code>', $attribute_name );
							},
							$validation_error[ $attributes_key ]
						)
					);
				}
				return $title;

			default:
				/* translators: %s error code */
				return sprintf( __( 'Unknown error (%s)', 'amp' ), $validation_error['code'] );
		}
	}

	/**
	 * Get label for object key in validation error source.
	 *
	 * @param string $key              Key.
	 * @param array  $validation_error Validation error.
	 * @return string Label for key.
	 */
	public static function get_source_key_label( $key, $validation_error ) {
		switch ( $key ) {
			case 'code':
				return __( 'Code', 'amp' );
			case 'at_rule':
				return __( 'At-rule', 'amp' );
			case 'node_attributes':
			case 'element_attributes':
				return __( 'Element attributes', 'amp' );
			case 'node_name':
				if ( AMP_Tag_And_Attribute_Sanitizer::DISALLOWED_ATTR === $validation_error['code'] ) {
					return __( 'Attribute name', 'amp' );
				} elseif ( AMP_Tag_And_Attribute_Sanitizer::DISALLOWED_TAG === $validation_error['code'] ) {
					return __( 'Element name', 'amp' );
				} else {
					return __( 'Node name', 'amp' );
				}
			case 'parent_name':
				return __( 'Parent element', 'amp' );
			case 'css_property_name':
				return __( 'CSS property', 'amp' );
			case 'duplicate_oneof_attrs':
				return __( 'Mutually exclusive attributes', 'amp' );
			case 'text':
				return __( 'Text content', 'amp' );
			case 'type':
				return __( 'Type', 'amp' );
			case 'sources':
				return __( 'Sources', 'amp' );
			case 'meta_property_name':
				if ( AMP_Tag_And_Attribute_Sanitizer::DISALLOWED_PROPERTY_IN_ATTR_VALUE === $validation_error['code'] ) {
					return __( 'Invalid property', 'amp' );
				} elseif ( AMP_Tag_And_Attribute_Sanitizer::MISSING_MANDATORY_PROPERTY === $validation_error['code'] ) {
					return __( 'Missing property', 'amp' );
				}

				return __( 'Property name', 'amp' );
			case 'property_value':
				if ( AMP_Tag_And_Attribute_Sanitizer::DISALLOWED_PROPERTY_IN_ATTR_VALUE === $validation_error['code'] ) {
					return __( 'Invalid property value', 'amp' );
				} elseif ( AMP_Tag_And_Attribute_Sanitizer::MISSING_REQUIRED_PROPERTY_VALUE === $validation_error['code'] ) {
					return __( 'Required property value', 'amp' );
				}

				return __( 'Property value', 'amp' );
			case 'attributes':
				return __( 'Missing attributes', 'amp' );
			default:
				return $key;
		}
	}

	/**
	 * Get Status Text with Icon
	 *
	 * @see \AMP_Validation_Error_Taxonomy::get_validation_error_sanitization()
	 *
	 * @param array $sanitization Sanitization.
	 * @return string Status text.
	 */
	public static function get_status_text_with_icon( $sanitization ) {
		if ( $sanitization['term_status'] & self::ACCEPTED_VALIDATION_ERROR_BIT_MASK ) {
			$class = 'accepted';
			$text  = __( 'Removed', 'amp' );
		} else {
			$class = 'rejected';
			$text  = __( 'Kept', 'amp' );
		}
		return sprintf( '<span class="status-text %s">%s</span>', esc_attr( $class ), esc_html( $text ) );
	}
}<|MERGE_RESOLUTION|>--- conflicted
+++ resolved
@@ -2144,11 +2144,7 @@
 				if ( $is_element_attributes && empty( $value ) ) {
 					continue;
 				}
-<<<<<<< HEAD
-				if ( in_array( $key, [ 'code', 'type', 'css_property_value' ], true ) ) {
-=======
-				if ( in_array( $key, [ 'code', 'type', 'property_value', 'mandatory_anyof_attrs', 'mandatory_oneof_attrs' ], true ) ) {
->>>>>>> 16c3cc96
+				if ( in_array( $key, [ 'code', 'type', 'css_property_value', 'mandatory_anyof_attrs', 'mandatory_oneof_attrs' ], true ) ) {
 					continue; // Handled above.
 				}
 				if ( 'spec_name' === $key ) {
