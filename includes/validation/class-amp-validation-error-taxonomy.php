--- conflicted
+++ resolved
@@ -1454,7 +1454,6 @@
 
 				break;
 			case 'status':
-<<<<<<< HEAD
 				if ( 'post.php' === $pagenow ) {
 					$select_name = sprintf( '%s[%s]', AMP_Validation_Manager::VALIDATION_ERROR_TERM_STATUS_QUERY_VAR, $term->slug );
 
@@ -1497,30 +1496,8 @@
 					$content .= ob_get_clean();
 				} else {
 					$sanitization = self::get_validation_error_sanitization( $validation_error );
-					if ( self::VALIDATION_ERROR_ACCEPTED_STATUS === $sanitization['term_status'] ) {
-						if ( $sanitization['forced'] && $sanitization['term_status'] !== $sanitization['status'] ) {
-							$class = 'sanitized';
-						} else {
-							$class = 'accepted';
-						}
-						$text = __( 'Accepted', 'amp' );
-					} elseif ( self::VALIDATION_ERROR_REJECTED_STATUS === $sanitization['term_status'] ) {
-						if ( $sanitization['forced'] && $sanitization['term_status'] !== $sanitization['status'] ) {
-							$class = 'sanitized';
-						} else {
-							$class = 'rejected';
-						}
-						$text = __( 'Rejected', 'amp' );
-					} else {
-						$class = 'new';
-						$text  = __( 'New', 'amp' );
-					}
-					$content .= sprintf( '<span class="status-text %s">%s</span>', esc_attr( $class ), esc_html( $text ) );
+					$content     .= self::get_status_text_with_icon( $sanitization['term_status'], $sanitization['forced'] );
 				}
-=======
-				$sanitization = self::get_validation_error_sanitization( $validation_error );
-				$content     .= self::get_status_text_with_icon( $sanitization['term_status'], $sanitization['forced'] );
->>>>>>> 377995fb
 				break;
 			case 'created_date_gmt':
 				$created_datetime = null;
