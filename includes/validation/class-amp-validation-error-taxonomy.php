--- conflicted
+++ resolved
@@ -688,15 +688,9 @@
 				);
 
 				wp_enqueue_script(
-<<<<<<< HEAD
 					'amp-validation-detail-toggle',
 					amp_get_asset_url( 'js/amp-validation-detail-toggle-compiled.js' ),
-					array( 'wp-dom-ready' ),
-=======
-					'amp-validation-error-detail-toggle',
-					amp_get_asset_url( 'js/amp-validation-error-detail-toggle-compiled.js' ),
 					array( 'wp-dom-ready', 'amp-validation-tooltips' ),
->>>>>>> 5f156049
 					AMP__VERSION,
 					true
 				);
@@ -1246,7 +1240,7 @@
 	 */
 	public static function filter_tag_row_actions( $actions, WP_Term $tag ) {
 		global $pagenow;
-		
+
 		if ( self::TAXONOMY_SLUG === $tag->taxonomy ) {
 			$term_id = $tag->term_id;
 			$term    = get_term( $tag->term_id ); // We don't want filter=display given by $tag.
