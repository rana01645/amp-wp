<?php
/**
 * Plugin Name: AMP
 * Description: Add AMP support to your WordPress site.
 * Plugin URI: https://github.com/automattic/amp-wp
 * Author: WordPress.com VIP, XWP, Google, and contributors
 * Author URI: https://github.com/Automattic/amp-wp/graphs/contributors
 * Version: 1.1-alpha
 * Text Domain: amp
 * Domain Path: /languages/
 * License: GPLv2 or later
 *
 * @package AMP
 */

/**
 * Print admin notice regarding having an old version of PHP.
 *
 * @since 0.7
 */
function _amp_print_php_version_admin_notice() {
	?>
	<div class="notice notice-error">
		<p><?php esc_html_e( 'The AMP plugin requires PHP 5.3+. Please contact your host to update your PHP version.', 'amp' ); ?></p>
	</div>
	<?php
}
if ( version_compare( phpversion(), '5.3.6', '<' ) ) {
	add_action( 'admin_notices', '_amp_print_php_version_admin_notice' );
	return;
}

/**
 * Print admin notice when composer install has not been performed.
 *
 * @since 1.0
 */
function _amp_print_composer_install_admin_notice() {
	?>
	<div class="notice notice-error">
		<p><?php esc_html_e( 'You appear to be running the AMP plugin from source. Please do `composer install` to finish installation.', 'amp' ); ?></p>
	</div>
	<?php
}
if ( ! file_exists( __DIR__ . '/vendor/autoload.php' ) || ! file_exists( __DIR__ . '/vendor/sabberworm/php-css-parser' ) ) {
	add_action( 'admin_notices', '_amp_print_composer_install_admin_notice' );
	return;
}

define( 'AMP__FILE__', __FILE__ );
define( 'AMP__DIR__', dirname( __FILE__ ) );
define( 'AMP__VERSION', '1.1-alpha' );

require_once AMP__DIR__ . '/includes/class-amp-autoloader.php';
AMP_Autoloader::register();

require_once AMP__DIR__ . '/back-compat/back-compat.php';
require_once AMP__DIR__ . '/includes/amp-helper-functions.php';
require_once AMP__DIR__ . '/includes/admin/functions.php';

register_activation_hook( __FILE__, 'amp_activate' );

/**
 * Handle activation of plugin.
 *
 * @since 0.2
 */
function amp_activate() {
	amp_after_setup_theme();
	if ( ! did_action( 'amp_init' ) ) {
		amp_init();
	}
	flush_rewrite_rules();
}

register_deactivation_hook( __FILE__, 'amp_deactivate' );

/**
 * Handle deactivation of plugin.
 *
 * @since 0.2
 */
function amp_deactivate() {
	// We need to manually remove the amp endpoint.
	global $wp_rewrite;
	foreach ( $wp_rewrite->endpoints as $index => $endpoint ) {
		if ( amp_get_slug() === $endpoint[1] ) {
			unset( $wp_rewrite->endpoints[ $index ] );
			break;
		}
	}

	flush_rewrite_rules();
}

/*
 * Register AMP scripts regardless of whether AMP is enabled or it is the AMP endpoint
 * for the sake of being able to use AMP components on non-AMP documents ("dirty AMP").
 */
add_action( 'wp_default_scripts', 'amp_register_default_scripts' );

// Ensure async and custom-element/custom-template attributes are present on script tags.
add_filter( 'script_loader_tag', 'amp_filter_script_loader_tag', PHP_INT_MAX, 2 );

// Ensure crossorigin=anonymous is added to font links.
add_filter( 'style_loader_tag', 'amp_filter_font_style_loader_tag_with_crossorigin_anonymous', 10, 4 );

/**
 * Set up AMP.
 *
 * This function must be invoked through the 'after_setup_theme' action to allow
 * the AMP setting to declare the post types support earlier than plugins/theme.
 *
 * @since 0.6
 */
function amp_after_setup_theme() {
	amp_get_slug(); // Ensure AMP_QUERY_VAR is set.

	/**
	 * Filters whether AMP is enabled on the current site.
	 *
	 * Useful if the plugin is network activated and you want to turn it off on select sites.
	 *
	 * @since 0.2
	 */
	if ( false === apply_filters( 'amp_is_enabled', true ) ) {
		return;
	}

	add_action( 'init', 'amp_init', 0 ); // Must be 0 because widgets_init happens at init priority 1.
}
add_action( 'after_setup_theme', 'amp_after_setup_theme', 5 );

/**
 * Init AMP.
 *
 * @since 0.1
 */
function amp_init() {

	/**
	 * Triggers on init when AMP plugin is active.
	 *
	 * @since 0.3
	 */
	do_action( 'amp_init' );

	add_rewrite_endpoint( amp_get_slug(), EP_PERMALINK );

	add_filter( 'allowed_redirect_hosts', array( 'AMP_HTTP', 'filter_allowed_redirect_hosts' ) );
	AMP_HTTP::purge_amp_query_vars();
	AMP_HTTP::send_cors_headers();
	AMP_HTTP::handle_xhr_request();
	AMP_Theme_Support::init();
	AMP_Validation_Manager::init();
<<<<<<< HEAD
	AMP_Post_Type_Support::add_post_type_support();
	AMP_Service_Workers::init();
=======
	add_action( 'init', array( 'AMP_Post_Type_Support', 'add_post_type_support' ), 1000 ); // After post types have been defined.
>>>>>>> d80103c4

	if ( defined( 'WP_CLI' ) ) {
		WP_CLI::add_command( 'amp', new AMP_CLI() );
	}

	add_filter( 'request', 'amp_force_query_var_value' );
	add_action( 'admin_init', 'AMP_Options_Manager::register_settings' );
	add_action( 'wp_loaded', 'amp_editor_core_blocks' );
	add_action( 'wp_loaded', 'amp_post_meta_box' );
	add_action( 'wp_loaded', 'amp_editor_core_blocks' );
	add_action( 'wp_loaded', 'amp_add_options_menu' );
	add_action( 'wp_loaded', 'amp_admin_pointer' );
	add_action( 'parse_query', 'amp_correct_query_when_is_front_page' );

	// Redirect the old url of amp page to the updated url.
	add_filter( 'old_slug_redirect_url', 'amp_redirect_old_slug_to_new_url' );

	if ( class_exists( 'Jetpack' ) && ! ( defined( 'IS_WPCOM' ) && IS_WPCOM ) && version_compare( JETPACK__VERSION, '6.2-alpha', '<' ) ) {
		require_once AMP__DIR__ . '/jetpack-helper.php';
	}

	// Add actions for legacy post templates.
	add_action( 'wp', 'amp_maybe_add_actions' );
}

/**
 * Make sure the `amp` query var has an explicit value.
 *
 * This avoids issues when filtering the deprecated `query_string` hook.
 *
 * @since 0.3.3
 *
 * @param array $query_vars Query vars.
 * @return array Query vars.
 */
function amp_force_query_var_value( $query_vars ) {
	if ( isset( $query_vars[ amp_get_slug() ] ) && '' === $query_vars[ amp_get_slug() ] ) {
		$query_vars[ amp_get_slug() ] = 1;
	}
	return $query_vars;
}

/**
 * Conditionally add AMP actions or render the 'paired mode' template(s).
 *
 * If the request is for an AMP page and this is in 'canonical mode,' redirect to the non-AMP page.
 * It won't need this plugin's template system, nor the frontend actions like the 'rel' link.
 *
 * @deprecated This function is not used when 'amp' theme support is added.
 * @global WP_Query $wp_query
 * @since 0.2
 * @return void
 */
function amp_maybe_add_actions() {

	// Short-circuit when theme supports AMP, as everything is handled by AMP_Theme_Support.
	if ( current_theme_supports( AMP_Theme_Support::SLUG ) ) {
		return;
	}

	// The remaining logic here is for paired mode running in themes that don't support AMP, the template system in AMP<=0.6.
	global $wp_query;
	if ( ! ( is_singular() || $wp_query->is_posts_page ) || is_feed() ) {
		return;
	}

	$is_amp_endpoint = is_amp_endpoint();

	/**
	 * Queried post object.
	 *
	 * @var WP_Post $post
	 */
	$post = get_queried_object();
	if ( ! post_supports_amp( $post ) ) {
		if ( $is_amp_endpoint ) {
			wp_safe_redirect( get_permalink( $post->ID ), 302 ); // Temporary redirect because AMP may be supported in future.
			exit;
		}
		return;
	}

	if ( $is_amp_endpoint ) {
		amp_prepare_render();
	} else {
		amp_add_frontend_actions();
	}
}

/**
 * Fix up WP_Query for front page when amp query var is present.
 *
 * Normally the front page would not get served if a query var is present other than preview, page, paged, and cpage.
 *
 * @since 0.6
 * @see WP_Query::parse_query()
 * @link https://github.com/WordPress/wordpress-develop/blob/0baa8ae85c670d338e78e408f8d6e301c6410c86/src/wp-includes/class-wp-query.php#L951-L971
 *
 * @param WP_Query $query Query.
 */
function amp_correct_query_when_is_front_page( WP_Query $query ) {
	$is_front_page_query = (
		$query->is_main_query()
		&&
		$query->is_home()
		&&
		// Is AMP endpoint.
		false !== $query->get( amp_get_slug(), false )
		&&
		// Is query not yet fixed uo up to be front page.
		! $query->is_front_page()
		&&
		// Is showing pages on front.
		'page' === get_option( 'show_on_front' )
		&&
		// Has page on front set.
		get_option( 'page_on_front' )
		&&
		// See line in WP_Query::parse_query() at <https://github.com/WordPress/wordpress-develop/blob/0baa8ae/src/wp-includes/class-wp-query.php#L961>.
		0 === count( array_diff( array_keys( wp_parse_args( $query->query ) ), array( amp_get_slug(), 'preview', 'page', 'paged', 'cpage' ) ) )
	);
	if ( $is_front_page_query ) {
		$query->is_home     = false;
		$query->is_page     = true;
		$query->is_singular = true;
		$query->set( 'page_id', get_option( 'page_on_front' ) );
	}
}

/**
 * Whether this is in 'canonical mode'.
 *
 * Themes can register support for this with `add_theme_support( AMP_Theme_Support::SLUG )`:
 *
 *      add_theme_support( AMP_Theme_Support::SLUG );
 *
 * This will serve templates in native AMP, allowing you to use AMP components in your theme templates.
 * If you want to make available in paired mode, where templates are served in AMP or non-AMP documents, do:
 *
 *      add_theme_support( AMP_Theme_Support::SLUG, array(
 *          'paired' => true,
 *      ) );
 *
 * Paired mode is also implied if you define a template_dir:
 *
 *      add_theme_support( AMP_Theme_Support::SLUG, array(
 *          'template_dir' => 'amp',
 *      ) );
 *
 * If you want to have AMP-specific templates in addition to serving native AMP, do:
 *
 *      add_theme_support( AMP_Theme_Support::SLUG, array(
 *          'paired'       => false,
 *          'template_dir' => 'amp',
 *      ) );
 *
 * If you want to force AMP to always be served on a given template, you can use the templates_supported arg,
 * for example to always serve the Category template in AMP:
 *
 *      add_theme_support( AMP_Theme_Support::SLUG, array(
 *          'templates_supported' => array(
 *              'is_category' => true,
 *          ),
 *      ) );
 *
 * Or if you want to force AMP to be used on all templates:
 *
 *      add_theme_support( AMP_Theme_Support::SLUG, array(
 *          'templates_supported' => 'all',
 *      ) );
 *
 * @see AMP_Theme_Support::read_theme_support()
 * @return boolean Whether this is in AMP 'canonical' mode, that is whether it is native and there is not separate AMP URL current URL.
 */
function amp_is_canonical() {
	if ( ! current_theme_supports( AMP_Theme_Support::SLUG ) ) {
		return false;
	}

	$args = AMP_Theme_Support::get_theme_support_args();
	if ( isset( $args['paired'] ) ) {
		return empty( $args['paired'] );
	}

	// If there is a template_dir, then paired mode is implied.
	return empty( $args['template_dir'] );
}

/**
 * Load classes.
 *
 * @since 0.2
 * @deprecated As of 0.6 since autoloading is now employed.
 */
function amp_load_classes() {
	_deprecated_function( __FUNCTION__, '0.6' );
}

/**
 * Add frontend actions.
 *
 * @since 0.2
 */
function amp_add_frontend_actions() {
	add_action( 'wp_head', 'amp_add_amphtml_link' );
}

/**
 * Add post template actions.
 *
 * @since 0.2
 * @deprecated This function is not used when 'amp' theme support is added.
 */
function amp_add_post_template_actions() {
	require_once AMP__DIR__ . '/includes/amp-post-template-actions.php';
	require_once AMP__DIR__ . '/includes/amp-post-template-functions.php';
	amp_post_template_init_hooks();
}

/**
 * Add action to do post template rendering at template_redirect action.
 *
 * @since 0.2
 * @since 1.0 The amp_render() function is called at template_redirect action priority 11 instead of priority 10.
 * @deprecated This function is not used when 'amp' theme support is added.
 */
function amp_prepare_render() {
	add_action( 'template_redirect', 'amp_render', 11 );
}

/**
 * Render AMP for queried post.
 *
 * @since 0.1
 * @deprecated This function is not used when 'amp' theme support is added.
 */
function amp_render() {
	// Note that queried object is used instead of the ID so that the_preview for the queried post can apply.
	$post = get_queried_object();
	if ( $post instanceof WP_Post ) {
		amp_render_post( $post );
		exit;
	}
}

/**
 * Render AMP post template.
 *
 * @since 0.5
 * @deprecated This function is not used when 'amp' theme support is added.
 *
 * @param WP_Post|int $post Post.
 * @global WP_Query $wp_query
 */
function amp_render_post( $post ) {
	global $wp_query;

	if ( ! ( $post instanceof WP_Post ) ) {
		$post = get_post( $post );
		if ( ! $post ) {
			return;
		}
	}
	$post_id = $post->ID;

	/*
	 * If amp_render_post is called directly outside of the standard endpoint, is_amp_endpoint() will return false,
	 * which is not ideal for any code that expects to run in an AMP context.
	 * Let's force the value to be true while we render AMP.
	 */
	$was_set = isset( $wp_query->query_vars[ amp_get_slug() ] );
	if ( ! $was_set ) {
		$wp_query->query_vars[ amp_get_slug() ] = true;
	}

	// Prevent New Relic from causing invalid AMP responses due the NREUM script it injects after the meta charset.
	if ( extension_loaded( 'newrelic' ) ) {
		newrelic_disable_autorum();
	}

	/**
	 * Fires before rendering a post in AMP.
	 *
	 * This action is not triggered when 'amp' theme support is present. Instead, you should use 'template_redirect' action and check if `is_amp_endpoint()`.
	 *
	 * @since 0.2
	 *
	 * @param int $post_id Post ID.
	 */
	do_action( 'pre_amp_render_post', $post_id );

	amp_add_post_template_actions();
	$template = new AMP_Post_Template( $post );
	$template->load();

	if ( ! $was_set ) {
		unset( $wp_query->query_vars[ amp_get_slug() ] );
	}
}

/**
 * Bootstraps the AMP customizer.
 *
 * Uses the priority of 12 for the 'after_setup_theme' action.
 * Many themes run `add_theme_support()` on the 'after_setup_theme' hook, at the default priority of 10.
 * And that function's documentation suggests adding it to that action.
 * So this enables themes to `add_theme_support( AMP_Theme_Support::SLUG )`.
 * And `amp_init_customizer()` will be able to recognize theme support by calling `amp_is_canonical()`.
 *
 * @since 0.4
 */
function _amp_bootstrap_customizer() {
	add_action( 'after_setup_theme', 'amp_init_customizer', 12 );
}
add_action( 'plugins_loaded', '_amp_bootstrap_customizer', 9 ); // Should be hooked before priority 10 on 'plugins_loaded' to properly unhook core panels.

/**
 * Redirects the old AMP URL to the new AMP URL.
 *
 * If post slug is updated the amp page with old post slug will be redirected to the updated url.
 *
 * @since 0.5
 * @deprecated This function is irrelevant when 'amp' theme support is added.
 *
 * @param string $link New URL of the post.
 * @return string URL to be redirected.
 */
function amp_redirect_old_slug_to_new_url( $link ) {

	if ( is_amp_endpoint() && ! amp_is_canonical() ) {
		if ( current_theme_supports( AMP_Theme_Support::SLUG ) ) {
			$link = add_query_arg( amp_get_slug(), '', $link );
		} else {
			$link = trailingslashit( trailingslashit( $link ) . amp_get_slug() );
		}
	}

	return $link;
}<|MERGE_RESOLUTION|>--- conflicted
+++ resolved
@@ -153,12 +153,8 @@
 	AMP_HTTP::handle_xhr_request();
 	AMP_Theme_Support::init();
 	AMP_Validation_Manager::init();
-<<<<<<< HEAD
-	AMP_Post_Type_Support::add_post_type_support();
 	AMP_Service_Workers::init();
-=======
 	add_action( 'init', array( 'AMP_Post_Type_Support', 'add_post_type_support' ), 1000 ); // After post types have been defined.
->>>>>>> d80103c4
 
 	if ( defined( 'WP_CLI' ) ) {
 		WP_CLI::add_command( 'amp', new AMP_CLI() );
