<?php
/**
 * Plugin Name: AMP
 * Description: Enable AMP on your WordPress site, the WordPress way.
 * Plugin URI: https://amp-wp.org
 * Author: AMP Project Contributors
 * Author URI: https://github.com/ampproject/amp-wp/graphs/contributors
 * Version: 1.2.1-alpha
 * Text Domain: amp
 * Domain Path: /languages/
 * License: GPLv2 or later
 *
 * @package AMP
 */

define( 'AMP__FILE__', __FILE__ );
define( 'AMP__DIR__', dirname( __FILE__ ) );
define( 'AMP__VERSION', '1.2-beta2' );

/**
 * Errors encountered while loading the plugin.
 *
 * This has to be a global for the same of PHP 5.2.
 *
 * @var WP_Error $_amp_load_errors
 */
global $_amp_load_errors;

$_amp_load_errors = new WP_Error();

if ( version_compare( phpversion(), '5.4', '<' ) ) {
	$_amp_load_errors->add(
		'insufficient_php_version',
		sprintf(
			/* translators: %s: required PHP version */
			__( 'The AMP plugin requires PHP %s. Please contact your host to update your PHP version.', 'amp' ),
			'5.4+'
		)
	);
}

// See composer.json for this list.
$_amp_required_extensions = array(
	// Required by FasterImage.
	'curl'   => array(
		'functions' => array(
			'curl_close',
			'curl_error',
			'curl_exec',
			'curl_init',
			'curl_setopt',
		),
	),
	'dom'    => array(
		'classes' => array(
			'DOMAttr',
			'DOMComment',
			'DOMDocument',
			'DOMElement',
			'DOMNode',
			'DOMNodeList',
			'DOMXPath',
		),
	),
	// Required by PHP-CSS-Parser.
	'iconv'  => array(
		'functions' => array( 'iconv' ),
	),
	'libxml' => array(
		'functions' => array( 'libxml_use_internal_errors' ),
	),
	'spl'    => array(
		'functions' => array( 'spl_autoload_register' ),
	),
);
$_amp_missing_extensions = array();
$_amp_missing_classes    = array();
$_amp_missing_functions  = array();
foreach ( $_amp_required_extensions as $_amp_required_extension => $_amp_required_constructs ) {
	if ( ! extension_loaded( $_amp_required_extension ) ) {
		$_amp_missing_extensions[] = "<code>$_amp_required_extension</code>";
	} else {
		foreach ( $_amp_required_constructs as $_amp_construct_type => $_amp_constructs ) {
			switch ( $_amp_construct_type ) {
				case 'functions':
					foreach ( $_amp_constructs as $_amp_construct ) {
						if ( ! function_exists( $_amp_construct ) ) {
							$_amp_missing_functions[] = "<code>$_amp_construct</code>";
						}
					}
					break;
				case 'classes':
					foreach ( $_amp_constructs as $_amp_construct ) {
						if ( ! class_exists( $_amp_construct ) ) {
							$_amp_missing_classes[] = "<code>$_amp_construct</code>";
						}
					}
					break;
			}
		}
		unset( $_amp_construct_type, $_amp_constructs );
	}
}
if ( count( $_amp_missing_extensions ) > 0 ) {
	$_amp_load_errors->add(
		'missing_extension',
		sprintf(
			/* translators: %s is list of missing extensions */
			_n(
				'The following PHP extension is missing: %s. Please contact your host to finish installation.',
				'The following PHP extensions are missing: %s. Please contact your host to finish installation.',
				count( $_amp_missing_extensions ),
				'amp'
			),
			implode( ', ', $_amp_missing_extensions )
		)
	);
}
if ( count( $_amp_missing_classes ) > 0 ) {
	$_amp_load_errors->add(
		'missing_class',
		sprintf(
			/* translators: %s is list of missing extensions */
			_n(
				'The following PHP class is missing: %s. Please contact your host to finish installation.',
				'The following PHP classes are missing: %s. Please contact your host to finish installation.',
				count( $_amp_missing_classes ),
				'amp'
			),
			implode( ', ', $_amp_missing_classes )
		)
	);
}
if ( count( $_amp_missing_functions ) > 0 ) {
	$_amp_load_errors->add(
		'missing_class',
		sprintf(
			/* translators: %s is list of missing extensions */
			_n(
				'The following PHP function is missing: %s. Please contact your host to finish installation.',
				'The following PHP functions are missing: %s. Please contact your host to finish installation.',
				count( $_amp_missing_functions ),
				'amp'
			),
			implode( ', ', $_amp_missing_functions )
		)
	);
}

unset( $_amp_required_extensions, $_amp_missing_extensions, $_amp_required_constructs, $_amp_missing_classes, $_amp_missing_functions, $_amp_required_extension, $_amp_construct_type, $_amp_construct, $_amp_constructs );

if ( ! file_exists( AMP__DIR__ . '/vendor/autoload.php' ) || ! file_exists( AMP__DIR__ . '/vendor/sabberworm/php-css-parser' ) || ! file_exists( AMP__DIR__ . '/assets/js/amp-block-editor.js' ) ) {
	$_amp_load_errors->add(
		'build_required',
		sprintf(
			/* translators: %s: composer install && npm install && npm run build */
			__( 'You appear to be running the AMP plugin from source. Please do %s to finish installation.', 'amp' ), // phpcs:ignore WordPress.Security.EscapeOutput
			'<code>composer install &amp;&amp; npm install &amp;&amp; npm run build</code>'
		)
	);
}

/**
 * Displays an admin notice about why the plugin is unable to load.
 *
 * @since 1.1.2
 * @global WP_Error $_amp_load_errors
 */
function _amp_show_load_errors_admin_notice() {
	global $_amp_load_errors;
	?>
	<div class="notice notice-error">
		<p>
			<strong><?php esc_html_e( 'AMP plugin unable to initialize.', 'amp' ); ?></strong>
			<ul>
			<?php foreach ( array_keys( $_amp_load_errors->errors ) as $error_code ) : ?>
				<?php foreach ( $_amp_load_errors->get_error_messages( $error_code ) as $message ) : ?>
					<li>
						<?php echo wp_kses_post( $message ); ?>
					</li>
				<?php endforeach; ?>
			<?php endforeach; ?>
			</ul>
		</p>
	</div>
	<?php
}

// Abort if dependencies are not satisfied.
if ( ! empty( $_amp_load_errors->errors ) ) {
	add_action( 'admin_notices', '_amp_show_load_errors_admin_notice' );

	if ( ( defined( 'WP_CLI' ) && WP_CLI ) || 'true' === getenv( 'CI' ) || 'cli' === PHP_SAPI ) {
		$messages = array( __( 'AMP plugin unable to initialize.', 'amp' ) );
		foreach ( array_keys( $_amp_load_errors->errors ) as $error_code ) {
			$messages = array_merge( $messages, $_amp_load_errors->get_error_messages( $error_code ) );
		}
		$message = implode( "\n * ", $messages );
		$message = str_replace( array( '<code>', '</code>' ), '`', $message );
		$message = html_entity_decode( $message, ENT_QUOTES );

		if ( ! class_exists( 'WP_CLI' ) ) {
			echo "$message\n"; // phpcs:disable WordPress.Security.EscapeOutput.OutputNotEscaped

			exit( 1 );
		}

		WP_CLI::warning( $message );
	}

	return;
}

<<<<<<< HEAD
=======
define( 'AMP__FILE__', __FILE__ );
define( 'AMP__DIR__', dirname( __FILE__ ) );
define( 'AMP__VERSION', '1.2.1-alpha' );

>>>>>>> b716da5a
/**
 * Print admin notice if plugin installed with incorrect slug (which impacts WordPress's auto-update system).
 *
 * @since 1.0
 */
function _amp_incorrect_plugin_slug_admin_notice() {
	$actual_slug = basename( AMP__DIR__ );
	?>
	<div class="notice notice-warning">
		<p>
			<?php
			echo wp_kses_post(
				sprintf(
					/* translators: %1$s is the current directory name, and %2$s is the required directory name */
					__( 'You appear to have installed the AMP plugin incorrectly. It is currently installed in the <code>%1$s</code> directory, but it needs to be placed in a directory named <code>%2$s</code>. Please rename the directory. This is important for WordPress plugin auto-updates.', 'amp' ),
					$actual_slug,
					'amp'
				)
			);
			?>
		</p>
	</div>
	<?php
}
if ( 'amp' !== basename( AMP__DIR__ ) ) {
	add_action( 'admin_notices', '_amp_incorrect_plugin_slug_admin_notice' );
}

require_once AMP__DIR__ . '/includes/class-amp-autoloader.php';
AMP_Autoloader::register();

require_once AMP__DIR__ . '/back-compat/back-compat.php';
require_once AMP__DIR__ . '/includes/amp-helper-functions.php';
require_once AMP__DIR__ . '/includes/admin/functions.php';

register_activation_hook( __FILE__, 'amp_activate' );

/**
 * Handle activation of plugin.
 *
 * @since 0.2
 */
function amp_activate() {
	amp_after_setup_theme();
	if ( ! did_action( 'amp_init' ) ) {
		amp_init();
	}
	flush_rewrite_rules();
}

register_deactivation_hook( __FILE__, 'amp_deactivate' );

/**
 * Handle deactivation of plugin.
 *
 * @since 0.2
 */
function amp_deactivate() {
	// We need to manually remove the amp endpoint.
	global $wp_rewrite;
	foreach ( $wp_rewrite->endpoints as $index => $endpoint ) {
		if ( amp_get_slug() === $endpoint[1] ) {
			unset( $wp_rewrite->endpoints[ $index ] );
			break;
		}
	}

	flush_rewrite_rules( false );
}

/*
 * Register AMP scripts regardless of whether AMP is enabled or it is the AMP endpoint
 * for the sake of being able to use AMP components on non-AMP documents ("dirty AMP").
 */
add_action( 'wp_default_scripts', 'amp_register_default_scripts' );

// Ensure async and custom-element/custom-template attributes are present on script tags.
add_filter( 'script_loader_tag', 'amp_filter_script_loader_tag', PHP_INT_MAX, 2 );

// Ensure crossorigin=anonymous is added to font links.
add_filter( 'style_loader_tag', 'amp_filter_font_style_loader_tag_with_crossorigin_anonymous', 10, 4 );

/**
 * Set up AMP.
 *
 * This function must be invoked through the 'after_setup_theme' action to allow
 * the AMP setting to declare the post types support earlier than plugins/theme.
 *
 * @since 0.6
 */
function amp_after_setup_theme() {
	amp_get_slug(); // Ensure AMP_QUERY_VAR is set.

	/**
	 * Filters whether AMP is enabled on the current site.
	 *
	 * Useful if the plugin is network activated and you want to turn it off on select sites.
	 *
	 * @since 0.2
	 */
	if ( false === apply_filters( 'amp_is_enabled', true ) ) {
		return;
	}

	add_action( 'init', 'amp_init', 0 ); // Must be 0 because widgets_init happens at init priority 1.
}
add_action( 'after_setup_theme', 'amp_after_setup_theme', 5 );

/**
 * Init AMP.
 *
 * @since 0.1
 */
function amp_init() {

	/**
	 * Triggers on init when AMP plugin is active.
	 *
	 * @since 0.3
	 */
	do_action( 'amp_init' );

	add_filter( 'allowed_redirect_hosts', array( 'AMP_HTTP', 'filter_allowed_redirect_hosts' ) );
	AMP_HTTP::purge_amp_query_vars();
	AMP_HTTP::send_cors_headers();
	AMP_HTTP::handle_xhr_request();
	AMP_Theme_Support::init();
	AMP_Validation_Manager::init();
	AMP_Service_Worker::init();
	add_action( 'admin_init', 'AMP_Options_Manager::register_settings' );
	add_action( 'wp_loaded', 'amp_add_options_menu' );
	add_action( 'wp_loaded', 'amp_admin_pointer' );
	add_action( 'wp_loaded', 'amp_post_meta_box' ); // Used in both Website and Stories experiences.

	if ( AMP_Options_Manager::is_website_experience_enabled() ) {
		add_rewrite_endpoint( amp_get_slug(), EP_PERMALINK );
		AMP_Post_Type_Support::add_post_type_support();
		add_action( 'init', array( 'AMP_Post_Type_Support', 'add_post_type_support' ), 1000 ); // After post types have been defined.
		add_action( 'parse_query', 'amp_correct_query_when_is_front_page' );
		add_action( 'admin_bar_menu', 'amp_add_admin_bar_view_link', 100 );
		add_action( 'wp_loaded', 'amp_editor_core_blocks' );
		add_filter( 'request', 'amp_force_query_var_value' );

		// Add actions for reader mode templates.
		add_action( 'wp', 'amp_maybe_add_actions' );

		// Redirect the old url of amp page to the updated url.
		add_filter( 'old_slug_redirect_url', 'amp_redirect_old_slug_to_new_url' );
	}

	if ( AMP_Options_Manager::is_stories_experience_enabled() ) {
		AMP_Story_Post_Type::register();
		add_action( 'wp_loaded', 'amp_story_templates' );
	}

	if ( defined( 'WP_CLI' ) && WP_CLI ) {
		WP_CLI::add_command( 'amp', new AMP_CLI() );
	}

	/*
	 * Broadcast plugin updates.
	 * Note that AMP_Options_Manager::get_option( 'version', '0.0' ) cannot be used because
	 * version was new option added, and in that case default would never be used for a site
	 * upgrading from a version prior to 1.0. So this is why get_option() is currently used.
	 */
	$options     = get_option( AMP_Options_Manager::OPTION_NAME, array() );
	$old_version = isset( $options['version'] ) ? $options['version'] : '0.0';
	if ( AMP__VERSION !== $old_version ) {
		/**
		 * Triggers when after amp_init when the plugin version has updated.
		 *
		 * @param string $old_version Old version.
		 */
		do_action( 'amp_plugin_update', $old_version );
		AMP_Options_Manager::update_option( 'version', AMP__VERSION );
	}
}

/**
 * Make sure the `amp` query var has an explicit value.
 *
 * This avoids issues when filtering the deprecated `query_string` hook.
 *
 * @since 0.3.3
 *
 * @param array $query_vars Query vars.
 * @return array Query vars.
 */
function amp_force_query_var_value( $query_vars ) {
	if ( isset( $query_vars[ amp_get_slug() ] ) && '' === $query_vars[ amp_get_slug() ] ) {
		$query_vars[ amp_get_slug() ] = 1;
	}
	return $query_vars;
}

/**
 * Conditionally add AMP actions or render the transitional mode template(s).
 *
 * If the request is for an AMP page and this is in 'canonical mode,' redirect to the non-AMP page.
 * It won't need this plugin's template system, nor the frontend actions like the 'rel' link.
 *
 * @deprecated This function is not used when 'amp' theme support is added.
 * @global WP_Query $wp_query
 * @since 0.2
 * @return void
 */
function amp_maybe_add_actions() {

	// Short-circuit when theme supports AMP, as everything is handled by AMP_Theme_Support.
	if ( current_theme_supports( AMP_Theme_Support::SLUG ) ) {
		return;
	}

	// The remaining logic here is for transitional mode running in themes that don't support AMP, the template system in AMP<=0.6.
	global $wp_query;
	if ( ! ( is_singular() || $wp_query->is_posts_page ) || is_feed() ) {
		return;
	}

	if ( is_singular( AMP_Story_Post_Type::POST_TYPE_SLUG ) ) {
		return;
	}

	$is_amp_endpoint = is_amp_endpoint();

	/**
	 * Queried post object.
	 *
	 * @var WP_Post $post
	 */
	$post = get_queried_object();
	if ( ! post_supports_amp( $post ) ) {
		if ( $is_amp_endpoint ) {
			/*
			 * Temporary redirect is used for admin users because reader mode and AMP support can be enabled by user at any time,
			 * so they will be able to make AMP available for this URL and see the change without wrestling with the redirect cache.
			 */
			wp_safe_redirect( get_permalink( $post->ID ), current_user_can( 'manage_options' ) ? 302 : 301 );
			exit;
		}
		return;
	}

	if ( $is_amp_endpoint ) {

		// Prevent infinite URL space under /amp/ endpoint.
		global $wp;
		wp_parse_str( $wp->matched_query, $path_args );
		if ( isset( $path_args[ amp_get_slug() ] ) && '' !== $path_args[ amp_get_slug() ] ) {
			wp_safe_redirect( amp_get_permalink( $post->ID ), 301 );
			exit;
		}

		amp_prepare_render();
	} else {
		amp_add_frontend_actions();
	}
}

/**
 * Fix up WP_Query for front page when amp query var is present.
 *
 * Normally the front page would not get served if a query var is present other than preview, page, paged, and cpage.
 *
 * @since 0.6
 * @see WP_Query::parse_query()
 * @link https://github.com/WordPress/wordpress-develop/blob/0baa8ae85c670d338e78e408f8d6e301c6410c86/src/wp-includes/class-wp-query.php#L951-L971
 *
 * @param WP_Query $query Query.
 */
function amp_correct_query_when_is_front_page( WP_Query $query ) {
	$is_front_page_query = (
		$query->is_main_query()
		&&
		$query->is_home()
		&&
		// Is AMP endpoint.
		false !== $query->get( amp_get_slug(), false )
		&&
		// Is query not yet fixed uo up to be front page.
		! $query->is_front_page()
		&&
		// Is showing pages on front.
		'page' === get_option( 'show_on_front' )
		&&
		// Has page on front set.
		get_option( 'page_on_front' )
		&&
		// See line in WP_Query::parse_query() at <https://github.com/WordPress/wordpress-develop/blob/0baa8ae/src/wp-includes/class-wp-query.php#L961>.
		0 === count( array_diff( array_keys( wp_parse_args( $query->query ) ), array( amp_get_slug(), 'preview', 'page', 'paged', 'cpage' ) ) )
	);
	if ( $is_front_page_query ) {
		$query->is_home     = false;
		$query->is_page     = true;
		$query->is_singular = true;
		$query->set( 'page_id', get_option( 'page_on_front' ) );
	}
}

/**
 * Whether this is in 'canonical mode'.
 *
 * Themes can register support for this with `add_theme_support( AMP_Theme_Support::SLUG )`:
 *
 *      add_theme_support( AMP_Theme_Support::SLUG );
 *
 * This will serve templates in AMP-first, allowing you to use AMP components in your theme templates.
 * If you want to make available in transitional mode, where templates are served in AMP or non-AMP documents, do:
 *
 *      add_theme_support( AMP_Theme_Support::SLUG, array(
 *          'paired' => true,
 *      ) );
 *
 * Transitional mode is also implied if you define a template_dir:
 *
 *      add_theme_support( AMP_Theme_Support::SLUG, array(
 *          'template_dir' => 'amp',
 *      ) );
 *
 * If you want to have AMP-specific templates in addition to serving AMP-first, do:
 *
 *      add_theme_support( AMP_Theme_Support::SLUG, array(
 *          'paired'       => false,
 *          'template_dir' => 'amp',
 *      ) );
 *
 * If you want to force AMP to always be served on a given template, you can use the templates_supported arg,
 * for example to always serve the Category template in AMP:
 *
 *      add_theme_support( AMP_Theme_Support::SLUG, array(
 *          'templates_supported' => array(
 *              'is_category' => true,
 *          ),
 *      ) );
 *
 * Or if you want to force AMP to be used on all templates:
 *
 *      add_theme_support( AMP_Theme_Support::SLUG, array(
 *          'templates_supported' => 'all',
 *      ) );
 *
 * @see AMP_Theme_Support::read_theme_support()
 * @return boolean Whether this is in AMP 'canonical' mode, that is whether it is AMP-first and there is not a separate (paired) AMP URL.
 */
function amp_is_canonical() {
	if ( ! current_theme_supports( AMP_Theme_Support::SLUG ) ) {
		return false;
	}

	$args = AMP_Theme_Support::get_theme_support_args();
	if ( isset( $args[ AMP_Theme_Support::PAIRED_FLAG ] ) ) {
		return empty( $args[ AMP_Theme_Support::PAIRED_FLAG ] );
	}

	// If there is a template_dir, then transitional mode is implied.
	return empty( $args['template_dir'] );
}

/**
 * Load classes.
 *
 * @since 0.2
 * @deprecated As of 0.6 since autoloading is now employed.
 */
function amp_load_classes() {
	_deprecated_function( __FUNCTION__, '0.6' );
}

/**
 * Add frontend actions.
 *
 * @since 0.2
 */
function amp_add_frontend_actions() {
	add_action( 'wp_head', 'amp_add_amphtml_link' );
}

/**
 * Add post template actions.
 *
 * @since 0.2
 * @deprecated This function is not used when 'amp' theme support is added.
 */
function amp_add_post_template_actions() {
	require_once AMP__DIR__ . '/includes/amp-post-template-functions.php';
	amp_post_template_init_hooks();
}

/**
 * Add action to do post template rendering at template_redirect action.
 *
 * @since 0.2
 * @since 1.0 The amp_render() function is called at template_redirect action priority 11 instead of priority 10.
 * @deprecated This function is not used when 'amp' theme support is added.
 */
function amp_prepare_render() {
	add_action( 'template_redirect', 'amp_render', 11 );
}

/**
 * Render AMP for queried post.
 *
 * @since 0.1
 * @deprecated This function is not used when 'amp' theme support is added.
 */
function amp_render() {
	// Note that queried object is used instead of the ID so that the_preview for the queried post can apply.
	$post = get_queried_object();
	if ( $post instanceof WP_Post ) {
		amp_render_post( $post );
		exit;
	}
}

/**
 * Render AMP post template.
 *
 * @since 0.5
 * @deprecated This function is not used when 'amp' theme support is added.
 *
 * @param WP_Post|int $post Post.
 * @global WP_Query $wp_query
 */
function amp_render_post( $post ) {
	global $wp_query;

	if ( ! ( $post instanceof WP_Post ) ) {
		$post = get_post( $post );
		if ( ! $post ) {
			return;
		}
	}
	$post_id = $post->ID;

	/*
	 * If amp_render_post is called directly outside of the standard endpoint, is_amp_endpoint() will return false,
	 * which is not ideal for any code that expects to run in an AMP context.
	 * Let's force the value to be true while we render AMP.
	 */
	$was_set = isset( $wp_query->query_vars[ amp_get_slug() ] );
	if ( ! $was_set ) {
		$wp_query->query_vars[ amp_get_slug() ] = true;
	}

	// Prevent New Relic from causing invalid AMP responses due the NREUM script it injects after the meta charset.
	if ( extension_loaded( 'newrelic' ) ) {
		newrelic_disable_autorum();
	}

	/**
	 * Fires before rendering a post in AMP.
	 *
	 * This action is not triggered when 'amp' theme support is present. Instead, you should use 'template_redirect' action and check if `is_amp_endpoint()`.
	 *
	 * @since 0.2
	 *
	 * @param int $post_id Post ID.
	 */
	do_action( 'pre_amp_render_post', $post_id );

	amp_add_post_template_actions();
	$template = new AMP_Post_Template( $post );
	$template->load();

	if ( ! $was_set ) {
		unset( $wp_query->query_vars[ amp_get_slug() ] );
	}
}

/**
 * Bootstraps the AMP customizer.
 *
 * Uses the priority of 12 for the 'after_setup_theme' action.
 * Many themes run `add_theme_support()` on the 'after_setup_theme' hook, at the default priority of 10.
 * And that function's documentation suggests adding it to that action.
 * So this enables themes to `add_theme_support( AMP_Theme_Support::SLUG )`.
 * And `amp_init_customizer()` will be able to recognize theme support by calling `amp_is_canonical()`.
 *
 * @since 0.4
 */
function _amp_bootstrap_customizer() {
	add_action( 'after_setup_theme', 'amp_init_customizer', 12 );
}
add_action( 'plugins_loaded', '_amp_bootstrap_customizer', 9 ); // Should be hooked before priority 10 on 'plugins_loaded' to properly unhook core panels.

/**
 * Redirects the old AMP URL to the new AMP URL.
 *
 * If post slug is updated the amp page with old post slug will be redirected to the updated url.
 *
 * @since 0.5
 * @deprecated This function is irrelevant when 'amp' theme support is added.
 *
 * @param string $link New URL of the post.
 * @return string URL to be redirected.
 */
function amp_redirect_old_slug_to_new_url( $link ) {

	if ( is_amp_endpoint() && ! amp_is_canonical() ) {
		if ( current_theme_supports( AMP_Theme_Support::SLUG ) ) {
			$link = add_query_arg( amp_get_slug(), '', $link );
		} else {
			$link = trailingslashit( trailingslashit( $link ) . amp_get_slug() );
		}
	}

	return $link;
}<|MERGE_RESOLUTION|>--- conflicted
+++ resolved
@@ -15,7 +15,7 @@
 
 define( 'AMP__FILE__', __FILE__ );
 define( 'AMP__DIR__', dirname( __FILE__ ) );
-define( 'AMP__VERSION', '1.2-beta2' );
+define( 'AMP__VERSION', '1.2.1-alpha' );
 
 /**
  * Errors encountered while loading the plugin.
@@ -211,13 +211,7 @@
 	return;
 }
 
-<<<<<<< HEAD
-=======
-define( 'AMP__FILE__', __FILE__ );
-define( 'AMP__DIR__', dirname( __FILE__ ) );
-define( 'AMP__VERSION', '1.2.1-alpha' );
-
->>>>>>> b716da5a
+
 /**
  * Print admin notice if plugin installed with incorrect slug (which impacts WordPress's auto-update system).
  *
