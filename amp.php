<?php
/**
 * Plugin Name: AMP
 * Description: Add AMP support to your WordPress site.
 * Plugin URI: https://github.com/automattic/amp-wp
 * Author: Automattic
 * Author URI: https://automattic.com
<<<<<<< HEAD
 * Version: 0.7-alpha
=======
 * Version: 0.6-beta1
>>>>>>> 13bbfabe
 * Text Domain: amp
 * Domain Path: /languages/
 * License: GPLv2 or later
 *
 * @package AMP
 */

define( 'AMP__FILE__', __FILE__ );
define( 'AMP__DIR__', dirname( __FILE__ ) );
<<<<<<< HEAD
define( 'AMP__VERSION', '0.7-alpha' );
=======
define( 'AMP__VERSION', '0.6-beta1' );
>>>>>>> 13bbfabe

require_once AMP__DIR__ . '/includes/class-amp-autoloader.php';
AMP_Autoloader::register();

require_once AMP__DIR__ . '/back-compat/back-compat.php';
require_once AMP__DIR__ . '/includes/amp-helper-functions.php';
require_once AMP__DIR__ . '/includes/admin/functions.php';

register_activation_hook( __FILE__, 'amp_activate' );
function amp_activate() {
	amp_after_setup_theme();
	if ( ! did_action( 'amp_init' ) ) {
		amp_init();
	}
	flush_rewrite_rules();
}

register_deactivation_hook( __FILE__, 'amp_deactivate' );
function amp_deactivate() {
	// We need to manually remove the amp endpoint
	global $wp_rewrite;
	foreach ( $wp_rewrite->endpoints as $index => $endpoint ) {
		if ( AMP_QUERY_VAR === $endpoint[1] ) {
			unset( $wp_rewrite->endpoints[ $index ] );
			break;
		}
	}

	flush_rewrite_rules();
}

/**
 * Set up AMP.
 *
 * This function must be invoked through the 'after_setup_theme' action to allow
 * the AMP setting to declare the post types support earlier than plugins/theme.
 *
 * @since 0.6
 */
function amp_after_setup_theme() {
	if ( false === apply_filters( 'amp_is_enabled', true ) ) {
		return;
	}

	if ( ! defined( 'AMP_QUERY_VAR' ) ) {
		/**
		 * Filter the AMP query variable.
		 *
		 * @since 0.3.2
		 * @param string $query_var The AMP query variable.
		 */
		define( 'AMP_QUERY_VAR', apply_filters( 'amp_query_var', 'amp' ) );
	}

	add_action( 'init', 'amp_init' );
	add_action( 'admin_init', 'AMP_Options_Manager::register_settings' );
	add_filter( 'amp_post_template_analytics', 'amp_add_custom_analytics' );
	add_action( 'wp_loaded', 'amp_post_meta_box' );
	add_action( 'wp_loaded', 'amp_add_options_menu' );
	AMP_Post_Type_Support::add_post_type_support();
}
add_action( 'after_setup_theme', 'amp_after_setup_theme', 5 );

/**
 * Init AMP.
 *
 * @since 0.1
 */
function amp_init() {

	/**
	 * Triggers on init when AMP plugin is active.
	 *
	 * @since 0.3
	 */
	do_action( 'amp_init' );

	load_plugin_textdomain( 'amp', false, plugin_basename( AMP__DIR__ ) . '/languages' );

	add_rewrite_endpoint( AMP_QUERY_VAR, EP_PERMALINK );

	add_filter( 'request', 'amp_force_query_var_value' );
	add_action( 'wp', 'amp_maybe_add_actions' );

	// Redirect the old url of amp page to the updated url.
	add_filter( 'old_slug_redirect_url', 'amp_redirect_old_slug_to_new_url' );

	if ( class_exists( 'Jetpack' ) && ! ( defined( 'IS_WPCOM' ) && IS_WPCOM ) ) {
		require_once( AMP__DIR__ . '/jetpack-helper.php' );
	}
}

// Make sure the `amp` query var has an explicit value.
// Avoids issues when filtering the deprecated `query_string` hook.
function amp_force_query_var_value( $query_vars ) {
	if ( isset( $query_vars[ AMP_QUERY_VAR ] ) && '' === $query_vars[ AMP_QUERY_VAR ] ) {
		$query_vars[ AMP_QUERY_VAR ] = 1;
	}
	return $query_vars;
}

/**
 * Conditionally add AMP actions or render the 'paired mode' template(s).
 *
 * If the request is for an AMP page and this is in 'canonical mode,' redirect to the non-AMP page.
 * It won't need this plugin's template system, nor the frontend actions like the 'rel' link.
 *
 * @since 0.2
 * @return void
 */
function amp_maybe_add_actions() {

	// Add hooks for when a themes that support AMP.
	if ( current_theme_supports( 'amp' ) ) {
		if ( amp_is_canonical() || is_amp_endpoint() ) {
			AMP_Theme_Support::init();
		} else {
			AMP_Frontend_Actions::register_hooks();
		}
		return;
	}

	// The remaining logic here is for paired mode running in themes that don't support AMP, the template system in AMP<=0.6.
	if ( ! is_singular() || is_feed() ) {
		return;
	}

	$is_amp_endpoint = is_amp_endpoint();

	// Cannot use `get_queried_object` before canonical redirect; see <https://core.trac.wordpress.org/ticket/35344>.
	global $wp_query;
	$post = $wp_query->post;

	$supports = post_supports_amp( $post );

	if ( ! $supports ) {
		if ( $is_amp_endpoint && isset( $post->ID ) ) {
			wp_safe_redirect( get_permalink( $post->ID ), 301 );
			exit;
		}
		return;
	}

	if ( $is_amp_endpoint ) {
		amp_prepare_render();
	} else {
		amp_add_frontend_actions();
	}
}

/**
 * Whether this is in 'canonical mode.'
 *
 * Themes can register support for this with `add_theme_support( 'amp' )`.
 * Then, this will change the plugin from 'paired mode,' and it won't use its own templates.
 * Nor output frontend markup like the 'rel' link. If the theme registers support for AMP with:
 * `add_theme_support( 'amp', array( 'template_path' => get_template_directory() . 'my-amp-templates/' ) )`
 * it will retain 'paired mode.
 *
 * @return boolean Whether this is in AMP 'canonical mode'.
 */
function amp_is_canonical() {
	$support = get_theme_support( 'amp' );
	if ( true === $support ) {
		return true;
	}
	if ( is_array( $support ) ) {
		$args = array_shift( $support );
		if ( empty( $args['template_path'] ) ) {
			return true;
		}
	}
	return false;
}

function amp_load_classes() {
	_deprecated_function( __FUNCTION__, '0.6' );
}

function amp_add_frontend_actions() {
	require_once AMP__DIR__ . '/includes/amp-frontend-actions.php';
}

function amp_add_post_template_actions() {
	require_once AMP__DIR__ . '/includes/amp-post-template-actions.php';
	require_once AMP__DIR__ . '/includes/amp-post-template-functions.php';
	amp_post_template_init_hooks();
}

function amp_prepare_render() {
	add_action( 'template_redirect', 'amp_render' );
}

/**
 * Render AMP for queried post.
 *
 * @since 0.1
 */
function amp_render() {
	// Note that queried object is used instead of the ID so that the_preview for the queried post can apply.
	$post = get_queried_object();
	if ( $post instanceof WP_Post ) {
		amp_render_post( $post );
		exit;
	}
}

/**
 * Render AMP post template.
 *
 * @since 0.5
 * @param WP_Post|int $post Post.
 * @global WP_Query $wp_query
 */
function amp_render_post( $post ) {
	global $wp_query;

	if ( ! ( $post instanceof WP_Post ) ) {
		$post = get_post( $post );
		if ( ! $post ) {
			return;
		}
	}
	$post_id = $post->ID;

	/*
	 * If amp_render_post is called directly outside of the standard endpoint, is_amp_endpoint() will return false,
	 * which is not ideal for any code that expects to run in an AMP context.
	 * Let's force the value to be true while we render AMP.
	 */
	$was_set = isset( $wp_query->query_vars[ AMP_QUERY_VAR ] );
	if ( ! $was_set ) {
		$wp_query->query_vars[ AMP_QUERY_VAR ] = true;
	}

	/**
	 * Fires before rendering a post in AMP.
	 *
	 * @since 0.2
	 *
	 * @param int $post_id Post ID.
	 */
	do_action( 'pre_amp_render_post', $post_id );

	amp_add_post_template_actions();
	$template = new AMP_Post_Template( $post );
	$template->load();

	if ( ! $was_set ) {
		unset( $wp_query->query_vars[ AMP_QUERY_VAR ] );
	}
}

/**
 * Bootstraps the AMP customizer.
 *
 * Uses the priority of 12 for the 'after_setup_theme' action.
 * Many themes run `add_theme_support()` on the 'after_setup_theme' hook, at the default priority of 10.
 * And that function's documentation suggests adding it to that action.
 * So this enables themes to `add_theme_support( 'amp' )`.
 * And `amp_init_customizer()` will be able to recognize theme support by calling `amp_is_canonical()`.
 *
 * @since 0.4
 */
function _amp_bootstrap_customizer() {
	add_action( 'after_setup_theme', 'amp_init_customizer', 12 );
}
add_action( 'plugins_loaded', '_amp_bootstrap_customizer', 9 ); // Should be hooked before priority 10 on 'plugins_loaded' to properly unhook core panels.

/**
 * Redirects the old AMP URL to the new AMP URL.
 * If post slug is updated the amp page with old post slug will be redirected to the updated url.
 *
 * @param  string $link New URL of the post.
 *
 * @return string $link URL to be redirected.
 */
function amp_redirect_old_slug_to_new_url( $link ) {

	if ( is_amp_endpoint() ) {
		$link = trailingslashit( trailingslashit( $link ) . AMP_QUERY_VAR );
	}

	return $link;
}<|MERGE_RESOLUTION|>--- conflicted
+++ resolved
@@ -5,11 +5,7 @@
  * Plugin URI: https://github.com/automattic/amp-wp
  * Author: Automattic
  * Author URI: https://automattic.com
-<<<<<<< HEAD
  * Version: 0.7-alpha
-=======
- * Version: 0.6-beta1
->>>>>>> 13bbfabe
  * Text Domain: amp
  * Domain Path: /languages/
  * License: GPLv2 or later
@@ -19,11 +15,7 @@
 
 define( 'AMP__FILE__', __FILE__ );
 define( 'AMP__DIR__', dirname( __FILE__ ) );
-<<<<<<< HEAD
 define( 'AMP__VERSION', '0.7-alpha' );
-=======
-define( 'AMP__VERSION', '0.6-beta1' );
->>>>>>> 13bbfabe
 
 require_once AMP__DIR__ . '/includes/class-amp-autoloader.php';
 AMP_Autoloader::register();
@@ -141,7 +133,7 @@
 		if ( amp_is_canonical() || is_amp_endpoint() ) {
 			AMP_Theme_Support::init();
 		} else {
-			AMP_Frontend_Actions::register_hooks();
+			amp_add_frontend_actions();
 		}
 		return;
 	}
