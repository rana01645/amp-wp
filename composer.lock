--- conflicted
+++ resolved
@@ -4,11 +4,7 @@
         "Read more about it at https://getcomposer.org/doc/01-basic-usage.md#installing-dependencies",
         "This file is @generated automatically"
     ],
-<<<<<<< HEAD
-    "content-hash": "2fd03cf468e73b72bf0203a88e8bf72b",
-=======
-    "content-hash": "e3aa599562955e2116c84a9f496ef1fe",
->>>>>>> 1bac4d52
+    "content-hash": "733cdfdecea0d0afe37d7807da8c801d",
     "packages": [
         {
             "name": "cweagans/composer-patches",
@@ -274,19 +270,6 @@
             "time": "2017-12-06T16:27:17+00:00"
         },
         {
-<<<<<<< HEAD
-            "name": "squizlabs/php_codesniffer",
-            "version": "3.4.0",
-            "source": {
-                "type": "git",
-                "url": "https://github.com/squizlabs/PHP_CodeSniffer.git",
-                "reference": "379deb987e26c7cd103a7b387aea178baec96e48"
-            },
-            "dist": {
-                "type": "zip",
-                "url": "https://api.github.com/repos/squizlabs/PHP_CodeSniffer/zipball/379deb987e26c7cd103a7b387aea178baec96e48",
-                "reference": "379deb987e26c7cd103a7b387aea178baec96e48",
-=======
             "name": "phpcompatibility/php-compatibility",
             "version": "9.1.1",
             "source": {
@@ -298,7 +281,6 @@
                 "type": "zip",
                 "url": "https://api.github.com/repos/PHPCompatibility/PHPCompatibility/zipball/2b63c5d284ab8857f7b1d5c240ddb507a6b2293c",
                 "reference": "2b63c5d284ab8857f7b1d5c240ddb507a6b2293c",
->>>>>>> 1bac4d52
                 "shasum": ""
             },
             "require": {
@@ -343,11 +325,7 @@
                 "phpcs",
                 "standards"
             ],
-<<<<<<< HEAD
-            "time": "2018-12-19T23:57:18+00:00"
-=======
             "time": "2018-12-30T23:16:27+00:00"
->>>>>>> 1bac4d52
         },
         {
             "name": "squizlabs/php_codesniffer",
