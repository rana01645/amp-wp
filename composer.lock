--- conflicted
+++ resolved
@@ -4,11 +4,7 @@
         "Read more about it at https://getcomposer.org/doc/01-basic-usage.md#installing-dependencies",
         "This file is @generated automatically"
     ],
-<<<<<<< HEAD
-    "content-hash": "5f4d11b8969e420ab6bdbc9c4bb734e1",
-=======
     "content-hash": "a6058fda10827da7ccfc7041bdd0c33c",
->>>>>>> 5e651345
     "packages": [
         {
             "name": "ampproject/amp-toolbox",
@@ -74,15 +70,9 @@
             "description": "A collection of AMP tools making it easier to publish and host AMP pages with PHP.",
             "support": {
                 "issues": "https://github.com/ampproject/amp-toolbox-php/issues",
-<<<<<<< HEAD
-                "source": "https://github.com/ampproject/amp-toolbox-php/tree/0.1.1"
-            },
-            "time": "2020-12-11T18:20:11+00:00"
-=======
                 "source": "https://github.com/ampproject/amp-toolbox-php/tree/main"
             },
             "time": "2021-04-25T07:16:15+00:00"
->>>>>>> 5e651345
         },
         {
             "name": "cweagans/composer-patches",
@@ -239,11 +229,7 @@
                 "issues": "https://github.com/sabberworm/PHP-CSS-Parser/issues",
                 "source": "https://github.com/sabberworm/PHP-CSS-Parser/tree/master"
             },
-<<<<<<< HEAD
-            "time": "2020-11-18T12:10:42+00:00"
-=======
             "time": "2021-04-23T05:58:34+00:00"
->>>>>>> 5e651345
         },
         {
             "name": "willwashburn/stream",
@@ -348,9 +334,6 @@
                 "source": "https://github.com/Automattic/VIP-Coding-Standards",
                 "wiki": "https://github.com/Automattic/VIP-Coding-Standards/wiki"
             },
-<<<<<<< HEAD
-            "time": "2020-09-07T10:45:45+00:00"
-=======
             "time": "2021-04-23T14:52:17+00:00"
         },
         {
@@ -549,7 +532,6 @@
                 "source": "https://github.com/Behat/Transliterator/tree/v1.3.0"
             },
             "time": "2020-01-14T16:39:13+00:00"
->>>>>>> 5e651345
         },
         {
             "name": "civicrm/composer-downloads-plugin",
@@ -864,24 +846,6 @@
             ],
             "support": {
                 "issues": "https://github.com/firebase/php-jwt/issues",
-<<<<<<< HEAD
-                "source": "https://github.com/firebase/php-jwt/tree/master"
-            },
-            "time": "2020-03-25T18:49:23+00:00"
-        },
-        {
-            "name": "google/auth",
-            "version": "v1.15.0",
-            "source": {
-                "type": "git",
-                "url": "https://github.com/googleapis/google-auth-library-php.git",
-                "reference": "b346c07de6613e26443d7b4830e5e1933b830dc4"
-            },
-            "dist": {
-                "type": "zip",
-                "url": "https://api.github.com/repos/googleapis/google-auth-library-php/zipball/b346c07de6613e26443d7b4830e5e1933b830dc4",
-                "reference": "b346c07de6613e26443d7b4830e5e1933b830dc4",
-=======
                 "source": "https://github.com/firebase/php-jwt/tree/v5.2.1"
             },
             "time": "2021-02-12T00:02:00+00:00"
@@ -898,7 +862,6 @@
                 "type": "zip",
                 "url": "https://api.github.com/repos/googleapis/google-auth-library-php/zipball/4e0c9367719df9703e96f5ad613041b87742471c",
                 "reference": "4e0c9367719df9703e96f5ad613041b87742471c",
->>>>>>> 5e651345
                 "shasum": ""
             },
             "require": {
@@ -912,11 +875,7 @@
             "require-dev": {
                 "guzzlehttp/promises": "0.1.1|^1.3",
                 "kelvinmo/simplejwt": "^0.2.5|^0.5.1",
-<<<<<<< HEAD
-                "phpseclib/phpseclib": "^2",
-=======
                 "phpseclib/phpseclib": "^2.0.31",
->>>>>>> 5e651345
                 "phpunit/phpunit": "^4.8.36|^5.7",
                 "sebastian/comparator": ">=1.2.3",
                 "squizlabs/php_codesniffer": "^3.5"
@@ -944,15 +903,9 @@
             "support": {
                 "docs": "https://googleapis.github.io/google-auth-library-php/master/",
                 "issues": "https://github.com/googleapis/google-auth-library-php/issues",
-<<<<<<< HEAD
-                "source": "https://github.com/googleapis/google-auth-library-php/tree/v1.15.0"
-            },
-            "time": "2021-02-05T20:50:04+00:00"
-=======
                 "source": "https://github.com/googleapis/google-auth-library-php/tree/v1.15.1"
             },
             "time": "2021-04-21T17:42:05+00:00"
->>>>>>> 5e651345
         },
         {
             "name": "google/cloud-core",
@@ -1014,15 +967,9 @@
             ],
             "description": "Google Cloud PHP shared dependency, providing functionality useful to all components.",
             "support": {
-<<<<<<< HEAD
-                "source": "https://github.com/googleapis/google-cloud-php-core/tree/v1.41.0"
-            },
-            "time": "2021-01-13T22:28:48+00:00"
-=======
                 "source": "https://github.com/googleapis/google-cloud-php-core/tree/v1.41.1"
             },
             "time": "2021-03-18T20:36:57+00:00"
->>>>>>> 5e651345
         },
         {
             "name": "google/cloud-storage",
@@ -1246,15 +1193,9 @@
             ],
             "support": {
                 "issues": "https://github.com/guzzle/promises/issues",
-<<<<<<< HEAD
-                "source": "https://github.com/guzzle/promises/tree/1.4.0"
-            },
-            "time": "2020-09-30T07:37:28+00:00"
-=======
                 "source": "https://github.com/guzzle/promises/tree/1.4.1"
             },
             "time": "2021-03-07T09:25:29+00:00"
->>>>>>> 5e651345
         },
         {
             "name": "guzzlehttp/psr7",
@@ -1327,15 +1268,9 @@
             ],
             "support": {
                 "issues": "https://github.com/guzzle/psr7/issues",
-<<<<<<< HEAD
-                "source": "https://github.com/guzzle/psr7/tree/1.7.0"
-            },
-            "time": "2020-09-30T07:37:11+00:00"
-=======
                 "source": "https://github.com/guzzle/psr7/tree/1.8.1"
             },
             "time": "2021-03-21T16:25:00+00:00"
->>>>>>> 5e651345
         },
         {
             "name": "mikey179/vfsstream",
@@ -1719,9 +1654,6 @@
                 "issues": "https://github.com/paragonie/random_compat/issues",
                 "source": "https://github.com/paragonie/random_compat"
             },
-<<<<<<< HEAD
-            "time": "2020-10-15T10:06:57+00:00"
-=======
             "time": "2021-04-17T09:33:01+00:00"
         },
         {
@@ -1882,7 +1814,6 @@
                 "source": "https://github.com/php-parallel-lint/PHP-Parallel-Lint/tree/v1.3.0"
             },
             "time": "2021-04-07T14:42:48+00:00"
->>>>>>> 5e651345
         },
         {
             "name": "php-stubs/wordpress-stubs",
@@ -1924,15 +1855,9 @@
             ],
             "support": {
                 "issues": "https://github.com/php-stubs/wordpress-stubs/issues",
-<<<<<<< HEAD
-                "source": "https://github.com/php-stubs/wordpress-stubs/tree/v5.6.0"
-            },
-            "time": "2020-12-09T00:38:16+00:00"
-=======
                 "source": "https://github.com/php-stubs/wordpress-stubs/tree/v5.7.0"
             },
             "time": "2021-03-10T10:29:23+00:00"
->>>>>>> 5e651345
         },
         {
             "name": "phpcompatibility/php-compatibility",
@@ -2050,11 +1975,7 @@
                 "issues": "https://github.com/PHPCompatibility/PHPCompatibilityParagonie/issues",
                 "source": "https://github.com/PHPCompatibility/PHPCompatibilityParagonie"
             },
-<<<<<<< HEAD
-            "time": "2019-11-04T15:17:54+00:00"
-=======
             "time": "2021-02-15T10:24:51+00:00"
->>>>>>> 5e651345
         },
         {
             "name": "phpcompatibility/phpcompatibility-wp",
@@ -2108,11 +2029,7 @@
                 "issues": "https://github.com/PHPCompatibility/PHPCompatibilityWP/issues",
                 "source": "https://github.com/PHPCompatibility/PHPCompatibilityWP"
             },
-<<<<<<< HEAD
-            "time": "2019-08-28T14:22:28+00:00"
-=======
             "time": "2021-02-15T12:58:46+00:00"
->>>>>>> 5e651345
         },
         {
             "name": "phpdocumentor/reflection",
@@ -3008,15 +2925,9 @@
             ],
             "support": {
                 "issues": "https://github.com/rize/UriTemplate/issues",
-<<<<<<< HEAD
-                "source": "https://github.com/rize/UriTemplate/tree/master"
-            },
-            "time": "2017-06-14T03:57:53+00:00"
-=======
                 "source": "https://github.com/rize/UriTemplate/tree/0.3.3"
             },
             "time": "2021-02-22T15:03:38+00:00"
->>>>>>> 5e651345
         },
         {
             "name": "rmccue/requests",
@@ -3077,21 +2988,12 @@
             "source": {
                 "type": "git",
                 "url": "https://github.com/Roave/SecurityAdvisories.git",
-<<<<<<< HEAD
-                "reference": "5f40d4d577a71466f9723122251b46bdaf634709"
-            },
-            "dist": {
-                "type": "zip",
-                "url": "https://api.github.com/repos/Roave/SecurityAdvisories/zipball/5f40d4d577a71466f9723122251b46bdaf634709",
-                "reference": "5f40d4d577a71466f9723122251b46bdaf634709",
-=======
                 "reference": "3c97c13698c448fdbbda20acb871884a2d8f45b1"
             },
             "dist": {
                 "type": "zip",
                 "url": "https://api.github.com/repos/Roave/SecurityAdvisories/zipball/3c97c13698c448fdbbda20acb871884a2d8f45b1",
                 "reference": "3c97c13698c448fdbbda20acb871884a2d8f45b1",
->>>>>>> 5e651345
                 "shasum": ""
             },
             "conflict": {
@@ -3162,10 +3064,7 @@
                 "firebase/php-jwt": "<2",
                 "flarum/sticky": ">=0.1-beta.14,<=0.1-beta.15",
                 "flarum/tags": "<=0.1-beta.13",
-<<<<<<< HEAD
-=======
                 "fluidtypo3/vhs": "<5.1.1",
->>>>>>> 5e651345
                 "fooman/tcpdf": "<6.2.22",
                 "fossar/tcpdf-parser": "<6.2.22",
                 "friendsofsymfony/oauth2-php": "<1.3",
@@ -3268,14 +3167,9 @@
                 "scheb/two-factor-bundle": ">=0,<3.26|>=4,<4.11",
                 "sensiolabs/connect": "<4.2.3",
                 "serluck/phpwhois": "<=4.2.6",
-<<<<<<< HEAD
-                "shopware/core": "<=6.3.4",
-                "shopware/platform": "<=6.3.5",
-=======
                 "shopware/core": "<=6.3.5.2",
                 "shopware/platform": "<=6.3.5.2",
                 "shopware/production": "<=6.3.5.2",
->>>>>>> 5e651345
                 "shopware/shopware": "<5.6.9",
                 "silverstripe/admin": ">=1.0.3,<1.0.4|>=1.1,<1.1.1",
                 "silverstripe/assets": ">=1,<1.4.7|>=1.5,<1.5.2",
@@ -3432,11 +3326,7 @@
                     "type": "tidelift"
                 }
             ],
-<<<<<<< HEAD
-            "time": "2021-02-10T03:02:31+00:00"
-=======
             "time": "2021-04-22T17:19:04+00:00"
->>>>>>> 5e651345
         },
         {
             "name": "sebastian/code-unit-reverse-lookup",
@@ -4048,11 +3938,7 @@
                 "source": "https://github.com/sirbrillig/phpcs-variable-analysis",
                 "wiki": "https://github.com/sirbrillig/phpcs-variable-analysis/wiki"
             },
-<<<<<<< HEAD
-            "time": "2021-01-08T16:31:05+00:00"
-=======
             "time": "2021-03-09T22:32:14+00:00"
->>>>>>> 5e651345
         },
         {
             "name": "squizlabs/php_codesniffer",
@@ -4108,11 +3994,7 @@
                 "source": "https://github.com/squizlabs/PHP_CodeSniffer",
                 "wiki": "https://github.com/squizlabs/PHP_CodeSniffer/wiki"
             },
-<<<<<<< HEAD
-            "time": "2020-10-23T02:01:07+00:00"
-=======
             "time": "2021-04-09T00:54:41+00:00"
->>>>>>> 5e651345
         },
         {
             "name": "symfony/config",
@@ -4172,11 +4054,7 @@
             "description": "Symfony Config Component",
             "homepage": "https://symfony.com",
             "support": {
-<<<<<<< HEAD
-                "source": "https://github.com/symfony/finder/tree/v3.4.47"
-=======
                 "source": "https://github.com/symfony/config/tree/v3.4.47"
->>>>>>> 5e651345
             },
             "funding": [
                 {
@@ -4259,19 +4137,8 @@
             ],
             "description": "Symfony Console Component",
             "homepage": "https://symfony.com",
-<<<<<<< HEAD
-            "keywords": [
-                "compatibility",
-                "ctype",
-                "polyfill",
-                "portable"
-            ],
-            "support": {
-                "source": "https://github.com/symfony/polyfill-ctype/tree/v1.19.0"
-=======
             "support": {
                 "source": "https://github.com/symfony/console/tree/v3.4.47"
->>>>>>> 5e651345
             },
             "funding": [
                 {
@@ -4338,21 +4205,8 @@
             ],
             "description": "Symfony Debug Component",
             "homepage": "https://symfony.com",
-<<<<<<< HEAD
-            "keywords": [
-                "compatibility",
-                "idn",
-                "intl",
-                "polyfill",
-                "portable",
-                "shim"
-            ],
-            "support": {
-                "source": "https://github.com/symfony/polyfill-intl-idn/tree/v1.19.0"
-=======
             "support": {
                 "source": "https://github.com/symfony/debug/tree/v3.4.47"
->>>>>>> 5e651345
             },
             "funding": [
                 {
@@ -4434,21 +4288,8 @@
             ],
             "description": "Symfony DependencyInjection Component",
             "homepage": "https://symfony.com",
-<<<<<<< HEAD
-            "keywords": [
-                "compatibility",
-                "intl",
-                "normalizer",
-                "polyfill",
-                "portable",
-                "shim"
-            ],
-            "support": {
-                "source": "https://github.com/symfony/polyfill-intl-normalizer/tree/v1.19.0"
-=======
             "support": {
                 "source": "https://github.com/symfony/dependency-injection/tree/v3.4.47"
->>>>>>> 5e651345
             },
             "funding": [
                 {
@@ -5602,15 +5443,9 @@
             "homepage": "https://github.com/wp-cli/export-command",
             "support": {
                 "issues": "https://github.com/wp-cli/export-command/issues",
-<<<<<<< HEAD
-                "source": "https://github.com/wp-cli/export-command/tree/v2.0.5"
-            },
-            "time": "2020-12-07T19:30:08+00:00"
-=======
                 "source": "https://github.com/wp-cli/export-command/tree/v2.0.6"
             },
             "time": "2021-01-14T12:16:33+00:00"
->>>>>>> 5e651345
         },
         {
             "name": "wp-cli/extension-command",
@@ -5809,15 +5644,9 @@
             ],
             "support": {
                 "issues": "https://github.com/wp-cli/php-cli-tools/issues",
-<<<<<<< HEAD
-                "source": "https://github.com/wp-cli/php-cli-tools/tree/master"
-            },
-            "time": "2018-09-04T13:28:00+00:00"
-=======
                 "source": "https://github.com/wp-cli/php-cli-tools/tree/v0.11.12"
             },
             "time": "2021-03-03T12:43:49+00:00"
->>>>>>> 5e651345
         },
         {
             "name": "wp-cli/wp-cli",
@@ -5825,21 +5654,12 @@
             "source": {
                 "type": "git",
                 "url": "https://github.com/wp-cli/wp-cli.git",
-<<<<<<< HEAD
-                "reference": "110ad40104996be87c5c7fc40be15b0f094ae5c9"
-            },
-            "dist": {
-                "type": "zip",
-                "url": "https://api.github.com/repos/wp-cli/wp-cli/zipball/110ad40104996be87c5c7fc40be15b0f094ae5c9",
-                "reference": "110ad40104996be87c5c7fc40be15b0f094ae5c9",
-=======
                 "reference": "75979b428d09347e3928d935692f0e76cf393b62"
             },
             "dist": {
                 "type": "zip",
                 "url": "https://api.github.com/repos/wp-cli/wp-cli/zipball/75979b428d09347e3928d935692f0e76cf393b62",
                 "reference": "75979b428d09347e3928d935692f0e76cf393b62",
->>>>>>> 5e651345
                 "shasum": ""
             },
             "require": {
@@ -5898,9 +5718,6 @@
                 "issues": "https://github.com/wp-cli/wp-cli/issues",
                 "source": "https://github.com/wp-cli/wp-cli"
             },
-<<<<<<< HEAD
-            "time": "2021-02-02T17:59:38+00:00"
-=======
             "time": "2021-03-18T10:51:00+00:00"
         },
         {
@@ -6022,7 +5839,6 @@
                 "source": "https://github.com/wp-cli/wp-config-transformer/tree/v1.2.8"
             },
             "time": "2020-11-12T08:08:10+00:00"
->>>>>>> 5e651345
         },
         {
             "name": "wp-coding-standards/wpcs",
