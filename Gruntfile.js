/* eslint-env node */

module.exports = function( grunt ) {
	'use strict';

	// Root paths to include in the plugin build ZIP.
	const productionIncludedRootFiles = [
		'LICENSE',
		'amp.php',
		'assets',
		'back-compat',
		'includes',
		'src',
		'templates',
	];

	// These patterns paths will be excluded from among the above directory.
	const productionExcludedPathPatterns = [
		/.*\/src\/.*/,
	];

	// These will be removed from the vendor directory after installing but prior to creating a ZIP.
	// ⚠️ Warning: These paths are passed straight to rm command in the shell, without any escaping.
	const productionVendorExcludedFilePatterns = [
		'composer.*',
		'vendor/*/*/.editorconfig',
		'vendor/*/*/.git',
		'vendor/*/*/.github',
		'vendor/*/*/.gitignore',
		'vendor/*/*/composer.*',
		'vendor/*/*/Doxyfile',
		'vendor/*/*/LICENSE',
		'vendor/*/*/phpunit.*',
		'vendor/*/*/*.md',
		'vendor/*/*/*.txt',
		'vendor/*/*/*.yml',
		'vendor/*/*/.*.yml',
		'vendor/*/*/tests',
		'vendor/ampproject/amp-toolbox/conceptual-diagram.svg',
		'vendor/bin',
		'third-party/composer.json',
		'scoper.inc.php',
	];

	// These will be removed from the Composer build of the plugin prior to creating a ZIP.
	// ⚠️ Warning: These paths are passed straight to rm command in the shell, without any escaping.
	const productionComposerExcludedFilePatterns = [
		'vendor',
		'composer.lock',
		'third-party/composer.json',
		'scoper.inc.php',
	];

	grunt.initConfig( {

		pkg: grunt.file.readJSON( 'package.json' ),

		// Clean up the build.
		clean: {
			compiled: {
				src: [
					'assets/js/**/*.js',
					'assets/js/**/*.js.map',
					'!assets/js/amp-service-worker-runtime-precaching.js',
					'assets/js/**/*.asset.php',
					'assets/css/*.css',
					'assets/css/*.css.map',
				],
			},
			build: {
				src: [ 'build' ],
			},
		},

		// Shell actions.
		shell: {
			options: {
				stdout: true,
				stderr: true,
			},
			transform_readme: {
				command: 'php bin/transform-readme.php',
			},
			verify_matching_versions: {
				command: 'php bin/verify-version-consistency.php',
			},
			composer_install: {
				command: [
					'if [ ! -e build ]; then echo "Run grunt build first."; exit 1; fi',
					'mkdir -p build/vendor/bin',
					'cp vendor/bin/php-scoper build/vendor/bin/',
					'cd build',
					'composer install --no-dev -o',
					'COMPOSER_DISCARD_CHANGES=true composer remove --no-interaction --no-scripts --update-no-dev -o cweagans/composer-patches sabberworm/php-css-parser',
					'rm -rf ' + ( 'composer' === process.env.BUILD_TYPE ? productionComposerExcludedFilePatterns : productionVendorExcludedFilePatterns ).join( ' ' ),
				].join( ' && ' ),
			},
			create_build_zip: {
				command: 'if [ ! -e build ]; then echo "Run grunt build first."; exit 1; fi; if [ -e amp.zip ]; then rm amp.zip; fi; cd build; zip -r ../amp.zip .; cd ..; echo; echo "ZIP of build: $(pwd)/amp.zip"',
			},
		},

		// Deploys a git Repo to the WordPress SVN repo.
		wp_deploy: {
			deploy: {
				options: {
					plugin_slug: 'amp',
					build_dir: 'build',
					assets_dir: '.wordpress-org',
				},
			},
		},
	} );

	// Load tasks.
	grunt.loadNpmTasks( 'grunt-contrib-clean' );
	grunt.loadNpmTasks( 'grunt-contrib-copy' );
	grunt.loadNpmTasks( 'grunt-shell' );
	grunt.loadNpmTasks( 'grunt-wp-deploy' );

	// Register tasks.
	grunt.registerTask( 'default', [
		'build',
	] );

	grunt.registerTask( 'build', function() {
		const done = this.async();
		const spawnQueue = [];
		const stdout = [];

		spawnQueue.push(
			{
				cmd: 'git',
				args: [ '--no-pager', 'log', '-1', '--format=%h', '--date=short' ],
			},
			{
				cmd: 'git',
				args: [ 'ls-files' ],
			},
		);

		function finalize() {
			const commitHash = stdout.shift();
			const lsOutput = stdout.shift();
			const versionAppend = new Date().toISOString().replace( /\.\d+/, '' ).replace( /-|:/g, '' ) + '-' + commitHash;

			const paths = lsOutput.trim().split( /\n/ ).filter( function( file ) {
				const topSegment = file.replace( /\/.*/, '' );
				if ( ! productionIncludedRootFiles.includes( topSegment ) ) {
					return false;
				}

				for ( const productionExcludedPathPattern of productionExcludedPathPatterns ) {
					if ( productionExcludedPathPattern.test( file ) ) {
						return false;
					}
				}

				return true;
			} );

			grunt.task.run( 'shell:transform_readme' );
			paths.push( 'readme.txt' );

			paths.push( 'composer.*' ); // Copy in order to be able to do run composer_install.
			paths.push( 'scoper.inc.php' ); // Copy in order generate scoped Composer dependencies.

			//  Also copy recently built assets.
			paths.push( 'assets/js/**/*.js' );
			paths.push( 'assets/js/**/*.asset.php' );
			paths.push( 'assets/css/*.css' );

			if ( 'development' === process.env.NODE_ENV ) {
				paths.push( 'assets/js/**/*.js.map' );
				paths.push( 'assets/css/*.css.map' );
			}

			// Get build version from amp.php.
			const versionRegex = /(\*\s+Version:\s+)(?<version>\d+(\.\d+)+)(?<identifier>-\w+)?/;
			const { groups: matches } = grunt.file.read( 'amp.php' ).match( versionRegex );

			if ( ! matches || ! matches.version ) {
				throw new Error( 'Plugin version could not be retrieved from amp.php' );
			}

			const version = matches.version;

			grunt.config.set( 'copy', {
				build: {
					src: paths,
					dest: 'build',
					expand: true,
					options: {
<<<<<<< HEAD
						noProcess: [ '**/*', '!amp.php', '!composer.json' ],
=======
						noProcess: [ '*/**', 'LICENSE' ], // That is, only process amp.php and README.md.
>>>>>>> 7a885b70
						process( content, srcpath ) {
							if ( /^amp\.php$/.test( srcpath ) ) {
								// If not a stable build (e.g. 0.7.0-beta), amend the version with the git commit and current timestamp.
								if ( matches.identifier ) {
									const pluginVersion = version + matches.identifier + '-' + versionAppend;
									console.log( 'Updating version in amp.php to ' + pluginVersion ); // eslint-disable-line no-console
									content = content.replace( versionRegex, '$1' + pluginVersion );
									content = content.replace( /(define\(\s*'AMP__VERSION',\s*')(.+?)(?=')/, '$1' + pluginVersion );
								}

								// Remove dev mode code blocks.
								content = content.replace( /\n\/\/\s*DEV_CODE.+?\n}\n/s, '' );

								if ( 'composer' === process.env.BUILD_TYPE ) {
									content = content.replace( "require_once AMP__DIR__ . '/vendor/autoload.php';", '' );
								}
							} else if ( /^composer\.json$/.test( srcpath ) && 'composer' === process.env.BUILD_TYPE ) {
								console.log( 'Setting version in composer.json to ' + version ); // eslint-disable-line no-console
								content = content.replace( /"name": "ampproject\/amp-wp",/, '$&\n  "version": "' + version + '",' );
							}

							return content;
						},
					},
				},
			} );
			grunt.task.run( 'copy' );
			grunt.task.run( 'shell:composer_install' );

			done();
		}

		function doNext() {
			const nextSpawnArgs = spawnQueue.shift();
			if ( ! nextSpawnArgs ) {
				finalize();
			} else {
				grunt.util.spawn(
					nextSpawnArgs,
					function( err, res ) {
						if ( err ) {
							throw new Error( err.message );
						}
						stdout.push( res.stdout );
						doNext();
					},
				);
			}
		}

		doNext();
	} );

	grunt.registerTask( 'create-build-zip', [
		'shell:create_build_zip',
	] );

	grunt.registerTask( 'deploy', [
		'shell:verify_matching_versions',
		'wp_deploy',
	] );
};<|MERGE_RESOLUTION|>--- conflicted
+++ resolved
@@ -191,11 +191,7 @@
 					dest: 'build',
 					expand: true,
 					options: {
-<<<<<<< HEAD
 						noProcess: [ '**/*', '!amp.php', '!composer.json' ],
-=======
-						noProcess: [ '*/**', 'LICENSE' ], // That is, only process amp.php and README.md.
->>>>>>> 7a885b70
 						process( content, srcpath ) {
 							if ( /^amp\.php$/.test( srcpath ) ) {
 								// If not a stable build (e.g. 0.7.0-beta), amend the version with the git commit and current timestamp.
