--- conflicted
+++ resolved
@@ -17,10 +17,7 @@
 /phpcs.xml
 /phpunit.xml
 /*.sql
-<<<<<<< HEAD
 /third-party
-=======
 
 # Generated via bin/transform-readme.php
-/readme.txt
->>>>>>> 7a885b70
+/readme.txt