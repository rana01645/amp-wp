<?php

use AmpProject\AmpWP\Tests\WithoutBlockPreRendering;

class AMP_Instagram_Embed_Handler_Test extends WP_UnitTestCase {

<<<<<<< HEAD
	/**
	 * Set up.
	 */
	public function setUp() {
		parent::setUp();

		// Mock the HTTP request.
		add_filter( 'pre_http_request', [ $this, 'mock_http_request' ], 10, 3 );
	}

	/**
	 * Tear down.
	 */
	public function tearDown() {
		remove_filter( 'pre_http_request', [ $this, 'mock_http_request' ] );
		parent::tearDown();
	}

	/**
	 * Mock HTTP request.
	 *
	 * @param mixed  $pre Whether to preempt an HTTP request's return value. Default false.
	 * @param mixed  $r   HTTP request arguments.
	 * @param string $url The request URL.
	 * @return array Response data.
	 */
	public function mock_http_request( $pre, $r, $url ) {
		if ( in_array( 'external-http', $_SERVER['argv'], true ) ) {
			return $pre;
		}

		if ( false === strpos( $url, '7-l0z_p4A4' ) ) {
			return $pre;
		}

		$body = '{"version": "1.0", "title": "Ice Bear requires more sprinkles.\ud83c\udf66#lastdaysofsummer #webarebears", "author_name": "cartoonnetworkofficial", "author_url": "https://www.instagram.com/cartoonnetworkofficial", "author_id": 1385592527, "media_id": "1080467317577973816_1385592527", "provider_name": "Instagram", "provider_url": "https://www.instagram.com", "type": "rich", "width": 658, "height": null, "html": "\u003cblockquote class=\"instagram-media\" data-instgrm-captioned data-instgrm-permalink=\"https://www.instagram.com/p/7-l0z_p4A4/?utm_source=ig_embed\u0026amp;utm_campaign=loading\" data-instgrm-version=\"12\" style=\" background:#FFF; border:0; border-radius:3px; box-shadow:0 0 1px 0 rgba(0,0,0,0.5),0 1px 10px 0 rgba(0,0,0,0.15); margin: 1px; max-width:658px; min-width:326px; padding:0; width:99.375%; width:-webkit-calc(100% - 2px); width:calc(100% - 2px);\"\u003e\u003cdiv style=\"padding:16px;\"\u003e \u003ca href=\"https://www.instagram.com/p/7-l0z_p4A4/?utm_source=ig_embed\u0026amp;utm_campaign=loading\" style=\" background:#FFFFFF; line-height:0; padding:0 0; text-align:center; text-decoration:none; width:100%;\" target=\"_blank\"\u003e \u003cdiv style=\" display: flex; flex-direction: row; align-items: center;\"\u003e \u003cdiv style=\"background-color: #F4F4F4; border-radius: 50%; flex-grow: 0; height: 40px; margin-right: 14px; width: 40px;\"\u003e\u003c/div\u003e \u003cdiv style=\"display: flex; flex-direction: column; flex-grow: 1; justify-content: center;\"\u003e \u003cdiv style=\" background-color: #F4F4F4; border-radius: 4px; flex-grow: 0; height: 14px; margin-bottom: 6px; width: 100px;\"\u003e\u003c/div\u003e \u003cdiv style=\" background-color: #F4F4F4; border-radius: 4px; flex-grow: 0; height: 14px; width: 60px;\"\u003e\u003c/div\u003e\u003c/div\u003e\u003c/div\u003e\u003cdiv style=\"padding: 19% 0;\"\u003e\u003c/div\u003e \u003cdiv style=\"display:block; height:50px; margin:0 auto 12px; width:50px;\"\u003e\u003csvg width=\"50px\" height=\"50px\" viewBox=\"0 0 60 60\" version=\"1.1\" xmlns=\"https://www.w3.org/2000/svg\" xmlns:xlink=\"https://www.w3.org/1999/xlink\"\u003e\u003cg stroke=\"none\" stroke-width=\"1\" fill=\"none\" fill-rule=\"evenodd\"\u003e\u003cg transform=\"translate(-511.000000, -20.000000)\" fill=\"#000000\"\u003e\u003cg\u003e\u003cpath d=\"M556.869,30.41 C554.814,30.41 553.148,32.076 553.148,34.131 C553.148,36.186 554.814,37.852 556.869,37.852 C558.924,37.852 560.59,36.186 560.59,34.131 C560.59,32.076 558.924,30.41 556.869,30.41 M541,60.657 C535.114,60.657 530.342,55.887 530.342,50 C530.342,44.114 535.114,39.342 541,39.342 C546.887,39.342 551.658,44.114 551.658,50 C551.658,55.887 546.887,60.657 541,60.657 M541,33.886 C532.1,33.886 524.886,41.1 524.886,50 C524.886,58.899 532.1,66.113 541,66.113 C549.9,66.113 557.115,58.899 557.115,50 C557.115,41.1 549.9,33.886 541,33.886 M565.378,62.101 C565.244,65.022 564.756,66.606 564.346,67.663 C563.803,69.06 563.154,70.057 562.106,71.106 C561.058,72.155 560.06,72.803 558.662,73.347 C557.607,73.757 556.021,74.244 553.102,74.378 C549.944,74.521 548.997,74.552 541,74.552 C533.003,74.552 532.056,74.521 528.898,74.378 C525.979,74.244 524.393,73.757 523.338,73.347 C521.94,72.803 520.942,72.155 519.894,71.106 C518.846,70.057 518.197,69.06 517.654,67.663 C517.244,66.606 516.755,65.022 516.623,62.101 C516.479,58.943 516.448,57.996 516.448,50 C516.448,42.003 516.479,41.056 516.623,37.899 C516.755,34.978 517.244,33.391 517.654,32.338 C518.197,30.938 518.846,29.942 519.894,28.894 C520.942,27.846 521.94,27.196 523.338,26.654 C524.393,26.244 525.979,25.756 528.898,25.623 C532.057,25.479 533.004,25.448 541,25.448 C548.997,25.448 549.943,25.479 553.102,25.623 C556.021,25.756 557.607,26.244 558.662,26.654 C560.06,27.196 561.058,27.846 562.106,28.894 C563.154,29.942 563.803,30.938 564.346,32.338 C564.756,33.391 565.244,34.978 565.378,37.899 C565.522,41.056 565.552,42.003 565.552,50 C565.552,57.996 565.522,58.943 565.378,62.101 M570.82,37.631 C570.674,34.438 570.167,32.258 569.425,30.349 C568.659,28.377 567.633,26.702 565.965,25.035 C564.297,23.368 562.623,22.342 560.652,21.575 C558.743,20.834 556.562,20.326 553.369,20.18 C550.169,20.033 549.148,20 541,20 C532.853,20 531.831,20.033 528.631,20.18 C525.438,20.326 523.257,20.834 521.349,21.575 C519.376,22.342 517.703,23.368 516.035,25.035 C514.368,26.702 513.342,28.377 512.574,30.349 C511.834,32.258 511.326,34.438 511.181,37.631 C511.035,40.831 511,41.851 511,50 C511,58.147 511.035,59.17 511.181,62.369 C511.326,65.562 511.834,67.743 512.574,69.651 C513.342,71.625 514.368,73.296 516.035,74.965 C517.703,76.634 519.376,77.658 521.349,78.425 C523.257,79.167 525.438,79.673 528.631,79.82 C531.831,79.965 532.853,80.001 541,80.001 C549.148,80.001 550.169,79.965 553.369,79.82 C556.562,79.673 558.743,79.167 560.652,78.425 C562.623,77.658 564.297,76.634 565.965,74.965 C567.633,73.296 568.659,71.625 569.425,69.651 C570.167,67.743 570.674,65.562 570.82,62.369 C570.966,59.17 571,58.147 571,50 C571,41.851 570.966,40.831 570.82,37.631\"\u003e\u003c/path\u003e\u003c/g\u003e\u003c/g\u003e\u003c/g\u003e\u003c/svg\u003e\u003c/div\u003e\u003cdiv style=\"padding-top: 8px;\"\u003e \u003cdiv style=\" color:#3897f0; font-family:Arial,sans-serif; font-size:14px; font-style:normal; font-weight:550; line-height:18px;\"\u003e View this post on Instagram\u003c/div\u003e\u003c/div\u003e\u003cdiv style=\"padding: 12.5% 0;\"\u003e\u003c/div\u003e \u003cdiv style=\"display: flex; flex-direction: row; margin-bottom: 14px; align-items: center;\"\u003e\u003cdiv\u003e \u003cdiv style=\"background-color: #F4F4F4; border-radius: 50%; height: 12.5px; width: 12.5px; transform: translateX(0px) translateY(7px);\"\u003e\u003c/div\u003e \u003cdiv style=\"background-color: #F4F4F4; height: 12.5px; transform: rotate(-45deg) translateX(3px) translateY(1px); width: 12.5px; flex-grow: 0; margin-right: 14px; margin-left: 2px;\"\u003e\u003c/div\u003e \u003cdiv style=\"background-color: #F4F4F4; border-radius: 50%; height: 12.5px; width: 12.5px; transform: translateX(9px) translateY(-18px);\"\u003e\u003c/div\u003e\u003c/div\u003e\u003cdiv style=\"margin-left: 8px;\"\u003e \u003cdiv style=\" background-color: #F4F4F4; border-radius: 50%; flex-grow: 0; height: 20px; width: 20px;\"\u003e\u003c/div\u003e \u003cdiv style=\" width: 0; height: 0; border-top: 2px solid transparent; border-left: 6px solid #f4f4f4; border-bottom: 2px solid transparent; transform: translateX(16px) translateY(-4px) rotate(30deg)\"\u003e\u003c/div\u003e\u003c/div\u003e\u003cdiv style=\"margin-left: auto;\"\u003e \u003cdiv style=\" width: 0px; border-top: 8px solid #F4F4F4; border-right: 8px solid transparent; transform: translateY(16px);\"\u003e\u003c/div\u003e \u003cdiv style=\" background-color: #F4F4F4; flex-grow: 0; height: 12px; width: 16px; transform: translateY(-4px);\"\u003e\u003c/div\u003e \u003cdiv style=\" width: 0; height: 0; border-top: 8px solid #F4F4F4; border-left: 8px solid transparent; transform: translateY(-4px) translateX(8px);\"\u003e\u003c/div\u003e\u003c/div\u003e\u003c/div\u003e\u003c/a\u003e \u003cp style=\" margin:8px 0 0 0; padding:0 4px;\"\u003e \u003ca href=\"https://www.instagram.com/p/7-l0z_p4A4/?utm_source=ig_embed\u0026amp;utm_campaign=loading\" style=\" color:#000; font-family:Arial,sans-serif; font-size:14px; font-style:normal; font-weight:normal; line-height:17px; text-decoration:none; word-wrap:break-word;\" target=\"_blank\"\u003eIce Bear requires more sprinkles.\ud83c\udf66#lastdaysofsummer #webarebears\u003c/a\u003e\u003c/p\u003e \u003cp style=\" color:#c9c8cd; font-family:Arial,sans-serif; font-size:14px; line-height:17px; margin-bottom:0; margin-top:8px; overflow:hidden; padding:8px 0 7px; text-align:center; text-overflow:ellipsis; white-space:nowrap;\"\u003eA post shared by \u003ca href=\"https://www.instagram.com/cartoonnetworkofficial/?utm_source=ig_embed\u0026amp;utm_campaign=loading\" style=\" color:#c9c8cd; font-family:Arial,sans-serif; font-size:14px; font-style:normal; font-weight:normal; line-height:17px;\" target=\"_blank\"\u003e Cartoon Network\u003c/a\u003e (@cartoonnetworkofficial) on \u003ctime style=\" font-family:Arial,sans-serif; font-size:14px; line-height:17px;\" datetime=\"2015-09-23T15:22:43+00:00\"\u003eSep 23, 2015 at 8:22am PDT\u003c/time\u003e\u003c/p\u003e\u003c/div\u003e\u003c/blockquote\u003e\n\u003cscript async src=\"//www.instagram.com/embed.js\"\u003e\u003c/script\u003e", "thumbnail_url": "https://scontent-lga3-1.cdninstagram.com/v/t51.2885-15/sh0.08/e35/s640x640/11906204_1475523516088375_164900015_n.jpg?_nc_ht=scontent-lga3-1.cdninstagram.com\u0026_nc_cat=107\u0026_nc_ohc=eKlJu6SefhcAX_CwEfY\u0026oh=2ad53afd14a8357251b2b945f4ff28a3\u0026oe=5F1369B7", "thumbnail_width": 640, "thumbnail_height": 640}';

		return [
			'body'     => $body,
			'response' => [
				'code'    => 200,
				'message' => 'OK',
			],
		];
	}
=======
	use WithoutBlockPreRendering;
>>>>>>> 0b0f2ab2

	public function get_conversion_data() {
		return [
			'no_embed'                           => [
				'<p>Hello world.</p>',
				'<p>Hello world.</p>' . PHP_EOL,
			],
			'simple_url'                         => [
				'https://instagram.com/p/7-l0z_p4A4/',
				'<amp-instagram data-shortcode="7-l0z_p4A4" layout="responsive" width="600" height="600" data-captioned=""></amp-instagram>' . PHP_EOL . PHP_EOL,
			],
			'simple_tv_url'                      => [
				'https://instagram.com/tv/7-l0z_p4A4/' . PHP_EOL,
				'<amp-instagram data-shortcode="7-l0z_p4A4" layout="responsive" width="600" height="600" data-captioned=""></amp-instagram>' . PHP_EOL . PHP_EOL,
			],
			'short_url'                          => [
				'https://instagr.am/p/7-l0z_p4A4' . PHP_EOL,
				'<amp-instagram data-shortcode="7-l0z_p4A4" layout="responsive" width="600" height="600" data-captioned=""></amp-instagram>' . PHP_EOL . PHP_EOL,
			],
			'short_tv_url'                       => [
				'https://instagr.am/tv/7-l0z_p4A4' . PHP_EOL,
				'<amp-instagram data-shortcode="7-l0z_p4A4" layout="responsive" width="600" height="600" data-captioned=""></amp-instagram>' . PHP_EOL . PHP_EOL,
			],

			'embed_blockquote_without_instagram' => [
				'<blockquote><p>lorem ipsum</p></blockquote>',
				'<blockquote>' . PHP_EOL . '<p>lorem ipsum</p>' . PHP_EOL . '</blockquote>' . PHP_EOL,
			],

			'blockquote_embed'                   => [
				wpautop( '<blockquote class="instagram-media" data-instgrm-permalink="https://www.instagram.com/p/BhsgU3jh6xE/"><div style="padding: 8px;">Lorem ipsum</div></blockquote> <script async defer src="//www.instagram.com/embed.js"></script>' ), // phpcs:ignore WordPress.WP.EnqueuedResources.NonEnqueuedScript, WordPress.Arrays.ArrayDeclarationSpacing.ArrayItemNoNewLine
				'<amp-instagram data-shortcode="BhsgU3jh6xE" layout="responsive" width="600" height="600"></amp-instagram>' . PHP_EOL . PHP_EOL,
			],

			'blockquote_tv_embed'                => [
				wpautop( '<blockquote class="instagram-media" data-instgrm-permalink="https://www.instagram.com/tv/BhsgU3jh6xE/"><div style="padding: 8px;">Lorem ipsum</div></blockquote> <script async defer src="//www.instagram.com/embed.js"></script>' ), // phpcs:ignore WordPress.WP.EnqueuedResources.NonEnqueuedScript, WordPress.Arrays.ArrayDeclarationSpacing.ArrayItemNoNewLine
				'<amp-instagram data-shortcode="BhsgU3jh6xE" layout="responsive" width="600" height="600"></amp-instagram>' . PHP_EOL . PHP_EOL,
			],

			'blockquote_embed_with_caption'      => [
				wpautop( '<blockquote class="instagram-media" data-instgrm-permalink="https://www.instagram.com/p/BhsgU3jh6xE/" data-instgrm-captioned><div style="padding: 8px;">Lorem ipsum</div></blockquote> <script async defer src="//www.instagram.com/embed.js"></script>' ), // phpcs:ignore WordPress.WP.EnqueuedResources.NonEnqueuedScript, WordPress.Arrays.ArrayDeclarationSpacing.ArrayItemNoNewLine
				'<amp-instagram data-shortcode="BhsgU3jh6xE" layout="responsive" width="600" height="600" data-captioned=""></amp-instagram>' . PHP_EOL . PHP_EOL,
			],
		];
	}

	/**
	 * Test conversion.
	 *
	 * @dataProvider get_conversion_data
	 * @param string $source   Source.
	 * @param string $expected Expected.
	 */
	public function test__conversion( $source, $expected ) {
		$embed = new AMP_Instagram_Embed_Handler();
		$embed->register_embed();

		$filtered_content = apply_filters( 'the_content', $source );
		$dom              = AMP_DOM_Utils::get_dom_from_content( $filtered_content );
		$embed->sanitize_raw_embeds( $dom );

		$content = AMP_DOM_Utils::get_content_from_dom( $dom );

		$this->assertEquals( $expected, $content );
	}

	/**
	 * Get scripts data.
	 *
	 * @return array
	 */
	public function get_scripts_data() {
		return [
			'not_converted' => [
				'<p>Hello World.</p>',
				[],
			],
			'converted'     => [
				'https://instagram.com/p/7-l0z_p4A4/' . PHP_EOL,
				[ 'amp-instagram' => true ],
			],
		];
	}

	/**
	 * Test get_scripts().
	 *
	 * @dataProvider get_scripts_data
	 * @param string $source   Source.
	 * @param array  $expected Expected.
	 */
	public function test__get_scripts( $source, $expected ) {
		$embed = new AMP_Instagram_Embed_Handler();
		$embed->register_embed();

		$filtered_content = apply_filters( 'the_content', $source );
		$dom              = AMP_DOM_Utils::get_dom_from_content( $filtered_content );
		$embed->sanitize_raw_embeds( $dom );

		$validating_sanitizer = new AMP_Tag_And_Attribute_Sanitizer( $dom );
		$validating_sanitizer->sanitize();

		$scripts = array_merge(
			$embed->get_scripts(),
			$validating_sanitizer->get_scripts()
		);

		$this->assertEquals( $expected, $scripts );
	}
}<|MERGE_RESOLUTION|>--- conflicted
+++ resolved
@@ -4,12 +4,15 @@
 
 class AMP_Instagram_Embed_Handler_Test extends WP_UnitTestCase {
 
-<<<<<<< HEAD
+	use WithoutBlockPreRendering {
+		setUp as public prevent_block_pre_render;
+	}
+
 	/**
 	 * Set up.
 	 */
 	public function setUp() {
-		parent::setUp();
+		$this->prevent_block_pre_render();
 
 		// Mock the HTTP request.
 		add_filter( 'pre_http_request', [ $this, 'mock_http_request' ], 10, 3 );
@@ -50,9 +53,6 @@
 			],
 		];
 	}
-=======
-	use WithoutBlockPreRendering;
->>>>>>> 0b0f2ab2
 
 	public function get_conversion_data() {
 		return [
