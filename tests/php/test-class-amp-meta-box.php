<?php
/**
 * Tests for AMP_Post_Meta_Box.
 *
 * @package AMP
 */

use AmpProject\AmpWP\Option;
use AmpProject\AmpWP\Tests\Helpers\AssertContainsCompatibility;
use AmpProject\AmpWP\Tests\Helpers\AssertRestApiField;

/**
 * Tests for AMP_Post_Meta_Box.
 *
 * @coversDefaultClass AMP_Post_Meta_Box
 */
class Test_AMP_Post_Meta_Box extends WP_UnitTestCase {

	use AssertRestApiField;
	use AssertContainsCompatibility;

	/**
	 * Instance of AMP_Post_Meta_Box
	 *
	 * @var AMP_Post_Meta_Box
	 */
	public $instance;

	/**
	 * Set up.
	 *
	 * @inheritdoc
	 */
	public function setUp() {
		parent::setUp();
		global $wp_scripts, $wp_styles;
		$wp_scripts     = null;
		$wp_styles      = null;
		$this->instance = new AMP_Post_Meta_Box();
	}

	/**
	 * Tear down.
	 *
	 * @inheritdoc
	 */
	public function tearDown() {
		global $wp_scripts, $wp_styles;
		$wp_scripts = null;
		$wp_styles  = null;
		parent::tearDown();
	}

	/**
	 * Test init.
	 *
	 * @covers ::init()
	 */
	public function test_init() {
		$this->instance->init();
		$this->assertEquals( 10, has_action( 'admin_enqueue_scripts', [ $this->instance, 'enqueue_admin_assets' ] ) );
		$this->assertEquals( 10, has_action( 'enqueue_block_editor_assets', [ $this->instance, 'enqueue_block_assets' ] ) );
		$this->assertEquals( 10, has_action( 'post_submitbox_misc_actions', [ $this->instance, 'render_status' ] ) );
		$this->assertEquals( 10, has_action( 'save_post', [ $this->instance, 'save_amp_status' ] ) );
		$this->assertEquals( 10, has_action( 'rest_api_init', [ $this->instance, 'add_rest_api_fields' ] ) );
		$this->assertEquals( 10, has_filter( 'preview_post_link', [ $this->instance, 'preview_post_link' ] ) );
	}

	/**
	 * Test enqueue_admin_assets.
	 *
	 * @covers ::enqueue_admin_assets()
	 */
	public function test_enqueue_admin_assets() {
		// Test enqueue outside of a post with AMP support.
		$this->assertFalse( wp_style_is( AMP_Post_Meta_Box::ASSETS_HANDLE ) );
		$this->assertFalse( wp_script_is( AMP_Post_Meta_Box::ASSETS_HANDLE ) );

		$this->instance->enqueue_admin_assets( 'foo-bar.php' );

		$this->assertFalse( wp_style_is( AMP_Post_Meta_Box::ASSETS_HANDLE ) );
		$this->assertFalse( wp_script_is( AMP_Post_Meta_Box::ASSETS_HANDLE ) );

		// Test enqueue on a post with AMP support.
		$post            = self::factory()->post->create_and_get();
		$GLOBALS['post'] = $post;

		set_current_screen( 'post.php' );
		get_current_screen()->is_block_editor = true;
		$this->instance->enqueue_admin_assets();

		$this->assertFalse( wp_style_is( AMP_Post_Meta_Box::ASSETS_HANDLE ) );
		$this->assertFalse( wp_script_is( AMP_Post_Meta_Box::ASSETS_HANDLE ) );

		set_current_screen( 'post.php' );
		get_current_screen()->is_block_editor = false;
		$this->instance->enqueue_admin_assets();

		$this->assertTrue( wp_style_is( AMP_Post_Meta_Box::ASSETS_HANDLE ) );
		$this->assertTrue( wp_script_is( AMP_Post_Meta_Box::ASSETS_HANDLE ) );
		$script_data = wp_scripts()->get_data( AMP_Post_Meta_Box::ASSETS_HANDLE, 'after' );

		if ( empty( $script_data ) ) {
			$this->markTestIncomplete( 'Script data could not be found.' );
		}

		// Test inline script boot.
		$this->assertNotSame( false, stripos( wp_json_encode( $script_data ), 'ampPostMetaBox.boot(' ) );
		unset( $GLOBALS['post'], $GLOBALS['current_screen'] );
	}

	/**
	 * Test enqueue_block_assets.
	 *
	 * @covers ::enqueue_block_assets()
	 */
	public function test_enqueue_block_assets() {
		set_current_screen( 'post.php' );
		get_current_screen()->is_block_editor = true;

		if ( ! function_exists( 'register_block_type' ) ) {
			$this->markTestSkipped( 'The block editor is not available' );
		}

		// If a post type doesn't have AMP enabled, the script shouldn't be enqueued.
		register_post_type(
			'secret',
			[ 'public' => false ]
		);
		$GLOBALS['post'] = self::factory()->post->create_and_get(
			[
				'post_type' => 'secret',
			]
		);
		$this->instance->enqueue_block_assets();
		$this->assertFalse( wp_script_is( AMP_Post_Meta_Box::BLOCK_ASSET_HANDLE ) );

		// If a post type has AMP enabled, the script should be enqueued.
		$GLOBALS['post'] = self::factory()->post->create_and_get();
		$this->instance->enqueue_block_assets();
		$this->assertTrue( wp_script_is( AMP_Post_Meta_Box::BLOCK_ASSET_HANDLE ) );

		$block_script = wp_scripts()->registered[ AMP_Post_Meta_Box::BLOCK_ASSET_HANDLE ];
		$this->assertEqualSets(
			[
				'lodash',
				'moment',
				'react',
				'wp-block-editor',
				'wp-blocks',
				'wp-components',
				'wp-compose',
				'wp-data',
				'wp-edit-post',
				'wp-element',
				'wp-hooks',
				'wp-i18n',
				'wp-plugins',
				'wp-polyfill',
			],
			$block_script->deps
		);
		$this->assertEquals( AMP_Post_Meta_Box::BLOCK_ASSET_HANDLE, $block_script->handle );
		$this->assertEquals( amp_get_asset_url( 'js/' . AMP_Post_Meta_Box::BLOCK_ASSET_HANDLE . '.js' ), $block_script->src );
<<<<<<< HEAD

		$before = implode( '', $block_script->extra['before'] );
		$this->assertContains( 'ampBlockEditor', $before );
=======
		/**
		 * @since 2.0.9
		 * Values are now loaded using wp_inline_script()
		 */
		$data = $block_script->extra['before'][1];
		$this->assertContains( 'ampBlockEditor', $data );
>>>>>>> 8eb49f1a
		$expected_localized_values = [
			'ampUrl',
			'ampPreviewLink',
			'errorMessages',
			'hasThemeSupport',
			'isStandardMode',
			'featuredImageMinimumHeight',
			'featuredImageMinimumWidth',
		];

		foreach ( $expected_localized_values as $localized_value ) {
<<<<<<< HEAD
			$this->assertContains( $localized_value, $before );
=======
			$this->assertContains( $localized_value, $data );
>>>>>>> 8eb49f1a
		}
		unset( $GLOBALS['post'], $GLOBALS['current_screen'] );
	}

	/** @covers ::get_featured_image_dimensions() */
	public function test_featured_image_dimensions() {
		list( $width, $height ) = AMP_Post_Meta_Box::get_featured_image_dimensions();
		$this->assertEquals( 1200, $width );
		$this->assertEquals( 675, $height );
	}

	/** @covers ::get_featured_image_dimensions() */
	public function test_when_height_and_width_are_valid_should_return_filter_values() {
		add_filter(
			'amp_featured_image_minimum_height',
			static function () {
				return 1200;
			}
		);
		add_filter(
			'amp_featured_image_minimum_width',
			static function () {
				return 1300;
			}
		);
		list( $width, $height ) = AMP_Post_Meta_Box::get_featured_image_dimensions();
		remove_all_filters( 'amp_featured_image_minimum_height' );
		remove_all_filters( 'amp_featured_image_minimum_width' );
		$this->assertEquals( 1300, $width );
		$this->assertEquals( 1200, $height );
	}

	/** @covers ::get_featured_image_dimensions() */
	public function test_when_height_and_width_are_filtered_to_disable_minimums() {
		add_filter(
			'amp_featured_image_minimum_height',
			static function () {
				return -1;
			}
		);
		add_filter(
			'amp_featured_image_minimum_width',
			static function () {
				return 0;
			}
		);
		list( $width, $height ) = AMP_Post_Meta_Box::get_featured_image_dimensions();
		remove_all_filters( 'amp_featured_image_minimum_height' );
		remove_all_filters( 'amp_featured_image_minimum_width' );
		$this->assertEquals( 0, $width );
		$this->assertEquals( 0, $height );
	}

	/** @covers ::render_status() */
	public function test_render_status() {
		AMP_Options_Manager::update_option( Option::ALL_TEMPLATES_SUPPORTED, false );
		$post = self::factory()->post->create_and_get();
		wp_set_current_user(
			self::factory()->user->create(
				[
					'role' => 'administrator',
				]
			)
		);
		add_post_type_support( 'post', AMP_Post_Type_Support::SLUG );
		$amp_status_markup = '<div class="misc-pub-section misc-amp-status"';
		$checkbox_enabled  = '<input id="amp-status-enabled" type="radio" name="amp_status" value="enabled"  checked=\'checked\'>';

		// This is not in AMP 'canonical mode' but rather reader or transitional mode.
		AMP_Options_Manager::update_option( Option::THEME_SUPPORT, AMP_Theme_Support::READER_MODE_SLUG );
		$output = get_echo( [ $this->instance, 'render_status' ], [ $post ] );
		$this->assertStringContains( $amp_status_markup, $output );
		$this->assertStringContains( $checkbox_enabled, $output );

		// This is in AMP-first mode with a template that can be rendered.
		AMP_Options_Manager::update_option( Option::THEME_SUPPORT, AMP_Theme_Support::STANDARD_MODE_SLUG );
		$output = get_echo( [ $this->instance, 'render_status' ], [ $post ] );
		$this->assertStringContains( $amp_status_markup, $output );
		$this->assertStringContains( $checkbox_enabled, $output );

		// Post type no longer supports AMP, so no status input.
		$supported_post_types = array_diff( AMP_Options_Manager::get_option( Option::SUPPORTED_POST_TYPES ), [ 'post' ] );
		AMP_Options_Manager::update_option( Option::SUPPORTED_POST_TYPES, $supported_post_types );
		$output = get_echo( [ $this->instance, 'render_status' ], [ $post ] );
		$this->assertStringContains( 'This post type is not', $output );
		$this->assertStringNotContains( $checkbox_enabled, $output );
		$supported_post_types[] = 'post';
		AMP_Options_Manager::update_option( Option::SUPPORTED_POST_TYPES, $supported_post_types );

		// No template is available to render the post.
		add_filter( 'amp_supportable_templates', '__return_empty_array' );
		AMP_Options_Manager::update_option( Option::ALL_TEMPLATES_SUPPORTED, false );
		$output = get_echo( [ $this->instance, 'render_status' ], [ $post ] );
		$this->assertStringContains( 'There are no supported templates.', wp_strip_all_tags( $output ) );
		$this->assertStringNotContains( $checkbox_enabled, $output );

		// User doesn't have the capability to display the metabox.
		add_post_type_support( 'post', AMP_Post_Type_Support::SLUG );
		wp_set_current_user(
			self::factory()->user->create(
				[
					'role' => 'subscriber',
				]
			)
		);

		$output = get_echo( [ $this->instance, 'render_status' ], [ $post ] );
		$this->assertEmpty( $output );
	}

	/** @covers ::get_status_and_errors() */
	public function test_get_status_and_errors() {
		AMP_Options_Manager::update_option( Option::ALL_TEMPLATES_SUPPORTED, false );
		$expected_status_and_errors = [
			'status' => 'enabled',
			'errors' => [],
		];

		// A post of type post shouldn't have errors, and AMP should be enabled.
		$post = self::factory()->post->create_and_get();
		$this->assertEquals(
			$expected_status_and_errors,
			$this->instance->get_status_and_errors( $post )
		);

		// In AMP-first, there also shouldn't be errors.
		AMP_Options_Manager::update_option( Option::THEME_SUPPORT, AMP_Theme_Support::STANDARD_MODE_SLUG );
		$this->assertEquals(
			$expected_status_and_errors,
			$this->instance->get_status_and_errors( $post )
		);

		// If post type doesn't support AMP, this method should return AMP as being disabled.
		$supported_post_types = array_diff( AMP_Options_Manager::get_option( Option::SUPPORTED_POST_TYPES ), [ 'post' ] );
		AMP_Options_Manager::update_option( Option::SUPPORTED_POST_TYPES, $supported_post_types );
		remove_post_type_support( 'post', AMP_Post_Type_Support::SLUG );
		$this->assertEquals(
			[
				'status' => 'disabled',
				'errors' => [ 'post-type-support' ],
			],
			$this->instance->get_status_and_errors( $post )
		);
		$supported_post_types[] = 'post';
		AMP_Options_Manager::update_option( Option::SUPPORTED_POST_TYPES, $supported_post_types );

		// There's no template to render this post, so this method should also return AMP as disabled.
		add_filter( 'amp_supportable_templates', '__return_empty_array' );
		AMP_Options_Manager::update_option( Option::ALL_TEMPLATES_SUPPORTED, false );
		$this->assertEquals(
			[
				'status' => 'disabled',
				'errors' => [ 'no_matching_template' ],
			],
			$this->instance->get_status_and_errors( $post )
		);
	}

	/** @covers ::get_error_messages() */
	public function test_get_error_messages() {
		$messages = $this->instance->get_error_messages( [ 'template_unsupported' ] );
		$this->assertStringContains( 'There are no', $messages[0] );
		$this->assertStringContains( 'page=amp-options', $messages[0] );

		$messages = $this->instance->get_error_messages( [ 'post-type-support' ] );
		$this->assertStringContains( 'This post type is not', $messages[0] );
		$this->assertStringContains( 'page=amp-options', $messages[0] );

		$this->assertEquals(
			[
				'A plugin or theme has disabled AMP support.',
				'Unavailable for an unknown reason.',
			],
			$this->instance->get_error_messages( [ 'skip-post', 'unknown-error' ] )
		);

		$this->assertEquals(
			[ 'Unavailable for an unknown reason.' ],
			$this->instance->get_error_messages( [ 'unknown-error' ] )
		);
	}

	/** @covers ::save_amp_status() */
	public function test_save_amp_status() {
		// Test failure.
		$post_id = self::factory()->post->create();
		$this->assertEmpty( get_post_meta( $post_id, AMP_Post_Meta_Box::STATUS_POST_META_KEY, true ) );

		// Setup for success.
		wp_set_current_user(
			self::factory()->user->create(
				[
					'role' => 'administrator',
				]
			)
		);
		$_POST[ AMP_Post_Meta_Box::NONCE_NAME ]        = wp_create_nonce( AMP_Post_Meta_Box::NONCE_ACTION );
		$_POST[ AMP_Post_Meta_Box::STATUS_INPUT_NAME ] = 'disabled';

		// Test revision bail.
		$post_id = self::factory()->post->create();
		delete_post_meta( $post_id, AMP_Post_Meta_Box::STATUS_POST_META_KEY );
		wp_save_post_revision( $post_id );
		$this->assertEmpty( get_post_meta( $post_id, AMP_Post_Meta_Box::STATUS_POST_META_KEY, true ) );

		// Test post update success to disable.
		$post_id = self::factory()->post->create();
		delete_post_meta( $post_id, AMP_Post_Meta_Box::STATUS_POST_META_KEY );
		wp_update_post(
			[
				'ID'         => $post_id,
				'post_title' => 'updated',
			]
		);
		$this->assertTrue( (bool) get_post_meta( $post_id, AMP_Post_Meta_Box::STATUS_POST_META_KEY, true ) );

		// Test post update success to enable.
		$_POST[ AMP_Post_Meta_Box::STATUS_INPUT_NAME ] = 'enabled';
		delete_post_meta( $post_id, AMP_Post_Meta_Box::STATUS_POST_META_KEY );
		wp_update_post(
			[
				'ID'         => $post_id,
				'post_title' => 'updated',
			]
		);
		$this->assertEquals( AMP_Post_Meta_Box::ENABLED_STATUS, get_post_meta( $post_id, AMP_Post_Meta_Box::STATUS_POST_META_KEY, true ) );
	}

	/** @covers ::preview_post_link() */
	public function test_preview_post_link() {
		$link = 'https://foo.bar';
		$this->assertEquals( 'https://foo.bar', $this->instance->preview_post_link( $link ) );
		$_POST['amp-preview'] = 'do-preview';
		$this->assertEquals( 'https://foo.bar?' . amp_get_slug() . '=1', $this->instance->preview_post_link( $link ) );
	}

	/**
	 * Test data for test_add_rest_api_fields().
	 *
	 * @return array[] Test data.
	 */
	public function get_theme_support_data() {
		return [
			'transitional' => [ AMP_Theme_Support::SLUG, [ AMP_Theme_Support::PAIRED_FLAG => true ] ],
			'canonical'    => [ AMP_Theme_Support::SLUG, [] ],
		];
	}

	/**
	 * Test add_rest_api_fields.
	 *
	 * @dataProvider get_theme_support_data
	 * @covers ::add_rest_api_fields()
	 *
	 * @param string $theme_feature Theme feature being added.
	 * @param array  $support_args Theme support arguments.
	 */
	public function test_add_rest_api_fields( $theme_feature, $support_args ) {
		add_theme_support( $theme_feature, $support_args );
		$this->instance->add_rest_api_fields();
		$this->assertRestApiFieldPresent(
			AMP_Post_Type_Support::get_post_types_for_rest_api(),
			AMP_Post_Meta_Box::REST_ATTRIBUTE_NAME,
			[
				'get_callback'    => [ $this->instance, 'get_amp_enabled_rest_field' ],
				'update_callback' => [ $this->instance, 'update_amp_enabled_rest_field' ],
				'schema'          => [
					'description' => __( 'AMP enabled', 'amp' ),
					'type'        => 'boolean',
				],
			]
		);
	}

	/** @covers ::get_amp_enabled_rest_field() */
	public function test_get_amp_enabled_rest_field() {
		AMP_Options_Manager::update_option( Option::ALL_TEMPLATES_SUPPORTED, false );

		// AMP status should be disabled if AMP is not supported for the `post` post type.
		$supported_post_types = array_diff( AMP_Options_Manager::get_option( Option::SUPPORTED_POST_TYPES ), [ 'post' ] );
		AMP_Options_Manager::update_option( Option::SUPPORTED_POST_TYPES, $supported_post_types );
		$id = self::factory()->post->create();
		$this->assertFalse(
			$this->instance->get_amp_enabled_rest_field( compact( 'id' ) )
		);

		// AMP status should be enabled if AMP is supported for the `post` post type.
		$supported_post_types[] = 'post';
		AMP_Options_Manager::update_option( Option::SUPPORTED_POST_TYPES, $supported_post_types );
		$id = self::factory()->post->create();
		$this->assertTrue(
			$this->instance->get_amp_enabled_rest_field( compact( 'id' ) )
		);

		// AMP status should be enabled if the `amp_status` post meta equals 'enabled'.
		$id = self::factory()->post->create();
		add_metadata( 'post', $id, AMP_Post_Meta_Box::STATUS_POST_META_KEY, AMP_Post_Meta_Box::ENABLED_STATUS );
		$this->assertTrue(
			$this->instance->get_amp_enabled_rest_field( compact( 'id' ) )
		);

		// AMP status should be disabled if the `amp_status` post meta equals 'disabled'.
		$id = self::factory()->post->create();
		add_metadata( 'post', $id, AMP_Post_Meta_Box::STATUS_POST_META_KEY, AMP_Post_Meta_Box::DISABLED_STATUS );
		$this->assertFalse(
			$this->instance->get_amp_enabled_rest_field( compact( 'id' ) )
		);
	}

	/** @covers ::update_amp_enabled_rest_field() */
	public function test_update_amp_enabled_rest_field() {
		// User should not be able to update AMP status if they do not have the `edit_post` capability.
		wp_set_current_user( self::factory()->user->create( [ 'role' => 'subscriber' ] ) );
		$post = self::factory()->post->create_and_get();
		add_metadata( 'post', $post->ID, AMP_Post_Meta_Box::STATUS_POST_META_KEY, AMP_Post_Meta_Box::ENABLED_STATUS );
		$result = $this->instance->update_amp_enabled_rest_field( false, $post );

		$this->assertEquals( AMP_Post_Meta_Box::ENABLED_STATUS, get_post_meta( $post->ID, AMP_Post_Meta_Box::STATUS_POST_META_KEY, true ) );
		$this->assertInstanceOf( WP_Error::class, $result );
		$this->assertEquals( 'rest_insufficient_permission', $result->get_error_code() );

		// User should be able to update AMP status if they have the sufficient capabilities.
		wp_set_current_user( self::factory()->user->create( [ 'role' => 'administrator' ] ) );
		$post = self::factory()->post->create_and_get();
		add_metadata( 'post', $post->ID, AMP_Post_Meta_Box::STATUS_POST_META_KEY, AMP_Post_Meta_Box::ENABLED_STATUS );
		$this->assertNull( $this->instance->update_amp_enabled_rest_field( false, $post ) );

		$this->assertEquals( AMP_Post_Meta_Box::DISABLED_STATUS, get_post_meta( $post->ID, AMP_Post_Meta_Box::STATUS_POST_META_KEY, true ) );
	}
}<|MERGE_RESOLUTION|>--- conflicted
+++ resolved
@@ -162,18 +162,13 @@
 		);
 		$this->assertEquals( AMP_Post_Meta_Box::BLOCK_ASSET_HANDLE, $block_script->handle );
 		$this->assertEquals( amp_get_asset_url( 'js/' . AMP_Post_Meta_Box::BLOCK_ASSET_HANDLE . '.js' ), $block_script->src );
-<<<<<<< HEAD
-
-		$before = implode( '', $block_script->extra['before'] );
-		$this->assertContains( 'ampBlockEditor', $before );
-=======
+
 		/**
 		 * @since 2.0.9
 		 * Values are now loaded using wp_inline_script()
 		 */
-		$data = $block_script->extra['before'][1];
-		$this->assertContains( 'ampBlockEditor', $data );
->>>>>>> 8eb49f1a
+		$before = implode( '', $block_script->extra['before'] );
+		$this->assertContains( 'ampBlockEditor', $before );
 		$expected_localized_values = [
 			'ampUrl',
 			'ampPreviewLink',
@@ -185,11 +180,7 @@
 		];
 
 		foreach ( $expected_localized_values as $localized_value ) {
-<<<<<<< HEAD
 			$this->assertContains( $localized_value, $before );
-=======
-			$this->assertContains( $localized_value, $data );
->>>>>>> 8eb49f1a
 		}
 		unset( $GLOBALS['post'], $GLOBALS['current_screen'] );
 	}
