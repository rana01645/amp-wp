--- conflicted
+++ resolved
@@ -29,17 +29,10 @@
 	 *
 	 * @inheritdoc
 	 */
-<<<<<<< HEAD
 	public function set_up() {
 		parent::set_up();
-		$this->scannable_url_provider = new ScannableURLProvider( new URLScanningContext( 20, [], false ) );
-		add_filter( 'pre_http_request', [ $this, 'get_validate_response' ] );
-=======
-	public function setUp() {
-		parent::setUp();
 		$this->scannable_url_provider = new ScannableURLProvider( [], 20 );
 		$this->add_validate_response_mocking_filter();
->>>>>>> a55b5880
 	}
 
 	/** @covers ::__construct() */
