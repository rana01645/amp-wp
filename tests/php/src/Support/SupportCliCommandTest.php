--- conflicted
+++ resolved
@@ -19,120 +19,10 @@
 class SupportCliCommandTest extends TestCase {
 
 	/**
-<<<<<<< HEAD
-	 * Instance of OptionsMenu
-	 *
-	 * @var SupportCliCommand
-	 */
-	public $instance;
-
-	/**
-	 * Setup.
-	 *
-	 * @inheritdoc
-	 */
-	public function setUp() {
-
-		parent::setUp();
-
-		$this->instance = new SupportCliCommand( new SupportData() );
-	}
-
-	/**
-	 * Create validated URL.
-	 *
-	 * @return \WP_Post Validated URL post.
-	 */
-	public function create_validated_url() {
-
-		$plugin_info = SupportData::normalize_plugin_info( 'amp/amp.php' );
-
-		$post = $this->factory()->post->create_and_get(
-			[
-				'post_content' => 'Some post content',
-			]
-		);
-
-		return $this->factory()->post->create_and_get(
-			[
-				'post_title'   => get_permalink( $post ),
-				'post_type'    => \AMP_Validated_URL_Post_Type::POST_TYPE_SLUG,
-				'post_content' => wp_json_encode(
-					[
-						[
-							'term_slug' => '1',
-							'data'      => [
-								'node_name'       => 'script',
-								'parent_name'     => 'head',
-								'code'            => 'DISALLOWED_TAG',
-								'type'            => 'js_error',
-								'node_attributes' => [
-									'src' => home_url( '/wp-includes/js/jquery/jquery.js?ver=__normalized__' ),
-									'id'  => 'jquery-core-js',
-								],
-								'node_type'       => 1,
-								'sources'         => [
-									[
-										'type'            => 'plugin',
-										'name'            => $plugin_info['slug'],
-										'file'            => $plugin_info['slug'],
-										'line'            => 350,
-										'function'        => 'dummy_function',
-										'hook'            => 'wp_enqueue_scripts',
-										'priority'        => 10,
-										'dependency_type' => 'script',
-										'handle'          => 'hello-script',
-										'dependency_handle' => 'jquery-core',
-										'text'            => 'Start of the content. ' . home_url( '/adiitional.css' ) . ' End of the content',
-									],
-								],
-							],
-						],
-					]
-				),
-				'meta_input'   => [
-					'_amp_queried_object' => [
-						'id'   => $post->ID,
-						'type' => 'post',
-					],
-					\AMP_Validated_URL_Post_Type::VALIDATED_ENVIRONMENT_POST_META_KEY => \AMP_Validated_URL_Post_Type::get_validated_environment(),
-				],
-			]
-		);
-	}
-
-	/**
-	 * @covers ::get_command_name
-=======
 	 * @covers ::get_command_name()
->>>>>>> 65cdda63
 	 */
 	public function test_get_command_name() {
 
 		$this->assertEquals( 'amp support', SupportCliCommand::get_command_name() );
 	}
-<<<<<<< HEAD
-
-	/**
-	 * @covers ::send_diagnostic
-	 */
-	public function test_send_diagnostic() {
-
-		$amp_validated_url = $this->create_validated_url();
-
-		ob_start();
-		$this->instance->send_diagnostic(
-			[],
-			[
-				'print' => 'json-pretty',
-			]
-		);
-		$output = ob_get_clean();
-
-		$this->assertStringContainsString( wp_json_encode( $amp_validated_url->post_title ), $output );
-		$this->assertStringContainsString( wp_json_encode( '/wp-includes/js/jquery/jquery.js?ver=__normalized__' ), $output );
-		$this->assertStringContainsString( wp_json_encode( 'DISALLOWED_TAG' ), $output );
-	}
-=======
->>>>>>> 65cdda63
 }