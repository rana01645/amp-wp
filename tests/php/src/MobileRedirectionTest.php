--- conflicted
+++ resolved
@@ -476,13 +476,8 @@
 
 		add_filter(
 			'amp_mobile_version_switcher_link_text',
-<<<<<<< HEAD
 			static function ( $link_text ) {
-				return $link_text . ' ' . ( is_amp_endpoint() ? '(non-AMP version)' : '(AMP version)' );
-=======
-			function ( $link_text ) {
 				return $link_text . ' ' . ( amp_is_request() ? '(non-AMP version)' : '(AMP version)' );
->>>>>>> 19edeeca
 			}
 		);
 
