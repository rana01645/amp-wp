<?php
/**
 * Test Site_Health.
 *
 * @package AmpProject\AmpWP
 */

use AmpProject\AmpWP\Admin\SiteHealth;

/**
 * Test Site_Health.
 */
class Test_Site_Health extends WP_UnitTestCase {

	/**
	 * The tested instance.
	 *
	 * @var SiteHealth
	 */
	public $instance;

	/**
	 * Sets up each test.
	 *
	 * @inheritDoc
	 */
	public function setUp() {
		parent::setUp();
		$this->instance = new SiteHealth();
	}

	/**
	 * Tears down after each test.
	 *
	 * @inheritDoc
	 */
	public function tearDown() {
		unset( $GLOBALS['_wp_using_ext_object_cache'] );
		parent::tearDown();
	}

	/**
	 * Test init.
	 *
	 * @covers \AmpProject\AmpWP\Admin\SiteHealth::init()
	 */
	public function test_init() {
		$this->instance->init();
		$this->assertEquals( 10, has_action( 'site_status_tests', [ $this->instance, 'add_tests' ] ) );
		$this->assertEquals( 10, has_action( 'debug_information', [ $this->instance, 'add_debug_information' ] ) );
		$this->assertEquals( 10, has_action( 'site_status_test_php_modules', [ $this->instance, 'add_extensions' ] ) );
	}

	/**
	 * Test add_tests.
	 *
	 * @covers \AmpProject\AmpWP\Admin\SiteHealth::add_tests()
	 */
	public function test_add_tests() {
		$tests = $this->instance->add_tests( [] );
		$this->assertArrayHasKey( 'direct', $tests );
		$this->assertArrayHasKey( 'amp_persistent_object_cache', $tests['direct'] );
		$this->assertArrayHasKey( 'amp_curl_multi_functions', $tests['direct'] );
		$this->assertArrayHasKey( 'amp_icu_version', $tests['direct'] );
	}

	/**
	 * Test persistent_object_cache.
	 *
	 * @covers \AmpProject\AmpWP\Admin\SiteHealth::persistent_object_cache()
	 */
	public function test_persistent_object_cache() {
		$data = [
			'test' => 'amp_persistent_object_cache',
		];

		$GLOBALS['_wp_using_ext_object_cache'] = false;
		$this->assertArraySubset(
			array_merge(
				$data,
				[
					'status' => 'recommended',
					'badge'  => [
						'label' => 'AMP',
						'color' => 'orange',
					],
				]
			),
			$this->instance->persistent_object_cache()
		);

		$GLOBALS['_wp_using_ext_object_cache'] = true;
		$this->assertArraySubset(
			array_merge(
				$data,
				[
					'label'  => 'Persistent object caching is enabled',
					'status' => 'good',
					'badge'  => [
						'label' => 'AMP',
						'color' => 'green',
					],
				]
			),
			$this->instance->persistent_object_cache()
		);
	}

	/**
	 * Test curl_multi_functions.
	 *
	 * @covers \AmpProject\AmpWP\Admin\SiteHealth::curl_multi_functions()
	 */
	public function test_curl_multi_functions() {
		$this->assertArraySubset(
			[
				'test' => 'amp_curl_multi_functions',
			],
			$this->instance->curl_multi_functions()
		);
	}

	/**
	 * Test icu_version.
	 *
	 * @covers \AmpProject\AmpWP\Admin\SiteHealth::icu_version()
	 */
	public function test_icu_version() {
		$this->assertArraySubset(
			[
				'test' => 'amp_icu_version',
			],
			$this->instance->icu_version()
		);
	}

	/**
	 * Test add_debug_information.
	 *
	 * @covers \AmpProject\AmpWP\Admin\SiteHealth::add_debug_information()
	 */
	public function test_add_debug_information() {
		$debug_info = $this->instance->add_debug_information( [] );
		$this->assertArrayHasKey( 'amp_wp', $debug_info );
		$this->assertArrayHasKey( 'fields', $debug_info['amp_wp'] );
		$keys = [ 'amp_mode_enabled', 'amp_templates_enabled', 'amp_serve_all_templates' ];
		foreach ( $keys as $key ) {
			$this->assertArrayHasKey( $key, $debug_info['amp_wp']['fields'], "Expected key: $key" );
			$this->assertFalse( $debug_info['amp_wp']['fields'][ $key ]['private'], "Expected private for key: $key" );
		}
	}

	/**
<<<<<<< HEAD
=======
	 * Gets the test data for test_get_experiences_enabled().
	 *
	 * @return array The test data.
	 */
	public function get_experiences_enabled_data() {
		return [
			'no_experience_enabled' => [
				[],
				'No experience enabled',
			],
			'only_website'          => [
				[ AMP_Options_Manager::WEBSITE_EXPERIENCE ],
				'website',
			],
			'only_stories'          => [
				[ AMP_Options_Manager::STORIES_EXPERIENCE ],
				'stories',
			],
			'website_and_stories'   => [
				[ AMP_Options_Manager::WEBSITE_EXPERIENCE, AMP_Options_Manager::STORIES_EXPERIENCE ],
				'website, stories',
			],
		];
	}

	/**
	 * Test add_debug_information.
	 *
	 * @dataProvider get_experiences_enabled_data
	 * @covers \AmpProject\AmpWP\Admin\SiteHealth::add_debug_information()
	 *
	 * @param array  $experiences_enabled The AMP experiences that are enabled, if any.
	 * @param string $expected            The expected return value.
	 */
	public function test_get_experiences_enabled( $experiences_enabled, $expected ) {
		AMP_Options_Manager::update_option( 'experiences', $experiences_enabled );
		$this->assertEquals( $expected, $this->instance->get_experiences_enabled() );
	}

	/**
>>>>>>> 343a5b32
	 * Gets the test data for test_get_supported_templates().
	 *
	 * @return array The test data.
	 */
	public function get_supported_templates_data() {
		return [
			'no_template_supported'       => [
				[],
				[],
				'standard',
				'post',
			],
			'only_singular'               => [
				[],
				[ 'is_singular' ],
				'transitional',
				'post, is_singular',
			],
			'only_post'                   => [
				[ 'post' ],
				[],
				'transitional',
				'post',
			],
			'only_post_and_author'        => [
				[ 'post' ],
				[ 'is_author' ],
				'transitional',
				'post, is_author',
			],
			'two_templates'               => [
				[ 'post' ],
				[ 'is_singular', 'is_author' ],
				'transitional',
				'post, is_singular, is_author',
			],
			'three_templates'             => [
				[ 'post', 'page' ],
				[ 'is_singular', 'is_author', 'is_tag' ],
				'transitional',
				'post, page, is_singular, is_author, is_tag',
			],
			'three_templates_reader_mode' => [
				[ 'post', 'page' ],
				[ 'is_singular', 'is_author', 'is_tag' ],
				'reader',
				'post, page',
			],
		];
	}

	/**
	 * Test add_debug_information.
	 *
	 * @dataProvider get_supported_templates_data
	 * @covers \AmpProject\AmpWP\Admin\SiteHealth::get_supported_templates()
	 *
	 * @param array  $supported_content_types The supported content types, like 'post'.
	 * @param array  $supported_templates     The supported templates, like 'is_author'.
	 * @param string $theme_support           The theme support, like 'standard'.
	 * @param string $expected                The expected string of supported templates.
	 */
	public function test_get_supported_templates( $supported_content_types, $supported_templates, $theme_support, $expected ) {
		AMP_Options_Manager::update_option( 'all_templates_supported', false );
		AMP_Options_Manager::update_option( 'supported_templates', $supported_templates );
		AMP_Options_Manager::update_option( 'theme_support', $theme_support );
		AMP_Theme_Support::read_theme_support();

		$basic_post_types = [ 'post', 'page' ];
		foreach ( array_diff( $basic_post_types, $supported_content_types ) as $post_type ) {
			remove_post_type_support( $post_type, AMP_Theme_Support::SLUG );
		}

		foreach ( $supported_content_types as $post_type ) {
			add_post_type_support( $post_type, AMP_Theme_Support::SLUG );
		}

		$this->assertEquals( $expected, $this->instance->get_supported_templates() );
	}

	/**
	 * Gets the test data for test_get_serve_all_templates().
	 *
	 * @return array The test data.
	 */
	public function get_serve_all_templates_data() {
		return [
			'reader_mode_and_option_true'        => [
				'reader',
				true,
				'This option does not apply to Reader mode.',
			],
			'reader_mode_and_option_false'       => [
				'reader',
				false,
				'This option does not apply to Reader mode.',
			],
			'standard_mode_and_option_true'      => [
				'standard',
				true,
				'true',
			],
			'standard_mode_and_option_false'     => [
				'standard',
				false,
				'false',
			],
			'transitional_mode_and_option_true'  => [
				'transitional',
				false,
				'false',
			],
			'transitional_mode_and_option_false' => [
				'transitional',
				false,
				'false',
			],
		];
	}

	/**
	 * Test get_serve_all_templates.
	 *
	 * @dataProvider get_serve_all_templates_data
	 * @covers \AmpProject\AmpWP\Admin\SiteHealth::get_serve_all_templates()
	 *
	 * @param string $theme_support          The template mode, like 'standard'.
	 * @param bool   $do_serve_all_templates Whether the option to serve all templates is true.
	 * @param string $expected               The expected return value.
	 */
	public function test_get_serve_all_templates( $theme_support, $do_serve_all_templates, $expected ) {
		AMP_Options_Manager::update_option( 'theme_support', $theme_support );
		AMP_Options_Manager::update_option( 'all_templates_supported', $do_serve_all_templates );
		AMP_Theme_Support::read_theme_support();

		$this->assertEquals( $expected, $this->instance->get_serve_all_templates() );
	}

	/**
	 * Test add_extensions.
	 *
	 * @covers \AmpProject\AmpWP\Admin\SiteHealth::add_extensions()
	 */
	public function test_add_extensions() {
		$this->assertEquals(
			[
				'intl'     => [
					'extension' => 'intl',
					'function'  => 'idn_to_utf8',
					'required'  => false,
				],
				'json'     => [
					'extension' => 'json',
					'function'  => 'json_encode',
					'required'  => false,
				],
				'mbstring' => [
					'extension' => 'mbstring',
					'required'  => false,
				],
				'zip'      => [
					'extension' => 'zip',
					'required'  => false,
				],
			],
			$this->instance->add_extensions( [] )
		);
	}
}<|MERGE_RESOLUTION|>--- conflicted
+++ resolved
@@ -151,49 +151,6 @@
 	}
 
 	/**
-<<<<<<< HEAD
-=======
-	 * Gets the test data for test_get_experiences_enabled().
-	 *
-	 * @return array The test data.
-	 */
-	public function get_experiences_enabled_data() {
-		return [
-			'no_experience_enabled' => [
-				[],
-				'No experience enabled',
-			],
-			'only_website'          => [
-				[ AMP_Options_Manager::WEBSITE_EXPERIENCE ],
-				'website',
-			],
-			'only_stories'          => [
-				[ AMP_Options_Manager::STORIES_EXPERIENCE ],
-				'stories',
-			],
-			'website_and_stories'   => [
-				[ AMP_Options_Manager::WEBSITE_EXPERIENCE, AMP_Options_Manager::STORIES_EXPERIENCE ],
-				'website, stories',
-			],
-		];
-	}
-
-	/**
-	 * Test add_debug_information.
-	 *
-	 * @dataProvider get_experiences_enabled_data
-	 * @covers \AmpProject\AmpWP\Admin\SiteHealth::add_debug_information()
-	 *
-	 * @param array  $experiences_enabled The AMP experiences that are enabled, if any.
-	 * @param string $expected            The expected return value.
-	 */
-	public function test_get_experiences_enabled( $experiences_enabled, $expected ) {
-		AMP_Options_Manager::update_option( 'experiences', $experiences_enabled );
-		$this->assertEquals( $expected, $this->instance->get_experiences_enabled() );
-	}
-
-	/**
->>>>>>> 343a5b32
 	 * Gets the test data for test_get_supported_templates().
 	 *
 	 * @return array The test data.
