--- conflicted
+++ resolved
@@ -19,14 +19,8 @@
 	/**
 	 * After a test method runs, reset any state in WordPress the test method might have changed.
 	 */
-<<<<<<< HEAD
 	public function tear_down() {
-		foreach ( [ 'book', 'poem', 'secret' ] as $post_type ) {
-=======
-	public function tearDown() {
-		parent::tearDown();
 		foreach ( [ 'book', 'poem', 'secret', 'car', 'secret_book', 'non_amp_book' ] as $post_type ) {
->>>>>>> a55b5880
 			unregister_post_type( $post_type );
 		}
 		parent::tear_down();
