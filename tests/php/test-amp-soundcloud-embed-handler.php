--- conflicted
+++ resolved
@@ -185,17 +185,12 @@
 	public function test__get_scripts( $source, $expected ) {
 		$embed = new AMP_SoundCloud_Embed_Handler();
 
-<<<<<<< HEAD
 		$filtered_content = apply_filters( 'the_content', $source );
 		$dom              = AMP_DOM_Utils::get_dom_from_content( $filtered_content );
 		$embed->sanitize_raw_embeds( $dom );
 
-		$whitelist_sanitizer = new AMP_Tag_And_Attribute_Sanitizer( $dom );
-		$whitelist_sanitizer->sanitize();
-=======
-		$validating_sanitizer = new AMP_Tag_And_Attribute_Sanitizer( AMP_DOM_Utils::get_dom_from_content( $source ) );
+		$validating_sanitizer = new AMP_Tag_And_Attribute_Sanitizer( $dom );
 		$validating_sanitizer->sanitize();
->>>>>>> 4f0d2dd5
 
 		$scripts = array_merge(
 			$embed->get_scripts(),
