<?php
/**
 * Tests for AMP_Options_Manager.
 *
 * @package AMP
 */

use AmpProject\AmpWP\Option;
use AmpProject\AmpWP\Tests\AssertContainsCompatibility;

/**
 * Tests for AMP_Options_Manager.
 *
 * @covers AMP_Options_Manager
 */
class Test_AMP_Options_Manager extends WP_UnitTestCase {

	use AssertContainsCompatibility;

	/**
	 * Whether the external object cache was enabled.
	 *
	 * @var bool
	 */
	private $was_wp_using_ext_object_cache;

	/**
	 * Set up.
	 */
	public function setUp() {
		parent::setUp();
		$this->was_wp_using_ext_object_cache = $GLOBALS['_wp_using_ext_object_cache'];
		remove_theme_support( AMP_Theme_Support::SLUG );
		delete_option( AMP_Options_Manager::OPTION_NAME ); // Make sure default reader mode option does not override theme support being added.
	}

	/**
	 * After a test method runs, reset any state in WordPress the test method might have changed.
	 */
	public function tearDown() {
		parent::tearDown();
		$GLOBALS['_wp_using_ext_object_cache'] = $this->was_wp_using_ext_object_cache;
		unregister_post_type( 'foo' );
	}

	/**
	 * Test constants.
	 */
	public function test_constants() {
		$this->assertEquals( 'amp-options', AMP_Options_Manager::OPTION_NAME );
	}

	/**
	 * Tests the init method.
	 *
	 * @covers AMP_Options_Manager::init()
	 */
	public function test_init() {
		AMP_Options_Manager::init();
		$this->assertEquals( 10, has_action( 'admin_notices', [ AMP_Options_Manager::class, 'render_welcome_notice' ] ) );
		$this->assertEquals( 10, has_action( 'admin_notices', [ AMP_Options_Manager::class, 'render_php_css_parser_conflict_notice' ] ) );
		$this->assertEquals( 10, has_action( 'admin_notices', [ AMP_Options_Manager::class, 'insecure_connection_notice' ] ) );
	}

	/**
	 * Test register_settings.
	 *
	 * @covers AMP_Options_Manager::register_settings()
	 */
	public function test_register_settings() {
		AMP_Options_Manager::register_settings();
		AMP_Options_Manager::init();
		$registered_settings = get_registered_settings();
		$this->assertArrayHasKey( AMP_Options_Manager::OPTION_NAME, $registered_settings );
		$this->assertEquals( 'array', $registered_settings[ AMP_Options_Manager::OPTION_NAME ]['type'] );
		$this->assertEquals( 10, has_action( 'update_option_' . AMP_Options_Manager::OPTION_NAME, [ 'AMP_Options_Manager', 'maybe_flush_rewrite_rules' ] ) );
	}

	/**
	 * Test maybe_flush_rewrite_rules.
	 *
	 * @covers AMP_Options_Manager::maybe_flush_rewrite_rules()
	 */
	public function test_maybe_flush_rewrite_rules() {
		global $wp_rewrite;
		$wp_rewrite->init();
		AMP_Options_Manager::register_settings();
		$dummy_rewrite_rules = [ 'previous' => true ];

		// Check change to supported_post_types.
		update_option( 'rewrite_rules', $dummy_rewrite_rules );
		AMP_Options_Manager::maybe_flush_rewrite_rules(
			[ Option::SUPPORTED_POST_TYPES => [ 'page' ] ],
			[]
		);
		$this->assertEmpty( get_option( 'rewrite_rules' ) );

		// Check update of supported_post_types but no change.
		update_option( 'rewrite_rules', $dummy_rewrite_rules );
		update_option(
			AMP_Options_Manager::OPTION_NAME,
			[
				[ Option::SUPPORTED_POST_TYPES => [ 'page' ] ],
				[ Option::SUPPORTED_POST_TYPES => [ 'page' ] ],
			]
		);
		$this->assertEquals( $dummy_rewrite_rules, get_option( 'rewrite_rules' ) );

		// Check changing a different property.
		update_option( 'rewrite_rules', [ 'previous' => true ] );
		update_option(
			AMP_Options_Manager::OPTION_NAME,
			[
				[ 'foo' => 'new' ],
				[ 'foo' => 'old' ],
			]
		);
		$this->assertEquals( $dummy_rewrite_rules, get_option( 'rewrite_rules' ) );
	}

	/**
	 * Test get_options.
	 *
	 * @covers AMP_Options_Manager::get_options()
	 * @covers AMP_Options_Manager::get_option()
	 * @covers AMP_Options_Manager::update_option()
	 * @covers AMP_Options_Manager::validate_options()
	 */
	public function test_get_and_set_options() {
		wp_set_current_user( self::factory()->user->create( [ 'role' => 'administrator' ] ) );

		global $wp_settings_errors;
		wp_using_ext_object_cache( true ); // turn on external object cache flag.
		AMP_Options_Manager::register_settings(); // Adds validate_options as filter.
		delete_option( AMP_Options_Manager::OPTION_NAME );
		$this->assertEquals(
			[
				Option::THEME_SUPPORT           => AMP_Theme_Support::READER_MODE_SLUG,
				Option::SUPPORTED_POST_TYPES    => [ 'post' ],
				Option::ANALYTICS               => [],
				Option::ALL_TEMPLATES_SUPPORTED => true,
				Option::SUPPORTED_TEMPLATES     => [ 'is_singular' ],
				Option::SUPPRESSED_PLUGINS      => [],
				Option::VERSION                 => AMP__VERSION,
<<<<<<< HEAD
				Option::READER_THEME            => 'legacy',
=======
				Option::MOBILE_REDIRECT         => false,
				Option::READER_THEME            => 'classic',
>>>>>>> 1f516133
				Option::MOBILE_REDIRECT         => false,
				Option::WIZARD_COMPLETED        => false,
			],
			AMP_Options_Manager::get_options()
		);
		$this->assertSame( false, AMP_Options_Manager::get_option( 'foo' ) );
		$this->assertSame( 'default', AMP_Options_Manager::get_option( 'foo', 'default' ) );

		// Test supported_post_types validation.
		AMP_Options_Manager::update_option( Option::SUPPORTED_POST_TYPES, [ 'post', 'page', 'attachment' ] );
		$this->assertSame(
			[
				'post',
				'page',
				'attachment',
			],
			AMP_Options_Manager::get_option( Option::SUPPORTED_POST_TYPES )
		);

		// Test analytics validation with missing fields.
		AMP_Options_Manager::update_option(
			Option::ANALYTICS,
			[
				'bad' => [],
			]
		);
		$errors = get_settings_errors( AMP_Options_Manager::OPTION_NAME );
		$this->assertEquals( 'missing_analytics_vendor_or_config', $errors[0]['code'] );
		$wp_settings_errors = [];

		// Test analytics validation with bad JSON.
		AMP_Options_Manager::update_option(
			Option::ANALYTICS,
			[
				'__new__' => [
					'type'   => 'foo',
					'config' => 'BAD',
				],
			]
		);
		$errors = get_settings_errors( AMP_Options_Manager::OPTION_NAME );
		$this->assertEquals( 'invalid_analytics_config_json', $errors[0]['code'] );
		$wp_settings_errors = [];

		// Test analytics validation with good fields.
		AMP_Options_Manager::update_option(
			Option::ANALYTICS,
			[
				'__new__' => [
					'type'   => 'foo',
					'config' => '{"good":true}',
				],
			]
		);
		$this->assertEmpty( get_settings_errors( AMP_Options_Manager::OPTION_NAME ) );

		// Test analytics validation with duplicate check.
		AMP_Options_Manager::update_option(
			Option::ANALYTICS,
			[
				'__new__' => [
					'type'   => 'foo',
					'config' => '{"good":true}',
				],
			]
		);
		$errors = get_settings_errors( AMP_Options_Manager::OPTION_NAME );
		$this->assertEquals( 'duplicate_analytics_entry', $errors[0]['code'] );
		$wp_settings_errors = [];

		// Confirm format of entry ID.
		$entries = AMP_Options_Manager::get_option( Option::ANALYTICS );
		$entry   = current( $entries );
		$id      = substr( md5( $entry['type'] . $entry['config'] ), 0, 12 );
		$this->assertArrayHasKey( $id, $entries );
		$this->assertEquals( 'foo', $entries[ $id ]['type'] );
		$this->assertEquals( '{"good":true}', $entries[ $id ]['config'] );

		// Confirm adding another entry works.
		AMP_Options_Manager::update_option(
			Option::ANALYTICS,
			[
				'__new__' => [
					'type'   => 'bar',
					'config' => '{"good":true}',
				],
			]
		);
		$entries = AMP_Options_Manager::get_option( Option::ANALYTICS );
		$this->assertCount( 2, AMP_Options_Manager::get_option( Option::ANALYTICS ) );
		$this->assertArrayHasKey( $id, $entries );

		// Confirm updating an entry works.
		AMP_Options_Manager::update_option(
			Option::ANALYTICS,
			[
				$id => [
					'id'     => $id,
					'type'   => 'foo',
					'config' => '{"very_good":true}',
				],
			]
		);
		$entries = AMP_Options_Manager::get_option( Option::ANALYTICS );
		$this->assertEquals( 'foo', $entries[ $id ]['type'] );
		$this->assertEquals( '{"very_good":true}', $entries[ $id ]['config'] );

		// Confirm deleting an entry works.
		AMP_Options_Manager::update_option(
			Option::ANALYTICS,
			[
				$id => [
					'id'     => $id,
					'type'   => 'foo',
					'config' => '{"very_good":true}',
					'delete' => true,
				],
			]
		);
		$entries = AMP_Options_Manager::get_option( Option::ANALYTICS );
		$this->assertCount( 1, $entries );
		$this->assertArrayNotHasKey( $id, $entries );
	}

	/**
	 * Tests the update_options method.
	 *
	 * @covers AMP_Options_Manager::update_options
	 */
	public function test_update_options() {
		// Confirm updating multiple entries at once works.
		AMP_Options_Manager::update_options(
			[
				Option::THEME_SUPPORT => 'reader',
				Option::READER_THEME  => 'twentysixteen',
			]
		);

		$this->assertEquals( 'reader', AMP_Options_Manager::get_option( Option::THEME_SUPPORT ) );
		$this->assertEquals( 'twentysixteen', AMP_Options_Manager::get_option( Option::READER_THEME ) );
	}

	public function get_test_get_options_defaults_data() {
		return [
			'reader'                               => [
				null,
				AMP_Theme_Support::READER_MODE_SLUG,
			],
			'transitional_without_template_dir'    => [
				[
					'paired' => true,
				],
				AMP_Theme_Support::TRANSITIONAL_MODE_SLUG,
			],
			'transitional_implied_by_template_dir' => [
				[
					'template_dir' => 'amp',
				],
				AMP_Theme_Support::TRANSITIONAL_MODE_SLUG,
			],
			'standard_paired_false'                => [
				[
					'paired' => false,
				],
				AMP_Theme_Support::STANDARD_MODE_SLUG,
			],
			'standard_no_args'                     => [
				[],
				AMP_Theme_Support::STANDARD_MODE_SLUG,
			],
			'standard_via_native'                  => [
				null,
				AMP_Theme_Support::STANDARD_MODE_SLUG,
				[
					Option::THEME_SUPPORT => 'native',
				],
			],
			'standard_via_paired'                  => [
				null,
				AMP_Theme_Support::TRANSITIONAL_MODE_SLUG,
				[
					Option::THEME_SUPPORT => 'paired',
				],
			],
			'standard_upon_upgrade'                => [
				[
					'paired' => false,
				],
				AMP_Theme_Support::STANDARD_MODE_SLUG,
				[
					Option::THEME_SUPPORT => 'disabled',
				],
			],
			'transitional_upon_upgrade'            => [
				[
					'paired' => true,
				],
				AMP_Theme_Support::TRANSITIONAL_MODE_SLUG,
				[
					Option::THEME_SUPPORT => 'disabled',
				],
			],
		];
	}

	/**
	 * Test get_options defaults.
	 *
	 * @dataProvider get_test_get_options_defaults_data
	 * @covers AMP_Options_Manager::get_options()
	 * @covers AMP_Options_Manager::get_option()
	 *
	 * @param array|null $args           Theme support args.
	 * @param string     $expected_mode  Expected mode.
	 * @param array      $initial_option Initial option in DB.
	 */
	public function test_get_options_theme_support_defaults( $args, $expected_mode, $initial_option = [] ) {
		update_option( AMP_Options_Manager::OPTION_NAME, $initial_option );
		if ( isset( $args ) ) {
			add_theme_support( 'amp', $args );
		}
		$this->assertEquals( $expected_mode, AMP_Options_Manager::get_option( Option::THEME_SUPPORT ) );
	}

	/**
	 * Test check_supported_post_type_update_errors.
	 *
	 * @covers AMP_Options_Manager::check_supported_post_type_update_errors()
	 */
	public function test_check_supported_post_type_update_errors() {
		global $wp_settings_errors;
		$wp_settings_errors = []; // clear any errors before starting.
		add_theme_support( AMP_Theme_Support::SLUG );
		register_post_type(
			'foo',
			[
				'public' => true,
				'label'  => 'Foo',
			]
		);
		AMP_Post_Type_Support::add_post_type_support();

		// Test when Option::ALL_TEMPLATES_SUPPORTED is selected.
		AMP_Options_Manager::update_option( Option::THEME_SUPPORT, AMP_Theme_Support::STANDARD_MODE_SLUG );
		AMP_Options_Manager::update_option( Option::ALL_TEMPLATES_SUPPORTED, true );
		AMP_Options_Manager::update_option( Option::SUPPORTED_POST_TYPES, [ 'post' ] );
		AMP_Options_Manager::check_supported_post_type_update_errors();
		$this->assertEmpty( get_settings_errors() );

		// Test when Option::ALL_TEMPLATES_SUPPORTED is not selected.
		AMP_Options_Manager::update_option( Option::THEME_SUPPORT, AMP_Theme_Support::STANDARD_MODE_SLUG );
		AMP_Options_Manager::update_option( Option::ALL_TEMPLATES_SUPPORTED, false );
		foreach ( get_post_types() as $post_type ) {
			if ( 'foo' !== $post_type ) {
				remove_post_type_support( $post_type, AMP_Post_Type_Support::SLUG );
			}
		}
		AMP_Options_Manager::update_option( Option::SUPPORTED_POST_TYPES, [ 'foo' ] );
		AMP_Options_Manager::check_supported_post_type_update_errors();
		$this->assertEmpty( get_settings_errors() );

		// Test when Option::ALL_TEMPLATES_SUPPORTED is not selected, and theme support is also disabled.
		add_post_type_support( 'post', AMP_Post_Type_Support::SLUG );
		AMP_Options_Manager::update_option( Option::THEME_SUPPORT, AMP_Theme_Support::READER_MODE_SLUG );
		AMP_Options_Manager::update_option( Option::ALL_TEMPLATES_SUPPORTED, false );
		AMP_Options_Manager::update_option( Option::SUPPORTED_POST_TYPES, [ 'post' ] );
		AMP_Options_Manager::check_supported_post_type_update_errors();
		$settings_errors    = get_settings_errors();
		$wp_settings_errors = [];
		$this->assertCount( 1, $settings_errors );
		$this->assertEquals( 'foo_deactivation_error', $settings_errors[0]['code'] );

		// Activation error.
		remove_post_type_support( 'post', AMP_Post_Type_Support::SLUG );
		remove_post_type_support( 'foo', AMP_Post_Type_Support::SLUG );
		AMP_Options_Manager::update_option( Option::SUPPORTED_POST_TYPES, [ 'foo' ] );
		AMP_Options_Manager::update_option( Option::THEME_SUPPORT, AMP_Theme_Support::READER_MODE_SLUG );
		AMP_Options_Manager::check_supported_post_type_update_errors();
		$settings_errors = get_settings_errors();
		$this->assertCount( 1, $settings_errors );
		$error = current( $settings_errors );
		$this->assertEquals( 'foo_activation_error', $error['code'] );
		$wp_settings_errors = [];

		// Deactivation error.
		AMP_Options_Manager::update_option( Option::SUPPORTED_POST_TYPES, [] );
		add_post_type_support( 'foo', AMP_Post_Type_Support::SLUG );
		AMP_Options_Manager::check_supported_post_type_update_errors();
		$errors = get_settings_errors();
		$this->assertCount( 1, $errors );
		$error = current( $errors );
		$this->assertEquals( 'foo_deactivation_error', $error['code'] );
		$wp_settings_errors = [];
	}

	/**
	 * Test for render_welcome_notice()
	 *
	 * @covers AMP_Options_Manager::render_welcome_notice()
	 */
	public function test_render_welcome_notice() {
		// If this is not the main 'AMP Settings' page, this should not render the notice.
		wp_set_current_user( self::factory()->user->create() );
		set_current_screen( 'edit.php' );
		$output = get_echo( [ 'AMP_Options_Manager', 'render_welcome_notice' ] );
		$this->assertEmpty( $output );

		// This is the correct page, but the notice was dismissed, so it should not display.
		$GLOBALS['current_screen']->id = 'toplevel_page_' . AMP_Options_Manager::OPTION_NAME;
		$id                            = 'amp-welcome-notice-1';
		update_user_meta( get_current_user_id(), 'dismissed_wp_pointers', $id );
		$output = get_echo( [ 'AMP_Options_Manager', 'render_welcome_notice' ] );
		$this->assertEmpty( $output );

		// This is the correct page, and the notice has not been dismissed, so it should display.
		delete_user_meta( get_current_user_id(), 'dismissed_wp_pointers' );
		$output = get_echo( [ 'AMP_Options_Manager', 'render_welcome_notice' ] );
		$this->assertStringContains( 'Welcome to AMP for WordPress', $output );
		$this->assertStringContains( 'Bring the speed and features of the open source AMP project to your site, complete with the tools to support content authoring and website development.', $output );
		$this->assertStringContains( $id, $output );
	}

	/**
	 * Test handle_updated_theme_support_option for reader mode.
	 *
	 * @covers AMP_Options_Manager::handle_updated_theme_support_option()
	 * @covers ::amp_admin_get_preview_permalink()
	 */
	public function test_handle_updated_theme_support_option_disabled() {
		wp_set_current_user( self::factory()->user->create( [ 'role' => 'administrator' ] ) );
		AMP_Validation_Manager::init();

		$page_id = self::factory()->post->create( [ 'post_type' => 'page' ] );
		AMP_Options_Manager::update_option( Option::SUPPORTED_POST_TYPES, [ 'page' ] );
		AMP_Options_Manager::update_option( Option::THEME_SUPPORT, AMP_Theme_Support::READER_MODE_SLUG );
		AMP_Options_Manager::handle_updated_theme_support_option();
		$amp_settings_errors = get_settings_errors( AMP_Options_Manager::OPTION_NAME );
		$new_error           = end( $amp_settings_errors );
		$this->assertStringStartsWith( 'Reader mode activated!', $new_error['message'] );
		$this->assertStringContains( esc_url( amp_get_permalink( $page_id ) ), $new_error['message'], 'Expect amp_admin_get_preview_permalink() to return a page since it is the only post type supported.' );
		$this->assertCount( 0, get_posts( [ 'post_type' => AMP_Validated_URL_Post_Type::POST_TYPE_SLUG ] ) );
	}

	/**
	 * Test handle_updated_theme_support_option for standard when there is one auto-accepted issue.
	 *
	 * @covers AMP_Options_Manager::handle_updated_theme_support_option()
	 * @covers ::amp_admin_get_preview_permalink()
	 */
	public function test_handle_updated_theme_support_option_standard_success_but_error() {
		wp_set_current_user( self::factory()->user->create( [ 'role' => 'administrator' ] ) );

		$post_id = self::factory()->post->create( [ 'post_type' => 'post' ] );
		AMP_Options_Manager::update_option( Option::THEME_SUPPORT, AMP_Theme_Support::STANDARD_MODE_SLUG );
		AMP_Options_Manager::update_option( Option::SUPPORTED_POST_TYPES, [ 'post' ] );

		$filter = static function() {
			$validation = [
				'results' => [
					[
						'error'     => [ 'code' => 'example' ],
						'sanitized' => false,
					],
				],
			];
			return [
				'body' => wp_json_encode( $validation ),
			];
		};
		add_filter( 'pre_http_request', $filter, 10, 3 );
		AMP_Options_Manager::handle_updated_theme_support_option();
		remove_filter( 'pre_http_request', $filter );
		$amp_settings_errors = get_settings_errors( AMP_Options_Manager::OPTION_NAME );
		$new_error           = end( $amp_settings_errors );
		$this->assertStringStartsWith( 'Standard mode activated!', $new_error['message'] );
		$this->assertStringContains( esc_url( amp_get_permalink( $post_id ) ), $new_error['message'], 'Expect amp_admin_get_preview_permalink() to return a post since it is the only post type supported.' );
		$invalid_url_posts = get_posts(
			[
				'post_type' => AMP_Validated_URL_Post_Type::POST_TYPE_SLUG,
				'fields'    => 'ids',
			]
		);
		$this->assertEquals( 'updated', $new_error['type'] );
		$this->assertCount( 1, $invalid_url_posts );
		$this->assertStringContains( 'review 1 issue', $new_error['message'] );
		$this->assertStringContains( esc_url( get_edit_post_link( $invalid_url_posts[0], 'raw' ) ), $new_error['message'], 'Expect edit post link for the invalid URL post to be present.' );
	}

	/**
	 * Test handle_updated_theme_support_option for standard when there is one auto-accepted issue.
	 *
	 * @covers AMP_Options_Manager::handle_updated_theme_support_option()
	 * @covers ::amp_admin_get_preview_permalink()
	 */
	public function test_handle_updated_theme_support_option_standard_validate_error() {
		wp_set_current_user( self::factory()->user->create( [ 'role' => 'administrator' ] ) );
		self::factory()->post->create( [ 'post_type' => 'post' ] );

		AMP_Options_Manager::update_option( Option::THEME_SUPPORT, AMP_Theme_Support::STANDARD_MODE_SLUG );
		AMP_Options_Manager::update_option( Option::SUPPORTED_POST_TYPES, [ 'post' ] );

		$filter = static function() {
			return [
				'body' => '<html amp><head></head><body></body>',
			];
		};
		add_filter( 'pre_http_request', $filter, 10, 3 );
		AMP_Options_Manager::handle_updated_theme_support_option();
		remove_filter( 'pre_http_request', $filter );

		$amp_settings_errors = get_settings_errors( AMP_Options_Manager::OPTION_NAME );
		$new_error           = end( $amp_settings_errors );
		$this->assertStringStartsWith( 'Standard mode activated!', $new_error['message'] );
		$invalid_url_posts = get_posts(
			[
				'post_type' => AMP_Validated_URL_Post_Type::POST_TYPE_SLUG,
				'fields'    => 'ids',
			]
		);
		$this->assertCount( 0, $invalid_url_posts );
		$this->assertEquals( 'error', $new_error['type'] );
	}

	/**
	 * Test handle_updated_theme_support_option for transitional mode.
	 *
	 * @covers AMP_Options_Manager::handle_updated_theme_support_option()
	 * @covers ::amp_admin_get_preview_permalink()
	 */
	public function test_handle_updated_theme_support_option_paired() {
		wp_set_current_user( self::factory()->user->create( [ 'role' => 'administrator' ] ) );

		$post_id = self::factory()->post->create( [ 'post_type' => 'post' ] );
		AMP_Options_Manager::update_option( Option::THEME_SUPPORT, AMP_Theme_Support::TRANSITIONAL_MODE_SLUG );
		AMP_Options_Manager::update_option( Option::SUPPORTED_POST_TYPES, [ 'post' ] );

		$filter = static function() {
			$validation = [
				'results' => [
					[
						'error'     => [ 'code' => 'foo' ],
						'sanitized' => false,
					],
					[
						'error'     => [ 'code' => 'bar' ],
						'sanitized' => false,
					],
				],
			];
			return [
				'body' => wp_json_encode( $validation ),
			];
		};
		add_filter( 'pre_http_request', $filter, 10, 3 );
		AMP_Options_Manager::handle_updated_theme_support_option();
		remove_filter( 'pre_http_request', $filter );
		$amp_settings_errors = get_settings_errors( AMP_Options_Manager::OPTION_NAME );
		$new_error           = end( $amp_settings_errors );
		$this->assertStringStartsWith( 'Transitional mode activated!', $new_error['message'] );
		$this->assertStringContains( esc_url( amp_get_permalink( $post_id ) ), $new_error['message'], 'Expect amp_admin_get_preview_permalink() to return a post since it is the only post type supported.' );
		$invalid_url_posts = get_posts(
			[
				'post_type' => AMP_Validated_URL_Post_Type::POST_TYPE_SLUG,
				'fields'    => 'ids',
			]
		);
		$this->assertEquals( 'updated', $new_error['type'] );
		$this->assertCount( 1, $invalid_url_posts );
		$this->assertStringContains( 'review 2 issues', $new_error['message'] );
		$this->assertStringContains( esc_url( get_edit_post_link( $invalid_url_posts[0], 'raw' ) ), $new_error['message'], 'Expect edit post link for the invalid URL post to be present.' );
	}
}<|MERGE_RESOLUTION|>--- conflicted
+++ resolved
@@ -142,12 +142,8 @@
 				Option::SUPPORTED_TEMPLATES     => [ 'is_singular' ],
 				Option::SUPPRESSED_PLUGINS      => [],
 				Option::VERSION                 => AMP__VERSION,
-<<<<<<< HEAD
+				Option::MOBILE_REDIRECT         => false,
 				Option::READER_THEME            => 'legacy',
-=======
-				Option::MOBILE_REDIRECT         => false,
-				Option::READER_THEME            => 'classic',
->>>>>>> 1f516133
 				Option::MOBILE_REDIRECT         => false,
 				Option::WIZARD_COMPLETED        => false,
 			],
