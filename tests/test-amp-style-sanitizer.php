--- conflicted
+++ resolved
@@ -549,12 +549,7 @@
 		$error_codes = array();
 		$args        = array(
 			'use_document_element'      => true,
-<<<<<<< HEAD
-			'remove_unused_rules'       => 'always',
 			'validation_error_callback' => static function( $error ) use ( &$error_codes ) {
-=======
-			'validation_error_callback' => function( $error ) use ( &$error_codes ) {
->>>>>>> 1c52a0f0
 				$error_codes[] = $error['code'];
 			},
 		);
@@ -1027,12 +1022,7 @@
 			$dom,
 			array(
 				'use_document_element'      => true,
-<<<<<<< HEAD
-				'remove_unused_rules'       => 'never',
 				'validation_error_callback' => static function( $error ) use ( &$error_codes ) {
-=======
-				'validation_error_callback' => function( $error ) use ( &$error_codes ) {
->>>>>>> 1c52a0f0
 					$error_codes[] = $error['code'];
 				},
 			)
@@ -1061,12 +1051,7 @@
 			$dom,
 			array(
 				'use_document_element'      => true,
-<<<<<<< HEAD
-				'remove_unused_rules'       => 'always',
 				'validation_error_callback' => static function( $error ) use ( &$error_codes ) {
-=======
-				'validation_error_callback' => function( $error ) use ( &$error_codes ) {
->>>>>>> 1c52a0f0
 					$error_codes[] = $error['code'];
 				},
 			)
@@ -1080,31 +1065,6 @@
 		$this->assertContains( '.dashicons{', $actual_stylesheets[0] );
 		$this->assertContains( '.dashicons-admin-appearance:before{', $actual_stylesheets[0] );
 		$this->assertNotContains( '.dashicons-format-chat:before', $actual_stylesheets[0] );
-<<<<<<< HEAD
-
-		// Test with rule-removal not forced, since dashicons alone is not larger than 50KB.
-		$dom         = AMP_DOM_Utils::get_dom( $html );
-		$error_codes = array();
-		$sanitizer   = new AMP_Style_Sanitizer(
-			$dom,
-			array(
-				'use_document_element'      => true,
-				'remove_unused_rules'       => 'sometimes',
-				'validation_error_callback' => static function( $error ) use ( &$error_codes ) {
-					$error_codes[] = $error['code'];
-				},
-			)
-		);
-		$sanitizer->sanitize();
-		$this->assertEquals( array(), $error_codes );
-		$actual_stylesheets = array_values( $sanitizer->get_stylesheets() );
-		$this->assertContains( 'dashicons.woff") format("woff")', $actual_stylesheets[0] );
-		$this->assertNotContains( 'data:application/font-woff;', $actual_stylesheets[0] );
-		$this->assertContains( '.dashicons,.dashicons-before:before{', $actual_stylesheets[0] );
-		$this->assertContains( '.dashicons-admin-appearance:before{', $actual_stylesheets[0] );
-		$this->assertContains( '.dashicons-format-chat:before', $actual_stylesheets[0] );
-=======
->>>>>>> 1c52a0f0
 	}
 
 	/**
@@ -1186,12 +1146,7 @@
 			$dom,
 			array(
 				'use_document_element'      => true,
-<<<<<<< HEAD
-				'remove_unused_rules'       => 'always',
 				'validation_error_callback' => static function( $error ) use ( &$error_codes ) {
-=======
-				'validation_error_callback' => function( $error ) use ( &$error_codes ) {
->>>>>>> 1c52a0f0
 					$error_codes[] = $error['code'];
 				},
 			)
@@ -1279,28 +1234,6 @@
 		);
 
 		$this->assertEquals(
-<<<<<<< HEAD
-			array( 'removed_unused_css_rules', 'excessive_css' ),
-			$error_codes
-		);
-
-		// Make sure the accept_tree_shaking option results in no removed_unused_css_rules error being raised.
-		$error_codes = array();
-		$dom         = AMP_DOM_Utils::get_dom( $html );
-		$sanitizer   = new AMP_Style_Sanitizer(
-			$dom,
-			array(
-				'use_document_element'      => true,
-				'accept_tree_shaking'       => true,
-				'validation_error_callback' => static function( $error ) use ( &$error_codes ) {
-					$error_codes[] = $error['code'];
-				},
-			)
-		);
-		$sanitizer->sanitize();
-		$this->assertEquals(
-=======
->>>>>>> 1c52a0f0
 			array( 'excessive_css' ),
 			$error_codes
 		);
@@ -1353,12 +1286,7 @@
 				array_merge(
 					array(
 						'use_document_element'      => true,
-<<<<<<< HEAD
-						'accept_tree_shaking'       => true,
 						'validation_error_callback' => static function( $error ) use ( &$error_codes ) {
-=======
-						'validation_error_callback' => function( $error ) use ( &$error_codes ) {
->>>>>>> 1c52a0f0
 							$error_codes[] = $error['code'];
 						},
 					),
@@ -2320,13 +2248,8 @@
 					require_once get_template_directory() . '/functions.php';
 					add_action(
 						'wp_head',
-<<<<<<< HEAD
 						static function() {
-							printf( '<style media=print id="early-print-style">html:after { content:"earlyprintstyle %s"; }</style>', esc_html( str_repeat( 'a', 10000 ) ) );
-=======
-						function() {
 							printf( '<style media=print id="early-print-style">html:after { content:"earlyprintstyle %s"; }</style>', esc_html( str_repeat( 'a', 49990 ) ) );
->>>>>>> 1c52a0f0
 						},
 						-1000
 					);
@@ -2412,12 +2335,7 @@
 		$error_codes = array();
 		$args        = array(
 			'use_document_element'      => true,
-<<<<<<< HEAD
-			'remove_unused_rules'       => 'never',
 			'validation_error_callback' => static function( $error ) use ( &$error_codes ) {
-=======
-			'validation_error_callback' => function( $error ) use ( &$error_codes ) {
->>>>>>> 1c52a0f0
 				$error_codes[] = $error['code'];
 			},
 		);
