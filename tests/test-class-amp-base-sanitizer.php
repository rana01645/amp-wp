<?php
/**
 * Class AMP_Base_Sanitizer_Test
 *
 * @package AMP
 */

/**
 * Test AMP_Base_Sanitizer_Test
 *
 * @covers AMP_Base_Sanitizer
 */
class AMP_Base_Sanitizer_Test extends WP_UnitTestCase {

<<<<<<< HEAD
class AMP_Base_Sanitizer__Enforce_Fixed_Height__Test extends WP_UnitTestCase {
	public function get_data() {
=======
	/**
	 * Get enforce sizes data.
	 *
	 * @return array Data
	 */
	public function get_enforce_sizes_data() {
		return array(
			'already_has_sizes'                            => array(
				array(
					'sizes' => 'blah',
				),
				array(
					'sizes' => 'blah',
				),
			),

			'empty'                                        => array(
				array(),
				array(),
			),

			'no_width'                                     => array(
				array(
					'height' => 100,
				),
				array(
					'height' => 100,
				),
			),

			'no_height'                                    => array(
				array(
					'width' => 200,
				),
				array(
					'width' => 200,
				),
			),

			'enforce_sizes_no_class'                       => array(
				array(
					'width'  => 200,
					'height' => 100,
				),
				array(
					'width'  => 200,
					'height' => 100,
					'sizes'  => '(min-width: 200px) 200px, 100vw',
					'class'  => 'amp-wp-enforced-sizes',
				),
			),

			'enforce_sizes_has_class'                      => array(
				array(
					'width'  => 200,
					'height' => 100,
					'class'  => 'my-class',
				),
				array(
					'width'  => 200,
					'height' => 100,
					'sizes'  => '(min-width: 200px) 200px, 100vw',
					'class'  => 'my-class amp-wp-enforced-sizes',
				),
			),

			'enforce_sizes_with_bigger_content_max_width'  => array(
				array(
					'width'  => 250,
					'height' => 100,
				),
				array(
					'width'  => 250,
					'height' => 100,
					'sizes'  => '(min-width: 250px) 250px, 100vw',
					'class'  => 'amp-wp-enforced-sizes',
				),
				array(
					'content_max_width' => 500,
				),
			),

			'enforce_sizes_with_smaller_content_max_width' => array(
				array(
					'width'  => 800,
					'height' => 350,
				),
				array(
					'width'  => 800,
					'height' => 350,
					'sizes'  => '(min-width: 675px) 675px, 100vw',
					'class'  => 'amp-wp-enforced-sizes',
				),
				array(
					'content_max_width' => 675,
				),
			),
		);
	}

	/**
	 * Test AMP_Base_Sanitizer::enforce_sizes_attribute().
	 *
	 * @dataProvider get_enforce_sizes_data
	 * @param array $source_attributes   Source Attrs.
	 * @param array $expected_attributes Expected Attrs.
	 * @param array $args                Args.
	 * @covers AMP_Base_Sanitizer::enforce_sizes_attribute()
	 */
	public function test_enforce_sizes_attribute( $source_attributes, $expected_attributes, $args = array() ) {
		$sanitizer           = new AMP_Test_Stub_Sanitizer( new DOMDocument(), $args );
		$returned_attributes = $sanitizer->enforce_sizes_attribute( $source_attributes );

		$this->assertEquals( $expected_attributes, $returned_attributes );
	}

	/**
	 * Get enforce fixed data.
	 *
	 * @return array Data.
	 */
	public function get_enforce_fixed_data() {
>>>>>>> d53af32a
		return array(
			'both_dimensions_included' => array(
				array(
					'width'  => 100,
					'height' => 100,
					'layout' => 'responsive',
				),
				array(
					'width'  => 100,
					'height' => 100,
					'layout' => 'responsive',
				),
			),

			'both_dimensions_missing'  => array(
				array(),
				array(
					'height' => 400,
					'layout' => 'fixed-height',
				),
			),

			'both_dimensions_empty'    => array(
				array(
					'width'  => '',
					'height' => '',
				),
				array(
					'height' => 400,
					'layout' => 'fixed-height',
				),
			),

			'no_width'                 => array(
				array(
					'height' => 100,
				),
				array(
					'height' => 100,
					'layout' => 'fixed-height',
				),
			),

			'no_height'                => array(
				array(
					'width' => 200,
				),
				array(
					'height' => 400,
					'layout' => 'fixed-height',
				),
			),

			'no_layout_specified'      => array(
				array(
					'width'  => 100,
					'height' => 100,
				),
				array(
					'width'  => 100,
					'height' => 100,
					'layout' => 'responsive',
				),
			),
		);
	}

	/**
	 * Test AMP_Base_Sanitizer::enforce_fixed_height().
	 *
	 * @dataProvider get_enforce_fixed_data
	 * @param array $source_attributes   Source Attrs.
	 * @param array $expected_attributes Expected Attrs.
	 * @param array $args                Args.
	 * @covers AMP_Base_Sanitizer::enforce_fixed_height()
	 */
<<<<<<< HEAD
	public function test_set_layout( $source_attributes, $expected_attributes, $args = array() ) {
		$sanitizer = new AMP_Test_Stub_Sanitizer( new DOMDocument, $args );
		$returned_attributes = $sanitizer->set_layout( $source_attributes );
=======
	public function test_enforce_fixed_height( $source_attributes, $expected_attributes, $args = array() ) {
		$sanitizer           = new AMP_Test_Stub_Sanitizer( new DOMDocument(), $args );
		$returned_attributes = $sanitizer->enforce_fixed_height( $source_attributes );
>>>>>>> d53af32a

		$this->assertEquals( $expected_attributes, $returned_attributes );
	}

	/**
	 * Get sanitize_dimension data.
	 *
	 * @return array Data.
	 */
	public function get_sanitize_dimension_data() {
		return array(
			'empty'                => array(
				array( '', 'width' ),
				'',
			),

			'empty_space'          => array(
				array( ' ', 'width' ),
				'',
			),

			'int'                  => array(
				array( 123, 'width' ),
				123,
			),

			'int_as_string'        => array(
				array( '123', 'width' ),
				123,
			),

			'with_px'              => array(
				array( '567px', 'width' ),
				567,
			),

			'100%_width__with_max' => array(
				array( '100%', 'width' ),
				600,
				array( 'content_max_width' => 600 ),
			),

			'100%_width__no_max'   => array(
				array( '100%', 'width' ),
				'',
			),

			'50%_width__with_max'  => array(
				array( '50%', 'width' ),
				300,
				array( 'content_max_width' => 600 ),
			),

			'%_height'             => array(
				array( '100%', 'height' ),
				'',
			),

			'non_int'              => array(
				array( 'abcd', 'width' ),
				'',
			),
		);
	}

	/**
<<<<<<< HEAD
=======
	 * Test AMP_Base_Sanitizer::sanitize_dimension().
	 *
	 * @param array $source_params  Source Attrs.
	 * @param array $expected_value Expected Attrs.
	 * @param array $args           Args.
	 * @dataProvider get_sanitize_dimension_data
	 * @covers AMP_Base_Sanitizer::sanitize_dimension()
	 */
	public function test_sanitize_dimension( $source_params, $expected_value, $args = array() ) {
		$sanitizer                 = new AMP_Test_Stub_Sanitizer( new DOMDocument(), $args );
		list( $value, $dimension ) = $source_params;

		$actual_value = $sanitizer->sanitize_dimension( $value, $dimension );

		$this->assertEquals( $expected_value, $actual_value );
	}

	/**
>>>>>>> d53af32a
	 * Tests remove_child.
	 *
	 * @covers AMP_Base_Sanitizer::remove_invalid_child()
	 */
	public function test_remove_child() {
		AMP_Validation_Utils::reset_validation_results();
		$parent_tag_name = 'div';
		$dom_document    = new DOMDocument( '1.0', 'utf-8' );
		$parent          = $dom_document->createElement( $parent_tag_name );
		$child           = $dom_document->createElement( 'h1' );
		$parent->appendChild( $child );

		$this->assertEquals( $child, $parent->firstChild );
		$sanitizer = new AMP_Iframe_Sanitizer(
			$dom_document, array(
				'validation_error_callback' => 'AMP_Validation_Utils::add_validation_error',
			)
		);
		$sanitizer->remove_invalid_child( $child );
		$this->assertEquals( null, $parent->firstChild );
		$this->assertCount( 1, AMP_Validation_Utils::$validation_errors );
		$this->assertEquals( $child->nodeName, AMP_Validation_Utils::$validation_errors[0]['node_name'] );

		$parent->appendChild( $child );
		$this->assertEquals( $child, $parent->firstChild );
		$sanitizer->remove_invalid_child( $child );

		$this->assertEquals( null, $parent->firstChild );
		$this->assertEquals( null, $child->parentNode );
		AMP_Validation_Utils::$validation_errors = null;
	}

	/**
	 * Tests remove_child.
	 *
	 * @covers AMP_Base_Sanitizer::remove_invalid_child()
	 */
	public function test_remove_attribute() {
		AMP_Validation_Utils::reset_validation_results();
		$video_name   = 'amp-video';
		$attribute    = 'onload';
		$dom_document = new DOMDocument( '1.0', 'utf-8' );
		$video        = $dom_document->createElement( $video_name );
		$video->setAttribute( $attribute, 'someFunction()' );
		$attr_node = $video->getAttributeNode( $attribute );
		$args      = array(
			'validation_error_callback' => 'AMP_Validation_Utils::add_validation_error',
		);
		$sanitizer = new AMP_Video_Sanitizer( $dom_document, $args );
		$sanitizer->remove_invalid_attribute( $video, $attribute );
		$this->assertEquals( null, $video->getAttribute( $attribute ) );
		$this->assertEquals(
			array(
				'code'               => AMP_Validation_Utils::INVALID_ATTRIBUTE_CODE,
				'node_name'          => $attr_node->nodeName,
				'parent_name'        => $video->nodeName,
				'sources'            => array(),
				'element_attributes' => array(
					'onload' => 'someFunction()',
				),
			),
			AMP_Validation_Utils::$validation_errors[0]
		);
		AMP_Validation_Utils::reset_validation_results();
	}
}<|MERGE_RESOLUTION|>--- conflicted
+++ resolved
@@ -12,133 +12,12 @@
  */
 class AMP_Base_Sanitizer_Test extends WP_UnitTestCase {
 
-<<<<<<< HEAD
-class AMP_Base_Sanitizer__Enforce_Fixed_Height__Test extends WP_UnitTestCase {
+	/**
+	 * Gets data for test_set_layout().
+	 *
+	 * @return array
+	 */
 	public function get_data() {
-=======
-	/**
-	 * Get enforce sizes data.
-	 *
-	 * @return array Data
-	 */
-	public function get_enforce_sizes_data() {
-		return array(
-			'already_has_sizes'                            => array(
-				array(
-					'sizes' => 'blah',
-				),
-				array(
-					'sizes' => 'blah',
-				),
-			),
-
-			'empty'                                        => array(
-				array(),
-				array(),
-			),
-
-			'no_width'                                     => array(
-				array(
-					'height' => 100,
-				),
-				array(
-					'height' => 100,
-				),
-			),
-
-			'no_height'                                    => array(
-				array(
-					'width' => 200,
-				),
-				array(
-					'width' => 200,
-				),
-			),
-
-			'enforce_sizes_no_class'                       => array(
-				array(
-					'width'  => 200,
-					'height' => 100,
-				),
-				array(
-					'width'  => 200,
-					'height' => 100,
-					'sizes'  => '(min-width: 200px) 200px, 100vw',
-					'class'  => 'amp-wp-enforced-sizes',
-				),
-			),
-
-			'enforce_sizes_has_class'                      => array(
-				array(
-					'width'  => 200,
-					'height' => 100,
-					'class'  => 'my-class',
-				),
-				array(
-					'width'  => 200,
-					'height' => 100,
-					'sizes'  => '(min-width: 200px) 200px, 100vw',
-					'class'  => 'my-class amp-wp-enforced-sizes',
-				),
-			),
-
-			'enforce_sizes_with_bigger_content_max_width'  => array(
-				array(
-					'width'  => 250,
-					'height' => 100,
-				),
-				array(
-					'width'  => 250,
-					'height' => 100,
-					'sizes'  => '(min-width: 250px) 250px, 100vw',
-					'class'  => 'amp-wp-enforced-sizes',
-				),
-				array(
-					'content_max_width' => 500,
-				),
-			),
-
-			'enforce_sizes_with_smaller_content_max_width' => array(
-				array(
-					'width'  => 800,
-					'height' => 350,
-				),
-				array(
-					'width'  => 800,
-					'height' => 350,
-					'sizes'  => '(min-width: 675px) 675px, 100vw',
-					'class'  => 'amp-wp-enforced-sizes',
-				),
-				array(
-					'content_max_width' => 675,
-				),
-			),
-		);
-	}
-
-	/**
-	 * Test AMP_Base_Sanitizer::enforce_sizes_attribute().
-	 *
-	 * @dataProvider get_enforce_sizes_data
-	 * @param array $source_attributes   Source Attrs.
-	 * @param array $expected_attributes Expected Attrs.
-	 * @param array $args                Args.
-	 * @covers AMP_Base_Sanitizer::enforce_sizes_attribute()
-	 */
-	public function test_enforce_sizes_attribute( $source_attributes, $expected_attributes, $args = array() ) {
-		$sanitizer           = new AMP_Test_Stub_Sanitizer( new DOMDocument(), $args );
-		$returned_attributes = $sanitizer->enforce_sizes_attribute( $source_attributes );
-
-		$this->assertEquals( $expected_attributes, $returned_attributes );
-	}
-
-	/**
-	 * Get enforce fixed data.
-	 *
-	 * @return array Data.
-	 */
-	public function get_enforce_fixed_data() {
->>>>>>> d53af32a
 		return array(
 			'both_dimensions_included' => array(
 				array(
@@ -209,22 +88,15 @@
 	/**
 	 * Test AMP_Base_Sanitizer::enforce_fixed_height().
 	 *
-	 * @dataProvider get_enforce_fixed_data
+	 * @dataProvider get_data
 	 * @param array $source_attributes   Source Attrs.
 	 * @param array $expected_attributes Expected Attrs.
 	 * @param array $args                Args.
 	 * @covers AMP_Base_Sanitizer::enforce_fixed_height()
 	 */
-<<<<<<< HEAD
 	public function test_set_layout( $source_attributes, $expected_attributes, $args = array() ) {
 		$sanitizer = new AMP_Test_Stub_Sanitizer( new DOMDocument, $args );
 		$returned_attributes = $sanitizer->set_layout( $source_attributes );
-=======
-	public function test_enforce_fixed_height( $source_attributes, $expected_attributes, $args = array() ) {
-		$sanitizer           = new AMP_Test_Stub_Sanitizer( new DOMDocument(), $args );
-		$returned_attributes = $sanitizer->enforce_fixed_height( $source_attributes );
->>>>>>> d53af32a
-
 		$this->assertEquals( $expected_attributes, $returned_attributes );
 	}
 
@@ -290,8 +162,6 @@
 	}
 
 	/**
-<<<<<<< HEAD
-=======
 	 * Test AMP_Base_Sanitizer::sanitize_dimension().
 	 *
 	 * @param array $source_params  Source Attrs.
@@ -310,7 +180,6 @@
 	}
 
 	/**
->>>>>>> d53af32a
 	 * Tests remove_child.
 	 *
 	 * @covers AMP_Base_Sanitizer::remove_invalid_child()
