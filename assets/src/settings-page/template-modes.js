/**
 * External dependencies
 */
import {
	IS_CORE_THEME,
	THEME_SUPPORT_ARGS,
	THEME_SUPPORTS_READER_MODE,
} from 'amp-settings';

/**
 * WordPress dependencies
 */
import { __, sprintf } from '@wordpress/i18n';
import { useContext, useMemo } from '@wordpress/element';

/**
 * Internal dependencies
 */
import { TemplateModeOption } from '../components/template-mode-option';
import { AMPNotice, NOTICE_SIZE_LARGE, NOTICE_TYPE_INFO, NOTICE_SIZE_SMALL, NOTICE_TYPE_WARNING } from '../components/amp-notice';
import { Options } from '../components/options-context-provider';
import { READER, STANDARD, TRANSITIONAL } from '../common/constants';
import { AMPDrawer } from '../components/amp-drawer';
import { ReaderThemes } from '../components/reader-themes-context-provider';
import { ReaderThemeCarousel } from '../components/reader-theme-carousel';

/**
 * Small notice indicating a mode is recommended.
 */
function RecommendedNotice() {
	return (
		<AMPNotice size={ NOTICE_SIZE_SMALL }>
			{ __( 'Recommended', 'amp' ) }
		</AMPNotice>
	);
}

/**
 * Small notice indicating a mode is not recommended.
 */
function NotRecommendedNotice() {
	return (
		<AMPNotice size={ NOTICE_SIZE_SMALL } type={ NOTICE_TYPE_WARNING }>
			{ __( 'Not recommended', 'amp' ) }
		</AMPNotice>
	);
}

/**
 * Provides the notice to show in the reader theme support mode selection.
 *
 * @param {boolean} selected Whether reader mode is selected.
 */
function getReaderNotice( selected ) {
	switch ( true ) {
		// Theme has built-in support or has declared theme support with the paired flag set to false.
		case selected && ( 'object' === typeof THEME_SUPPORT_ARGS && false === THEME_SUPPORT_ARGS.paired ):
			return {
				readerNoticeSmall: selected ? <NotRecommendedNotice /> : null,
				readerNoticeLarge: (
					<AMPNotice size={ NOTICE_SIZE_SMALL } type={ NOTICE_TYPE_WARNING }>
						{ __( 'Your active theme is known to work well in standard mode.', 'amp' ) }
					</AMPNotice>
				),
			};

		// Theme has built-in support or has declared theme support with the paired flag set to true.
		case selected && ( IS_CORE_THEME || ( 'object' === typeof THEME_SUPPORT_ARGS && false !== THEME_SUPPORT_ARGS.paired ) ):
			return {
				readerNoticeSmall: selected ? <NotRecommendedNotice /> : null,
				readerNoticeLarge: (
					<AMPNotice size={ NOTICE_SIZE_SMALL } type={ NOTICE_TYPE_WARNING }>
						{ __( 'Your active theme is known to work well in standard and transitional mode.', 'amp' ) }
					</AMPNotice>
				) };

		// Support for reader mode was detected.
		case THEME_SUPPORTS_READER_MODE:
			return {
				readerNoticeSmall: <RecommendedNotice />,
				readerNoticeLarge: (
					<AMPNotice size={ NOTICE_SIZE_SMALL }>
						{ __( 'Your theme indicates it has special support for the legacy templates in Reader mode.', 'amp' ) }
					</AMPNotice>
				) };

		default:
			return { readerNoticeSmall: null, readerNoticeLarge: null };
	}
}

/**
 * Template modes section of the settings page.
 */
export function TemplateModes() {
	const { editedOptions } = useContext( Options );
	const { selectedTheme } = useContext( ReaderThemes );

	const { theme_support: themeSupport } = editedOptions;

	const { readerNoticeSmall, readerNoticeLarge } = useMemo(
		() => getReaderNotice( READER === themeSupport ),
		[ themeSupport ],
	);

	return (
		<section className="template-modes">
			<h2>
				{ __( 'Template Mode', 'amp' ) }
			</h2>
			<TemplateModeOption
<<<<<<< HEAD
				details={ __( 'In Standard mode your site uses a single theme and there is a single version of your content. You can opt out from AMP selectively for parts of your site. Every canonical URL will be either AMP or non-AMP.', 'amp' ) }
				mode="standard"
=======
				details={ __( 'In Standard Mode your site uses a single theme and there is a single version of your content. In this mode, AMP is the framework of your site and there is reduced development and maintenance costs by having a single site to maintain.', 'amp' ) }
				initialOpen={ false }
				mode={ STANDARD }
				labelExtra={ ( IS_CORE_THEME || 'object' === typeof THEME_SUPPORT_ARGS ) ? <RecommendedNotice /> : null }
>>>>>>> 5050b1ef
			>
				{
					// Plugin is not configured; active theme has built-in support or has declared theme support without the paired flag.
					( IS_CORE_THEME || 'object' === typeof THEME_SUPPORT_ARGS ) && (
						<AMPNotice size={ NOTICE_SIZE_LARGE } type={ NOTICE_TYPE_INFO }>
							<p>
								{ __( 'Your active theme is known to work well in standard mode.', 'amp' ) }
							</p>
						</AMPNotice>
					)
				}
			</TemplateModeOption>
			<TemplateModeOption
<<<<<<< HEAD
				details={ __( 'In transitional mode the active theme\'s templates are used to generate both the AMP and non-AMP versions of your content, allowing for each canonical URL to have a corresponding (paired) AMP URL. This mode is useful to progressively transition towards a fully AMP-compatible site. Depending on your themes/plugins, a varying level of development work may be required.', 'amp' ) }
				mode="transitional"
=======
				details={ __( 'The active theme\'s templates are used to generate non-AMP and AMP versions of your content, allowing for each canonical URL to have a corresponding (paired) AMP URL. This mode is useful to progressively transition towards a fully AMP-first site. Depending on your themes/plugins, a varying level of development work may be required.', 'amp' ) }
				initialOpen={ false }
				mode={ TRANSITIONAL }
				labelExtra={ ( IS_CORE_THEME || 'object' === typeof THEME_SUPPORT_ARGS ) ? <RecommendedNotice /> : null }
>>>>>>> 5050b1ef
			>
				{
					// Plugin is not configured; active theme has built-in support or has declared theme support with the paired flag.
					( IS_CORE_THEME || ( 'object' === typeof THEME_SUPPORT_ARGS && true === THEME_SUPPORT_ARGS.paired ) ) && (
						<AMPNotice size={ NOTICE_SIZE_LARGE } type={ NOTICE_TYPE_INFO }>
							<p>
								{ __( 'Your active theme is known to work well in transitional mode.', 'amp' ) }
							</p>
						</AMPNotice>
					)
				}
			</TemplateModeOption>
			<TemplateModeOption
<<<<<<< HEAD
				details={ __( 'In Reader mode, there are two versions of your site, and two different themes are used are used for the AMP and non-AMP versions. You have the option of using an available fully AMP-compatible theme, or you can use the AMP Legacy theme (formerly known as Classic theme).', 'amp' ) }
				mode="reader"
=======
				details={ __( 'Formerly called classic mode, this mode generates paired AMP content using simplified templates which may not match the look and feel of your site. Only posts/pages can be served as AMP in Reader mode. No redirection is performed for mobile visitors; AMP pages are served by AMP consumption platforms.', 'amp' ) }
				initialOpen={ false }
				mode={ READER }
				labelExtra={ readerNoticeSmall }
>>>>>>> 5050b1ef
			>
				{ readerNoticeLarge }
			</TemplateModeOption>
			{ READER === themeSupport && (
				<AMPDrawer
					selected={ true }
					heading={ (
						<div className="reader-themes-drawer__heading">
							<h3>
								{ sprintf(
								// Translators: placeholder is a theme name.
									__( 'Reader theme: %s', 'amp' ),
									selectedTheme.name || '',
								) }
							</h3>
						</div>
					) }
					hiddenTitle={ __( 'Show reader themes', 'amp' ) }
					id="reader-themes-drawer"
					initialOpen={ false }
				>
					<ReaderThemeCarousel />
				</AMPDrawer>
			) }
		</section>
	);
}<|MERGE_RESOLUTION|>--- conflicted
+++ resolved
@@ -109,15 +109,10 @@
 				{ __( 'Template Mode', 'amp' ) }
 			</h2>
 			<TemplateModeOption
-<<<<<<< HEAD
 				details={ __( 'In Standard mode your site uses a single theme and there is a single version of your content. You can opt out from AMP selectively for parts of your site. Every canonical URL will be either AMP or non-AMP.', 'amp' ) }
-				mode="standard"
-=======
-				details={ __( 'In Standard Mode your site uses a single theme and there is a single version of your content. In this mode, AMP is the framework of your site and there is reduced development and maintenance costs by having a single site to maintain.', 'amp' ) }
 				initialOpen={ false }
 				mode={ STANDARD }
 				labelExtra={ ( IS_CORE_THEME || 'object' === typeof THEME_SUPPORT_ARGS ) ? <RecommendedNotice /> : null }
->>>>>>> 5050b1ef
 			>
 				{
 					// Plugin is not configured; active theme has built-in support or has declared theme support without the paired flag.
@@ -131,15 +126,10 @@
 				}
 			</TemplateModeOption>
 			<TemplateModeOption
-<<<<<<< HEAD
 				details={ __( 'In transitional mode the active theme\'s templates are used to generate both the AMP and non-AMP versions of your content, allowing for each canonical URL to have a corresponding (paired) AMP URL. This mode is useful to progressively transition towards a fully AMP-compatible site. Depending on your themes/plugins, a varying level of development work may be required.', 'amp' ) }
-				mode="transitional"
-=======
-				details={ __( 'The active theme\'s templates are used to generate non-AMP and AMP versions of your content, allowing for each canonical URL to have a corresponding (paired) AMP URL. This mode is useful to progressively transition towards a fully AMP-first site. Depending on your themes/plugins, a varying level of development work may be required.', 'amp' ) }
 				initialOpen={ false }
 				mode={ TRANSITIONAL }
 				labelExtra={ ( IS_CORE_THEME || 'object' === typeof THEME_SUPPORT_ARGS ) ? <RecommendedNotice /> : null }
->>>>>>> 5050b1ef
 			>
 				{
 					// Plugin is not configured; active theme has built-in support or has declared theme support with the paired flag.
@@ -153,15 +143,10 @@
 				}
 			</TemplateModeOption>
 			<TemplateModeOption
-<<<<<<< HEAD
 				details={ __( 'In Reader mode, there are two versions of your site, and two different themes are used are used for the AMP and non-AMP versions. You have the option of using an available fully AMP-compatible theme, or you can use the AMP Legacy theme (formerly known as Classic theme).', 'amp' ) }
-				mode="reader"
-=======
-				details={ __( 'Formerly called classic mode, this mode generates paired AMP content using simplified templates which may not match the look and feel of your site. Only posts/pages can be served as AMP in Reader mode. No redirection is performed for mobile visitors; AMP pages are served by AMP consumption platforms.', 'amp' ) }
 				initialOpen={ false }
 				mode={ READER }
 				labelExtra={ readerNoticeSmall }
->>>>>>> 5050b1ef
 			>
 				{ readerNoticeLarge }
 			</TemplateModeOption>
