/**
 * WordPress dependencies
 */
import { __ } from '@wordpress/i18n';

/**
 * Internal dependencies
 */
import Arimo from '../../images/font-names/arimo.svg';
import Lato from '../../images/font-names/lato.svg';
import Lora from '../../images/font-names/lora.svg';
import Merriweather from '../../images/font-names/merriweather.svg';
import Montserrat from '../../images/font-names/montserrat.svg';
import NotoSans from '../../images/font-names/noto-sans.svg';
import OpenSans from '../../images/font-names/open-sans.svg';
import OpenSansCondensed from '../../images/font-names/open-sans-condensed.svg';
import Oswald from '../../images/font-names/oswald.svg';
import PlayfairDisplay from '../../images/font-names/playfair-display.svg';
import PtSans from '../../images/font-names/pt-sans.svg';
import PtSansNarrow from '../../images/font-names/pt-sans-narrow.svg';
import PtSerif from '../../images/font-names/pt-serif.svg';
import Raleway from '../../images/font-names/raleway.svg';
import Roboto from '../../images/font-names/roboto.svg';
import RobotoCondensed from '../../images/font-names/roboto-condensed.svg';
import RobotoSlab from '../../images/font-names/roboto-slab.svg';
import Slabo27 from '../../images/font-names/slabo-27.svg';
import SourceSansPro from '../../images/font-names/source-sans-pro.svg';
import Ubuntu from '../../images/font-names/ubuntu.svg';

export const STORY_PAGE_INNER_WIDTH = 328;
export const STORY_PAGE_INNER_HEIGHT = 553;

export const MIN_BLOCK_WIDTH = 40;
export const MIN_BLOCK_HEIGHTS = {
	default: 30,
	'core/pullquote': 180,
	'core/table': 100,
	'core/code': 45,
};

export const ALLOWED_TOP_LEVEL_BLOCKS = [
	'amp/amp-story-page',
	'core/block', // Reusable blocks.
	'core/template', // Reusable blocks.
];

export const ALLOWED_MOVABLE_BLOCKS = [
	'core/code',
	'core/embed',
	'core/image',
	'core/list',
	'core/preformatted',
	'core/pullquote',
	'core/quote',
	'core/table',
	'core/verse',
	'core/video',
	'amp/amp-story-text',
	'amp/amp-story-post-author',
	'amp/amp-story-post-date',
	'amp/amp-story-post-title',
	'core/html',
	'core/block', // Reusable blocks.
	'core/template', // Reusable blocks.
];

export const BLOCKS_WITH_TEXT_SETTINGS = [
	'amp/amp-story-text',
	'amp/amp-story-post-author',
	'amp/amp-story-post-date',
	'amp/amp-story-post-title',
];

export const BLOCKS_WITH_COLOR_SETTINGS = [
	'amp/amp-story-text',
	'amp/amp-story-post-author',
	'amp/amp-story-post-date',
	'amp/amp-story-post-title',
	'amp/amp-story-cta',
];

export const BLOCKS_WITH_RESIZING = [
	'core/code',
	'core/embed',
	'core/image',
	'core/list',
	'core/pullquote',
	'core/quote',
	'core/table',
	'core/video',
	'amp/amp-story-text',
	'amp/amp-story-post-author',
	'amp/amp-story-post-date',
	'amp/amp-story-post-title',
];

export const ALLOWED_CHILD_BLOCKS = [
	...ALLOWED_MOVABLE_BLOCKS,
	'amp/amp-story-cta',
];

export const ALLOWED_BLOCKS = [
	...ALLOWED_TOP_LEVEL_BLOCKS,
	...ALLOWED_CHILD_BLOCKS,
];

export const IMAGE_BACKGROUND_TYPE = 'image';
export const VIDEO_BACKGROUND_TYPE = 'video';

export const ALLOWED_VIDEO_TYPES = [ 'video/mp4' ];
export const ALLOWED_BACKGROUND_MEDIA_TYPES = [ IMAGE_BACKGROUND_TYPE, ...ALLOWED_VIDEO_TYPES ];
export const POSTER_ALLOWED_MEDIA_TYPES = [ IMAGE_BACKGROUND_TYPE ];

export const MEDIA_INNER_BLOCKS = [ 'core/video', 'core/audio' ];
export const MAX_IMAGE_SIZE_SLUG = 'amp_story_page';

export const ANIMATION_DURATION_DEFAULTS = {
	drop: 1600,
	'fade-in': 500,
	'fly-in-bottom': 500,
	'fly-in-left': 500,
	'fly-in-right': 500,
	'fly-in-top': 500,
	pulse: 500,
	'rotate-in-left': 700,
	'rotate-in-right': 700,
	'twirl-in': 1000,
	'whoosh-in-left': 500,
	'whoosh-in-right': 500,
	'pan-left': 1000,
	'pan-right': 1000,
	'pan-down': 1000,
	'pan-up': 1000,
	'zoom-in': 1000,
	'zoom-out': 1000,
};

export const AMP_ANIMATION_TYPE_OPTIONS = [
	{
		value: '',
		label: __( 'None', 'amp' ),
	},
	{
		value: 'drop',
		label: __( 'Drop', 'amp' ),
	},
	{
		value: 'fade-in',
		label: __( 'Fade In', 'amp' ),
	},
	{
		value: 'fly-in-bottom',
		label: __( 'Fly In Bottom', 'amp' ),
	},
	{
		value: 'fly-in-left',
		label: __( 'Fly In Left', 'amp' ),
	},
	{
		value: 'fly-in-right',
		label: __( 'Fly In Right', 'amp' ),
	},
	{
		value: 'fly-in-top',
		label: __( 'Fly In Top', 'amp' ),
	},
	{
		value: 'pulse',
		label: __( 'Pulse', 'amp' ),
	},
	{
		value: 'rotate-in-left',
		label: __( 'Rotate In Left', 'amp' ),
	},
	{
		value: 'rotate-in-right',
		label: __( 'Rotate In Right', 'amp' ),
	},
	{
		value: 'twirl-in',
		label: __( 'Twirl In', 'amp' ),
	},
	{
		value: 'whoosh-in-left',
		label: __( 'Whoosh In Left', 'amp' ),
	},
	{
		value: 'whoosh-in-right',
		label: __( 'Whoosh In Right', 'amp' ),
	},
	{
		value: 'pan-left',
		label: __( 'Pan Left', 'amp' ),
	},
	{
		value: 'pan-right',
		label: __( 'Pan Right', 'amp' ),
	},
	{
		value: 'pan-down',
		label: __( 'Pan Down', 'amp' ),
	},
	{
		value: 'pan-up',
		label: __( 'Pan Up', 'amp' ),
	},
	{
		value: 'zoom-in',
		label: __( 'Zoom In', 'amp' ),
	},
	{
		value: 'zoom-out',
		label: __( 'Zoom Out', 'amp' ),
	},
];

export const AMP_STORY_FONT_IMAGES = {
	Arimo,
	Lato,
	Lora,
	Merriweather,
	Montserrat,
	'Noto Sans': NotoSans,
	'Open Sans': OpenSans,
	'Open Sans Condensed': OpenSansCondensed,
	Oswald,
	'Playfair Display': PlayfairDisplay,
	'PT Sans': PtSans,
	'PT Sans Narrow': PtSansNarrow,
	'PT Serif': PtSerif,
	Raleway,
	Roboto,
	'Roboto Condensed': RobotoCondensed,
	'Roboto Slab': RobotoSlab,
	'Slabo 27px': Slabo27,
	'Source Sans Pro': SourceSansPro,
	Ubuntu,
};

<<<<<<< HEAD
export const TEXT_BLOCK_PADDING = 7;
=======
export const TEXT_BLOCK_BORDER = 5;
export const TEXT_BLOCK_PADDING = 7;

export const BLOCK_ROTATION_SNAPS = [ -180, -165, -150, -135, -120, -105, -90, -75, -60, -45, -30, -15, 0, 15, 30, 45, 60, 75, 90, 105, 120, 135, 150, 165, 180 ];
export const BLOCK_ROTATION_SNAP_GAP = 10;
>>>>>>> f78561a9
<|MERGE_RESOLUTION|>--- conflicted
+++ resolved
@@ -237,12 +237,7 @@
 	Ubuntu,
 };
 
-<<<<<<< HEAD
 export const TEXT_BLOCK_PADDING = 7;
-=======
-export const TEXT_BLOCK_BORDER = 5;
-export const TEXT_BLOCK_PADDING = 7;
 
 export const BLOCK_ROTATION_SNAPS = [ -180, -165, -150, -135, -120, -105, -90, -75, -60, -45, -30, -15, 0, 15, 30, 45, 60, 75, 90, 105, 120, 135, 150, 165, 180 ];
-export const BLOCK_ROTATION_SNAP_GAP = 10;
->>>>>>> f78561a9
+export const BLOCK_ROTATION_SNAP_GAP = 10;