/**
 * External dependencies
 */
import uuid from 'uuid/v4';
import classnames from 'classnames';
import PropTypes from 'prop-types';

/**
 * WordPress dependencies
 */
import { __, sprintf } from '@wordpress/i18n';
import {
	InnerBlocks,
	PanelColorSettings,
	InspectorControls,
	MediaUpload,
	MediaUploadCheck,
} from '@wordpress/block-editor';
import { Component } from '@wordpress/element';
import {
	PanelBody,
	Button,
	BaseControl,
	FocalPointPicker,
	Notice,
	SelectControl,
	RangeControl,
	ResponsiveWrapper,
} from '@wordpress/components';
import {
	withSelect,
	withDispatch,
	dispatch,
} from '@wordpress/data';
import { compose } from '@wordpress/compose';

/**
 * Internal dependencies
 */
import { getTotalAnimationDuration, addBackgroundColorToOverlay, getCallToActionBlock } from '../../helpers';
import {
	ALLOWED_CHILD_BLOCKS,
	ALLOWED_MEDIA_TYPES,
	ALLOWED_MOVABLE_BLOCKS,
	IMAGE_BACKGROUND_TYPE,
	VIDEO_BACKGROUND_TYPE,
	POSTER_ALLOWED_MEDIA_TYPES,
} from '../../constants';
import './edit.css';

const TEMPLATE = [
	[ 'amp/amp-story-text' ],
];

<<<<<<< HEAD
class EditPage extends Component {
	shouldComponentUpdate() {
		this.ensureCTABeingLast();
		return true;
	}
=======
class PageEdit extends Component {
>>>>>>> 32ae6898
	constructor( props ) {
		super( ...arguments );

		if ( ! props.attributes.anchor ) {
			this.props.setAttributes( { anchor: uuid() } );
		}

		this.onSelectMedia = this.onSelectMedia.bind( this );
	}

	/**
	 * Media selection callback.
	 *
	 * @param {Object} media            Media object.
	 * @param {string} media.icon       Media icon.
	 * @param {string} media.url        Media URL.
	 * @param {string} media.media_type Media type.
	 * @param {string} media.type       Media type if it was an existing attachment.
	 * @param {number} media.id         Attachment ID.
	 * @param {Object} media.image      Media image object.
	 * @param {string} media.image.src  Media image URL
	 */
	onSelectMedia( media ) {
		if ( ! media || ! media.url ) {
			this.props.setAttributes( { mediaUrl: undefined, mediaId: undefined, mediaType: undefined, poster: undefined } );
			return;
		}

		let mediaType;

		// For media selections originated from a file upload.
		if ( media.media_type ) {
			if ( media.media_type === VIDEO_BACKGROUND_TYPE ) {
				mediaType = VIDEO_BACKGROUND_TYPE;
			} else {
				mediaType = IMAGE_BACKGROUND_TYPE;
			}
		} else {
			// For media selections originated from existing files in the media library.
			if (
				media.type !== IMAGE_BACKGROUND_TYPE &&
				media.type !== VIDEO_BACKGROUND_TYPE
			) {
				return;
			}

			mediaType = media.type;
		}

		this.props.setAttributes( {
			mediaUrl: media.url,
			mediaId: media.id,
			mediaType,
			poster: VIDEO_BACKGROUND_TYPE === mediaType && media.image && media.image.src !== media.icon ? media.image.src : undefined,
		} );
	}

	removeBackgroundColor( index ) {
		const { attributes, setAttributes } = this.props;
		const backgroundColors = JSON.parse( attributes.backgroundColors );
		backgroundColors.splice( index, 1 );
		setAttributes( { backgroundColors: JSON.stringify( backgroundColors ) } );
	}

	setBackgroundColors( value, index ) {
		const { attributes, setAttributes } = this.props;
		const backgroundColors = JSON.parse( attributes.backgroundColors );
		backgroundColors[ index ] = {
			color: value,
		};
		setAttributes( { backgroundColors: JSON.stringify( backgroundColors ) } );
	}

	getOverlayColorSettings() {
		const { attributes } = this.props;
		const backgroundColors = JSON.parse( attributes.backgroundColors );

		if ( ! backgroundColors.length ) {
			return [
				{
					value: undefined,
					onChange: ( value ) => {
						this.setBackgroundColors( value, 0 );
					},
					label: __( 'Color', 'amp' ),
				},
			];
		}

		const backgroundColorSettings = [];
		const useNumberedLabels = backgroundColors.length > 1;

		backgroundColors.forEach( ( color, index ) => {
			backgroundColorSettings[ index ] = {
				value: color ? color.color : undefined,
				onChange: ( value ) => {
					this.setBackgroundColors( value, index );
				},
				/* translators: %s: color number */
				label: useNumberedLabels ? sprintf( __( 'Color %s', 'amp' ), index + 1 ) : __( 'Color', 'amp' ),
			};
		} );

		return backgroundColorSettings;
	}

	ensureCTABeingLast() {
		const {
			getBlockOrder,
			moveBlockToPosition,
			clientId,
		} = this.props;
		const order = getBlockOrder( clientId );
		if ( 1 >= order.length ) {
			return;
		}
		const ctaBlock = getCallToActionBlock( clientId );
		if ( ctaBlock ) {
			// If the CTA is not the last block, move it there.
			if ( order[ order.length - 1 ] !== ctaBlock.clientId ) {
				moveBlockToPosition( ctaBlock.clientId, clientId, clientId, order.length - 1 );
			}
		}
	}

	render() {
		const { attributes, media, setAttributes, totalAnimationDuration, allowedBlocks } = this.props;

		const {
			mediaId,
			mediaType,
			mediaUrl,
			focalPoint = { x: .5, y: .5 },
			overlayOpacity,
			poster,
			autoAdvanceAfter,
			autoAdvanceAfterDuration,
		} = attributes;

		const instructions = <p>{ __( 'To edit the background image or video, you need permission to upload media.', 'amp' ) }</p>;

		const style = {
			backgroundImage: IMAGE_BACKGROUND_TYPE === mediaType && mediaUrl ? `url(${ mediaUrl })` : undefined,
			backgroundPosition: IMAGE_BACKGROUND_TYPE === mediaType ? `${ focalPoint.x * 100 }% ${ focalPoint.y * 100 }%` : undefined,
			backgroundRepeat: 'no-repeat',
			backgroundSize: 'cover',
		};

		if ( VIDEO_BACKGROUND_TYPE === mediaType && poster ) {
			style.backgroundImage = `url(${ poster })`;
		}

		const autoAdvanceAfterOptions = [
			{ value: '', label: __( 'Manual', 'amp' ) },
			{ value: 'auto', label: __( 'Automatic', 'amp' ) },
			{ value: 'time', label: __( 'After a certain time', 'amp' ) },
			{ value: 'media', label: __( 'After media has played', 'amp' ) },
		];

		let autoAdvanceAfterHelp;

		if ( 'media' === autoAdvanceAfter ) {
			autoAdvanceAfterHelp = __( 'Based on the first media block encountered on the page', 'amp' );
		} else if ( 'auto' === autoAdvanceAfter ) {
			autoAdvanceAfterHelp = __( 'Based on the duration of all animated blocks on the page', 'amp' );
		}

		let overlayStyle = {
			width: '100%',
			height: '100%',
			position: 'absolute',
		};

		const backgroundColors = JSON.parse( attributes.backgroundColors );

		overlayStyle = addBackgroundColorToOverlay( overlayStyle, backgroundColors );
		overlayStyle.opacity = overlayOpacity / 100;

		const colorSettings = this.getOverlayColorSettings();

		return (
			<>
				<InspectorControls>
					<PanelColorSettings
						title={ __( 'Background Color', 'amp' ) }
						initialOpen={ false }
						colorSettings={ colorSettings }
					>
						<p>
							{ backgroundColors.length < 2 &&
							<Button
								onClick={ () => this.setBackgroundColors( null, 1 ) }
								isSmall>
								{ __( 'Add Gradient', 'amp' ) }
							</Button>
							}
							{ backgroundColors.length > 1 &&
							<Button
								onClick={ () => this.removeBackgroundColor( backgroundColors.length - 1 ) }
								isLink
								isDestructive>
								{ __( 'Remove Gradient', 'amp' ) }
							</Button>
							}
						</p>
						<RangeControl
							label={ __( 'Opacity', 'amp' ) }
							value={ overlayOpacity }
							onChange={ ( value ) => setAttributes( { overlayOpacity: value } ) }
							min={ 0 }
							max={ 100 }
							step={ 5 }
							required
						/>
					</PanelColorSettings>
					<PanelBody title={ __( 'Background Media', 'amp' ) }>
						<>
							<BaseControl>
								<MediaUploadCheck fallback={ instructions }>
									<MediaUpload
										onSelect={ this.onSelectMedia }
										allowedTypes={ ALLOWED_MEDIA_TYPES }
										value={ mediaId }
										render={ ( { open } ) => (
											<Button isDefault isLarge onClick={ open } className="editor-amp-story-page-background">
												{ mediaUrl ? __( 'Edit Media', 'amp' ) : __( 'Select Media', 'amp' ) }
											</Button>
										) }
									/>
								</MediaUploadCheck>
								{ !! mediaId &&
								<MediaUploadCheck>
									<Button onClick={ () => setAttributes( { mediaUrl: undefined, mediaId: undefined, mediaType: undefined } ) } isLink isDestructive>
										{ VIDEO_BACKGROUND_TYPE === mediaType ? __( 'Remove Video', 'amp' ) : __( 'Remove image', 'amp' ) }
									</Button>
								</MediaUploadCheck>
								}
							</BaseControl>
							{ VIDEO_BACKGROUND_TYPE === mediaType && (
								<MediaUploadCheck>
									<BaseControl
										id="editor-amp-story-page-poster"
										label={ __( 'Poster Image', 'amp' ) }
										help={ sprintf(
											/* translators: 1: 720p. 2: 720w. 3: 1280h */
											__( 'The recommended dimensions for a poster image are: %1$s (%2$s x %3$s)', 'amp' ),
											'720p',
											'720w',
											'1080h',
										) }
									>
										{
											! poster &&
											<Notice status="error" isDismissible={ false } >
												{ __( 'A poster image must be set.', 'amp' ) }
											</Notice>
										}
										<MediaUpload
											title={ __( 'Select Poster Image', 'amp' ) }
											onSelect={ ( image ) => setAttributes( { poster: image.url } ) }
											allowedTypes={ POSTER_ALLOWED_MEDIA_TYPES }
											modalClass="editor-amp-story-background-video-poster__media-modal"
											render={ ( { open } ) => (
												<Button
													className={ classnames(
														'editor-amp-story-page-background',
														{
															'editor-post-featured-image__toggle': ! poster,
															'editor-post-featured-image__preview': poster,
														}
													) }
													onClick={ open }
													aria-label={ ! poster ? null : __( 'Replace Poster Image', 'amp' ) }
												>
													{ poster && (
														<ResponsiveWrapper
															naturalWidth={ 960 }
															naturalHeight={ 1280 }
														>
															<img src={ poster } alt="" />
														</ResponsiveWrapper>
													) }
													{ ! poster &&
														__( 'Set Poster Image', 'amp' )
													}
												</Button>
											) }
										/>
										{
											poster && (
												<Button onClick={ () => setAttributes( { poster: undefined } ) } isLink isDestructive>
													{ __( 'Remove Poster Image', 'amp' ) }
												</Button>
											)
										}
									</BaseControl>
								</MediaUploadCheck>
							) }
							{ mediaUrl && (
								<>
									{ /* Note: FocalPointPicker is only available in Gutenberg 5.1+ */ }
									{ IMAGE_BACKGROUND_TYPE === mediaType && FocalPointPicker && (
										<FocalPointPicker
											label={ __( 'Focal Point Picker', 'amp' ) }
											url={ mediaUrl }
											value={ focalPoint }
											onChange={ ( value ) => setAttributes( { focalPoint: value } ) }
										/>
									) }
								</>
							) }
						</>
					</PanelBody>
					<PanelBody title={ __( 'Page Settings', 'amp' ) }>
						<SelectControl
							label={ __( 'Advance to next page', 'amp' ) }
							help={ autoAdvanceAfterHelp }
							value={ autoAdvanceAfter }
							options={ autoAdvanceAfterOptions }
							onChange={ ( value ) => {
								setAttributes( { autoAdvanceAfter: value } );
								setAttributes( { autoAdvanceAfterDuration: totalAnimationDuration } );
							} }
						/>
						{ 'time' === autoAdvanceAfter && (
							<RangeControl
								label={ __( 'Time in seconds', 'amp' ) }
								value={ autoAdvanceAfterDuration ? parseInt( autoAdvanceAfterDuration ) : 0 }
								onChange={ ( value ) => setAttributes( { autoAdvanceAfterDuration: value } ) }
								min={ Math.max( totalAnimationDuration, 1 ) }
								initialPosition={ totalAnimationDuration }
								help={ totalAnimationDuration > 1 ? __( 'A minimum time is enforced because there are animated blocks on this page', 'amp' ) : undefined }
							/>
						) }
					</PanelBody>
				</InspectorControls>
				<div style={ style }>
					{ /* todo: show poster image as background-image instead */ }
					{ VIDEO_BACKGROUND_TYPE === mediaType && media && (
						<div className="editor-amp-story-page-video-wrap">
							<video autoPlay muted loop className="editor-amp-story-page-video" poster={ poster }>
								<source src={ mediaUrl } type={ media.mime_type } />
							</video>
						</div>
					) }
					{ backgroundColors.length > 0 && (
						<div style={ overlayStyle } />
					) }
					<InnerBlocks template={ TEMPLATE } allowedBlocks={ allowedBlocks } />
				</div>
			</>
		);
	}
}

<<<<<<< HEAD
export default compose(
	withSelect( ( select, { clientId, attributes } ) => {
		const { getMedia } = select( 'core' );
		const { getBlockOrder, getBlockRootClientId } = select( 'core/block-editor' );
=======
PageEdit.propTypes = {
	attributes: PropTypes.shape( {
		anchor: PropTypes.string,
		backgroundColors: PropTypes.string,
		mediaId: PropTypes.number,
		mediaType: PropTypes.string,
		mediaUrl: PropTypes.string,
		focalPoint: PropTypes.shape( {
			x: PropTypes.number.isRequired,
			y: PropTypes.number.isRequired,
		} ),
		overlayOpacity: PropTypes.number,
		poster: PropTypes.string,
		autoAdvanceAfter: PropTypes.string,
		autoAdvanceAfterDuration: PropTypes.number,
	} ).isRequired,
	setAttributes: PropTypes.func.isRequired,
	media: PropTypes.object,
	allowedBlocks: PropTypes.arrayOf( PropTypes.string ).isRequired,
	totalAnimationDuration: PropTypes.number.isRequired,
};

export default withSelect( ( select, { clientId, attributes } ) => {
	const { getMedia } = select( 'core' );
	const { getBlockOrder, getBlocksByClientId, getBlockRootClientId } = select( 'core/block-editor' );
>>>>>>> 32ae6898

		const isFirstPage = getBlockOrder().indexOf( clientId ) === 0;
		const isCallToActionAllowed = ! isFirstPage && ! getCallToActionBlock( clientId );
		const { getAnimatedBlocks } = select( 'amp/story' );

		const { mediaId } = attributes;

		const animatedBlocks = getAnimatedBlocks();
		const animatedBlocksPerPage = ( animatedBlocks[ clientId ] || [] ).filter( ( { id } ) => clientId === getBlockRootClientId( id ) );
		const totalAnimationDuration = getTotalAnimationDuration( animatedBlocksPerPage );
		const totalAnimationDurationInSeconds = Math.ceil( totalAnimationDuration / 1000 );

<<<<<<< HEAD
		return {
			media: mediaId ? getMedia( mediaId ) : null,
			allowedBlocks: isCallToActionAllowed ? ALLOWED_CHILD_BLOCKS : ALLOWED_MOVABLE_BLOCKS,
			totalAnimationDuration: totalAnimationDurationInSeconds,
			getBlockOrder,
		};
	} ),
	withDispatch( () => {
		const {
			moveBlockToPosition,
		} = dispatch( 'core/block-editor' );
		return {
			moveBlockToPosition,
		};
	} )
)( EditPage );
=======
	return {
		media: mediaId ? getMedia( mediaId ) : null,
		allowedBlocks: isCallToActionAllowed ? ALLOWED_CHILD_BLOCKS : ALLOWED_MOVABLE_BLOCKS,
		totalAnimationDuration: totalAnimationDurationInSeconds,
	};
} )( PageEdit );
>>>>>>> 32ae6898
<|MERGE_RESOLUTION|>--- conflicted
+++ resolved
@@ -52,15 +52,12 @@
 	[ 'amp/amp-story-text' ],
 ];
 
-<<<<<<< HEAD
-class EditPage extends Component {
+class PageEdit extends Component {
 	shouldComponentUpdate() {
 		this.ensureCTABeingLast();
 		return true;
 	}
-=======
-class PageEdit extends Component {
->>>>>>> 32ae6898
+
 	constructor( props ) {
 		super( ...arguments );
 
@@ -416,12 +413,6 @@
 	}
 }
 
-<<<<<<< HEAD
-export default compose(
-	withSelect( ( select, { clientId, attributes } ) => {
-		const { getMedia } = select( 'core' );
-		const { getBlockOrder, getBlockRootClientId } = select( 'core/block-editor' );
-=======
 PageEdit.propTypes = {
 	attributes: PropTypes.shape( {
 		anchor: PropTypes.string,
@@ -444,10 +435,10 @@
 	totalAnimationDuration: PropTypes.number.isRequired,
 };
 
-export default withSelect( ( select, { clientId, attributes } ) => {
-	const { getMedia } = select( 'core' );
-	const { getBlockOrder, getBlocksByClientId, getBlockRootClientId } = select( 'core/block-editor' );
->>>>>>> 32ae6898
+export default compose(
+	withSelect( ( select, { clientId, attributes } ) => {
+		const { getMedia } = select( 'core' );
+		const { getBlockOrder, getBlockRootClientId } = select( 'core/block-editor' );
 
 		const isFirstPage = getBlockOrder().indexOf( clientId ) === 0;
 		const isCallToActionAllowed = ! isFirstPage && ! getCallToActionBlock( clientId );
@@ -460,7 +451,6 @@
 		const totalAnimationDuration = getTotalAnimationDuration( animatedBlocksPerPage );
 		const totalAnimationDurationInSeconds = Math.ceil( totalAnimationDuration / 1000 );
 
-<<<<<<< HEAD
 		return {
 			media: mediaId ? getMedia( mediaId ) : null,
 			allowedBlocks: isCallToActionAllowed ? ALLOWED_CHILD_BLOCKS : ALLOWED_MOVABLE_BLOCKS,
@@ -476,12 +466,4 @@
 			moveBlockToPosition,
 		};
 	} )
-)( EditPage );
-=======
-	return {
-		media: mediaId ? getMedia( mediaId ) : null,
-		allowedBlocks: isCallToActionAllowed ? ALLOWED_CHILD_BLOCKS : ALLOWED_MOVABLE_BLOCKS,
-		totalAnimationDuration: totalAnimationDurationInSeconds,
-	};
-} )( PageEdit );
->>>>>>> 32ae6898
+)( PageEdit );