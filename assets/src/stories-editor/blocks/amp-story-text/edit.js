--- conflicted
+++ resolved
@@ -214,7 +214,6 @@
 					'with-line-height': ampFitText,
 					'is-empty-draggable-text': ! isEditing && ! content.length,
 				} ) } style={ wrapperStyle } >
-<<<<<<< HEAD
 					{ isEditing &&
 						<RichText
 							wrapperClassName={ textWrapperClassName }
@@ -222,6 +221,7 @@
 							// Ensure line breaks are normalised to HTML.
 							value={ content }
 							onChange={ ( nextContent ) => setAttributes( { content: nextContent } ) }
+							multiline={ true }
 							// The 2 following lines are necessary for pasting to work.
 							onReplace={ this.onReplace }
 							onSplit={ () => {} }
@@ -291,32 +291,6 @@
 							</div>
 						</StoryBlockMover>
 					}
-=======
-					<RichText
-						wrapperClassName="wp-block-amp-story-text"
-						tagName="p"
-						// Ensure line breaks are normalised to HTML.
-						value={ content }
-						onChange={ ( nextContent ) => setAttributes( { content: nextContent } ) }
-						multiline={ true }
-						// The 2 following lines are necessary for pasting to work.
-						onReplace={ this.onReplace }
-						onSplit={ () => {} }
-						style={ {
-							color: textColor.color,
-							fontSize: ampFitText ? autoFontSize + 'px' : userFontSize,
-							textAlign: align,
-							position: ampFitText && content.length ? 'static' : undefined,
-						} }
-						className={ classnames( className, {
-							'has-text-color': textColor.color,
-							[ textColor.class ]: textColor.class,
-							[ fontSize.class ]: ampFitText ? undefined : fontSize.class,
-							'is-amp-fit-text': ampFitText,
-						} ) }
-						placeholder={ placeholder || __( 'Write text…', 'amp' ) }
-					/>
->>>>>>> bd9abd9b
 				</div>
 			</>
 		);
