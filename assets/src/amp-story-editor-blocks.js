--- conflicted
+++ resolved
@@ -19,7 +19,6 @@
 	registerBlockType,
 	registerBlockStyle,
 } from '@wordpress/blocks';
-import { __ } from '@wordpress/i18n';
 
 /**
  * Internal dependencies
@@ -130,10 +129,7 @@
 	renderStoryComponents();
 
 	// Prevent WritingFlow component from focusing on last text field when clicking below the carousel.
-<<<<<<< HEAD
 	document.querySelector( '.block-editor-writing-flow__click-redirect' ).remove();
-=======
-	document.querySelector( '.editor-writing-flow__click-redirect' ).remove();
 
 	registerBlockStyle( 'amp/amp-story-text', {
 		name: 'rounded',
@@ -144,7 +140,6 @@
 		name: 'rounded',
 		label: __( 'Rounded', 'amp' ),
 	} );
->>>>>>> 83ed44de
 } );
 
 const positionTopLimit = 75;
