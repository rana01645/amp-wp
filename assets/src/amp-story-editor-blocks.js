--- conflicted
+++ resolved
@@ -48,13 +48,7 @@
 import { ALLOWED_BLOCKS } from './constants';
 
 import store from './stores/amp-story';
-<<<<<<< HEAD
-import { registerPlugin } from '@wordpress/plugins';
-
-// @todo Add this back once editing templates has been implemented.
-// import './plugins/template-menu-item';
-=======
->>>>>>> 406ce7dc
+import './temporarily-disabled-plugins/template-menu-item';
 
 const {
 	getSelectedBlockClientId,
