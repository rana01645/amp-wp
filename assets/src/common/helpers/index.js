/**
 * External dependencies
 */
<<<<<<< HEAD
import { get, has, includes, now, reduce, template } from 'lodash';
=======
import { get, has, reduce, template } from 'lodash';

>>>>>>> 847a6ae8
/**
 * WordPress dependencies
 */
import { __, sprintf } from '@wordpress/i18n';
import { getColorObjectByAttributeValues, getColorObjectByColorValue } from '@wordpress/block-editor';

/**
 * Internal dependencies
 */
import {
	FILE_SIZE_ERROR_VIEW,
	FILE_TYPE_ERROR_VIEW,
	MEGABYTE_IN_BYTES,
	MINIMUM_FEATURED_IMAGE_WIDTH,
	VIDEO_ALLOWED_MEGABYTES_PER_SECOND,
} from '../constants';

// @todo This is is not guaranteed to exist.
const { ampStoriesEditorSettings = {} } = window;
const { allowedVideoMimeTypes = [ 'video/mp4' ] } = ampStoriesEditorSettings;

/**
 * Determines whether whether the image has the minimum required dimensions.
 *
 * The image should have a width of at least 1200 pixels to satisfy the requirements of Google Search for Schema.org metadata.
 *
 * For AMP Stories, the featured image will be used for the poster-portrait-src.
 * For this, it should have a width of at least 696px and a height of at least 928px.
 *
 * @param {Object} media             A media object with width and height values.
 * @param {number} media.width       Media width in pixels.
 * @param {number} media.height      Media height in pixels.
 * @param {Object} dimensions        An object with minimum required width and height values.
 * @param {number} dimensions.width  Required media width in pixels.
 * @param {number} dimensions.height Required media height in pixels.
 *
 * @return {boolean} Whether the media has the minimum dimensions.
 */
export const hasMinimumDimensions = ( media, dimensions ) => {
	if ( ! media || ! media.width || ! media.height ) {
		return false;
	}

	const { width, height } = dimensions;

	return ( media.width >= width && media.height >= height );
};

/**
 * Get minimum dimensions for a featured image.
 *
 * @see https://developers.google.com/search/docs/data-types/article#article_types
 *
 * "Images should be at least 1200 pixels wide.
 * For best results, provide multiple high-resolution images (minimum of 800,000 pixels when multiplying width and height)
 * with the following aspect ratios: 16x9, 4x3, and 1x1."
 *
 * Given this requirement, this function ensures the right aspect ratio.
 * The 16/9 aspect ratio is chosen because it has the smallest height for the given width.
 *
 * @return {Object} Minimum dimensions including width and height.
 */
export const getMinimumFeaturedImageDimensions = () => {
	const width = MINIMUM_FEATURED_IMAGE_WIDTH;

	const height = width * ( 9 / 16 );

	return { width, height };
};

/**
 * Get minimum dimensions for a portrait featured image, but not for an AMP Story.
 *
 * @return {Object} Minimum dimensions including width and height.
 */
export const getMinimumPortraitFeaturedImageDimensions = () => {
	const width = MINIMUM_FEATURED_IMAGE_WIDTH;

	const height = Math.floor( width * ( 16 / 9 ) );

	return { width, height };
};

/**
 * Validates the an image based on requirements.
 *
 * @param {Object}  media                      A media object.
 * @param {string}  media.mime_type            The media item's mime type.
 * @param {Object}  media.media_details        A media details object with width and height values.
 * @param {number}  media.media_details.width  Media width in pixels.
 * @param {number}  media.media_details.height Media height in pixels.
 * @param {Object}  dimensions                 An object with minimum required width and height values.
 * @param {boolean} required                   Whether the image is required or not.
 *
 * @return {string[]|null} Validation errors, or null if there were no errors.
 */
export const validateFeaturedImage = ( media, dimensions, required ) => {
	if ( ! media ) {
		if ( required ) {
			return [ __( 'Selecting a featured image is required.', 'amp' ) ];
		}

		return [ __( 'Selecting a featured image is recommended for an optimal user experience.', 'amp' ) ];
	}

	const errors = [];

	if ( ! [ 'image/png', 'image/gif', 'image/jpeg' ].includes( media.mime_type ) ) {
		errors.push(
			/* translators: 1: .jpg, 2: .png. 3: .gif */
			sprintf( __( 'The featured image must be in %1$s, %2$s, or %3$s format.', 'amp' ), '.jpg', '.png', '.gif' )
		);
	}

	if ( ! hasMinimumDimensions( media.media_details, dimensions ) ) {
		const { width, height } = dimensions;

		errors.push(
			/* translators: 1: minimum width, 2: minimum height. */
			sprintf( __( 'The featured image should have a size of at least %1$s by %2$s pixels.', 'amp' ), Math.ceil( width ), Math.ceil( height ) )
		);
	}

	return 0 === errors.length ? null : errors;
};

/**
 * Converts a hexadecimal color to its RGBA form.
 *
 * @param {string} hex     Hex value.
 * @param {number} opacity Opacity.
 *
 * @return {Object} Rgba value.
 */
export const getRgbaFromHex = ( hex, opacity = 100 ) => {
	if ( ! hex ) {
		return [];
	}

	hex = hex.replace( '#', '' );

	if ( hex.length === 3 ) {
		// If this is a 3 digit color, e.g. #f00, make it 6 digits by duplicating each one.
		hex = `${ hex.charAt( 0 ) }${ hex.charAt( 0 ) }${ hex.charAt( 1 ) }${ hex.charAt( 1 ) }${ hex.charAt( 2 ) }${ hex.charAt( 2 ) }`;
	}

	const r = parseInt( hex.substring( 0, 2 ), 16 );
	const g = parseInt( hex.substring( 2, 4 ), 16 );
	const b = parseInt( hex.substring( 4, 6 ), 16 );

	// Opacity needs to be in the range of 0-100.
	opacity = Math.min( 100, Math.max( 0, opacity ) );

	return [
		r,
		g,
		b,
		opacity / 100,
	];
};

/**
 * Returns a CSS background-color property based on passed color and available colors.
 *
 * Either backgroundColor or customBackgroundColor should be passed, not both.
 *
 * @param {Object[]} colors                Array of color objects as set by the theme or by the editor defaults.
 * @param {?Object}  backgroundColor       Color object.
 * @param {?string}  backgroundColor.name  Color name.
 * @param {?string}  backgroundColor.slug  Color slug.
 * @param {?string}  backgroundColor.color Color value.
 * @param {?string}  customBackgroundColor A string containing the custom color value.
 * @param {?number}  opacity               Opacity.
 *
 * @return {?string} Background color string or undefined if no color has been set / found.
 */
export const getBackgroundColorWithOpacity = ( colors, backgroundColor, customBackgroundColor, opacity = undefined ) => {
	// Order: 1. Existing colors as set by the theme. 2. Custom color objects. 3. Custom background color.
	const colorObject = backgroundColor ?
		( getColorObjectByColorValue( colors, backgroundColor.color ) || getColorObjectByAttributeValues( colors, backgroundColor.slug, backgroundColor.color || customBackgroundColor ) ) :
		{ color: customBackgroundColor };

	if ( colorObject && colorObject.color ) {
		const [ r, g, b, a ] = getRgbaFromHex( colorObject.color, opacity );

		return `rgba(${ r }, ${ g }, ${ b }, ${ a })`;
	}

	return undefined;
};

/**
 * Gets The aspect ratio type, either 'landscape', 'portrait', or 'square'.
 *
 * @param {number} width  The image width.
 * @param {number} height The image height.
 * @return {string|null} The aspect ratio type: 'landscape', 'portrait', or 'square'.
 */
export const getAspectRatioType = ( width, height ) => {
	if ( ! width || ! height ) {
		return null;
	}

	if ( width > height ) {
		return 'landscape';
	} else if ( height > width ) {
		return 'portrait';
	}

	return 'square';
};

/**
 * Gets the compiled template for a given notice message.
 *
 * @param {string} message The message to display in the template.
 * @return {Function} compiledTemplate A function accepting the data, which creates a compiled template.
 */
export const getNoticeTemplate = ( message ) => {
	const errorTemplate = template(
		`<p>${ message }</p>`,
		{
			evaluate: /<#([\s\S]+?)#>/g,
			interpolate: /\{\{\{([\s\S]+?)\}\}\}/g,
			escape: /\{\{([^\}]+?)\}\}(?!\})/g,
		}
	);

	return ( data ) => {
		return errorTemplate( data );
	};
};

/**
 * Gets whether the file type is allowed.
 *
 * For videos, only supported mime types as defined by the editor settings should be allowed.
 * But the allowedTypes property only has 'video', and it can accidentally allow mime types that are not supported.
 * So this returns false for videos with mime types other than the ones in the editor settings.
 *
 * @param {Object} attachment   The file to evaluate.
 * @param {Array}  allowedTypes The allowed file types.
 * @return {boolean} Whether the file type is allowed.
 */
export const isFileTypeAllowed = ( attachment, allowedTypes ) => {
	const fileType = attachment.get( 'type' );
	const mimeType = attachment.get( 'mime' );

	if ( ! allowedTypes.includes( fileType ) && ! allowedTypes.includes( mimeType ) ) {
		return false;
	}

	if ( 'video' === fileType && ! allowedVideoMimeTypes.includes( mimeType ) ) {
		return false;
	}

	return true;
};

/**
 * If the attachment has the wrong file type, this displays a notice in the Media Library and disables the 'Select' button.
 *
 * This is not an arrow function so that it can be called with enforceFileType.call( this, foo, bar ).
 *
 * @param {Object} attachment The selected attachment.
 * @param {Object} SelectionError The error to display.
 */
export const enforceFileType = function( attachment, SelectionError ) {
	if ( ! attachment ) {
		return;
	}

	const allowedTypes = get( this, [ 'options', 'allowedTypes' ], null );
	const selectButton = this.get( 'select' );

	// If the file type isn't allowed, display a notice and disable the 'Select' button.
	if ( allowedTypes && attachment.get( 'type' ) && ! isFileTypeAllowed( attachment, allowedTypes ) ) {
		this.secondary.set(
			FILE_TYPE_ERROR_VIEW,
			new SelectionError( { mimeType: attachment.get( 'mime' ) } )
		);
		if ( selectButton && selectButton.model ) {
			selectButton.model.set( 'disabled', true ); // Disable the button to select the file.
		}
	} else {
		this.secondary.unset( FILE_TYPE_ERROR_VIEW );
		if ( selectButton && selectButton.model ) {
			selectButton.model.set( 'disabled', false ); // Enable the button to select the file.
		}
	}
};

/**
 * If the attachment has the wrong file size, this displays a notice in the Media Library and disables the 'Select' button.
 *
 * This is not an arrow function so that it can be called with enforceFileSize.call( this, foo, bar ).
 *
 * @param {Object} attachment The selected attachment.
 * @param {Object} SelectionError The error to display.
 */
export const enforceFileSize = function( attachment, SelectionError ) {
	if ( ! attachment ) {
		return;
	}

	const isVideo = 'video' === get( attachment, [ 'media_type' ], null ) || 'video' === get( attachment, [ 'attributes', 'type' ], null );

	// If the file type is 'video' and its size is over the limit, display a notice in the Media Library.
	if ( isVideo && isVideoSizeExcessive( getVideoBytesPerSecond( attachment ) ) ) {
		this.secondary.set(
			FILE_SIZE_ERROR_VIEW,
			new SelectionError( {
				actualVideoMegabytesPerSecond: Math.round( getVideoBytesPerSecond( attachment ) / MEGABYTE_IN_BYTES ),
				maxVideoMegabytesPerSecond: VIDEO_ALLOWED_MEGABYTES_PER_SECOND,
			} )
		);
	} else {
		this.secondary.unset( FILE_SIZE_ERROR_VIEW );
	}
};

/**
 * Gets whether the Media Library has two notices.
 *
 * It's possible to have a notice that the file type and size are wrong.
 * In that case, this will need different styling, so the notices don't overlap the media.
 *
 * @return {boolean} Whether the Media Library has two notices.
 */
export const mediaLibraryHasTwoNotices = function() {
	return Boolean( this.secondary.get( FILE_TYPE_ERROR_VIEW ) ) && Boolean( this.secondary.get( FILE_SIZE_ERROR_VIEW ) );
};

/**
 * Gets the number of megabytes per second for the video.
 *
 * @param {Object} media The media object of the video.
 * @return {?number} Number of megabytes per second, or null if media details unavailable.
 */
export const getVideoBytesPerSecond = ( media ) => {
	if ( has( media, [ 'media_details', 'filesize' ] ) && has( media, [ 'media_details', 'length' ] ) ) {
		return media.media_details.filesize / media.media_details.length;
	} else if ( has( media, [ 'attributes', 'filesizeInBytes' ] ) && has( media, [ 'attributes', 'fileLength' ] ) ) {
		return media.attributes.filesizeInBytes / getSecondsFromTime( media.attributes.fileLength );
	}

	return null;
};

/**
 * Gets whether the video file size is over a certain amount of bytes per second.
 *
 * @param {number} videoSize Video size per second, in bytes.
 * @return {boolean} Whether the file size is more than a certain amount of MB per second, or null of the data isn't available.
 */
export const isVideoSizeExcessive = ( videoSize ) => {
	return videoSize > VIDEO_ALLOWED_MEGABYTES_PER_SECOND * MEGABYTE_IN_BYTES;
};

/**
 * Gets the number of seconds in a colon-separated time string, like '01:10'.
 *
 * @param {string} time A colon-separated time, like '0:12'.
 * @return {number} seconds The number of seconds in the time, like 12.
 */
export const getSecondsFromTime = ( time ) => {
	const minuteInSeconds = 60;
	const splitTime = time.split( ':' );

	return reduce(
		splitTime,
		( totalSeconds, timeSection, index ) => {
			const parsedTimeSection = isNaN( parseInt( timeSection ) ) ? 0 : parseInt( timeSection );
			const distanceFromRight = splitTime.length - 1 - index;
			const multiple = Math.pow( minuteInSeconds, distanceFromRight ); // This should be 1 for seconds, 60 for minutes, 360 for hours...
			return totalSeconds + ( multiple * parsedTimeSection );
		},
		0
	);
};

/**
 * Given a URL, returns file size in bytes.
 *
 * @param {string} url URL to a file.
 * @return {Promise<number>} File size in bytes.
 */
export const getContentLengthFromUrl = async ( url ) => {
	const { fetch } = window;

	const response = await fetch( url, {
		method: 'head',
	} );
	return Number( response.headers.get( 'content-length' ) );
};

/**
 * Sets the featured image, on selecting it in the Media Library.
 *
 * @param {string} url             Image URL.
 * @param {number} id    Attachment ID.
 * @param {number} width           Image width.
 * @param {number} height          Image height.
 * @param {Function} onSelect      A function in the MediaUpload component called on selecting the image.
 * @param {Function} dispatchImage A function to dispatch the change in image to the store.
 */
export const setImageFromURL = ( { url, id, width, height, onSelect, dispatchImage } ) => {
	const data = {};
	data.url = url;
	data.thumbnail_url = url;
	data.timestamp = now();

	if ( id ) {
		data.attachment_id = id;
	}

	if ( width ) {
		data.width = width;
	}

	if ( height ) {
		data.height = height;
	}

	onSelect( data ); // @todo Does this do anything?
	dispatchImage( id );
};<|MERGE_RESOLUTION|>--- conflicted
+++ resolved
@@ -1,12 +1,8 @@
 /**
  * External dependencies
  */
-<<<<<<< HEAD
-import { get, has, includes, now, reduce, template } from 'lodash';
-=======
-import { get, has, reduce, template } from 'lodash';
-
->>>>>>> 847a6ae8
+import { get, has, now, reduce, template } from 'lodash';
+
 /**
  * WordPress dependencies
  */
