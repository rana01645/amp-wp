/**
 * External dependencies
 */
import styled from 'styled-components';
import Moveable from 'react-moveable';

/**
 * WordPress dependencies
 */
import { useCallback, useEffect, useState } from '@wordpress/element';

/**
 * Internal dependencies
 */
import { useStory } from '../../app';
import { getDefinitionForType } from '../../elements';
import useCanvas from './useCanvas';

const Background = styled.div.attrs( { className: 'container' } )`
	background-color: ${ ( { theme } ) => theme.colors.fg.v1 };
	position: relative;
	width: 100%;
	height: 100%;
`;

const Selection = styled.div`
	z-index: 2;
	left: ${ ( { x } ) => `${ x }px` };
	top: ${ ( { y } ) => `${ y }px` };
	width: ${ ( { width } ) => `${ width }px` };
	height: ${ ( { height } ) => `${ height }px` };
	transform: ${ ( { rotationAngle } ) => `rotate(${ rotationAngle }deg)` };
	position: absolute;
`;

const Element = styled.div`
	${ ( { isPassive } ) => isPassive ? 'opacity: .4;' : 'cursor: pointer;' }
`;

function Page() {
	const [ targetEl, setTargetEl ] = useState( null );

	const {
		state: { currentPage, hasSelection, selectedElements },
		actions: { clearSelection, selectElementById, setPropertiesOnSelectedElements, toggleElementIdInSelection },
	} = useStory();
	const {
		state: { isEditing, editingElement },
		actions: { setBackgroundClickHandler },
	} = useCanvas();
	const handleSelectElement = useCallback( ( id, evt ) => {
		if ( evt.metaKey ) {
			toggleElementIdInSelection( id );
		} else {
			selectElementById( id );
		}
		evt.stopPropagation();
	}, [ toggleElementIdInSelection, selectElementById ] );
<<<<<<< HEAD
	const selectionProps = hasSelection ? getUnionSelection( selectedElements ) : {};
=======
	const selectionProps = hasSelection ? getUnionSelection( selectedElements, 0 ) : {};
>>>>>>> e845a1d6
	useEffect( () => {
		setBackgroundClickHandler( () => clearSelection() );
	}, [ setBackgroundClickHandler, clearSelection ] );

	let displayMoveable = false;
	const frame = {
		translate: [ 0, 0 ],
		rotate: selectionProps.rotationAngle,
	};

	const setStyle = ( target ) => {
		target.style.transform = `translate(${ frame.translate[ 0 ] }px, ${ frame.translate[ 1 ] }px) rotate(${ frame.rotate }deg)`;
	};

	return (
		<Background>
<<<<<<< HEAD
			{ currentPage && currentPage.elements.map( ( { type, ...rest } ) => {
				const { Display, Edit } = getDefinitionForType( type );
				const { id } = rest;

				// Are we editing this element, display this as Edit component.
				if ( editingElement === id ) {
					return (
						<Element key={ id }>
							<Edit { ...rest } />
						</Element>
					);
				}

				// Are we editing some other element, display this as passive Display.
				if ( isEditing ) {
					return (
						<Element key={ id } isPassive>
							<Display { ...rest } />
						</Element>
					);
				}

=======
			{ currentPage && currentPage.elements.map( ( { type, id, ...rest } ) => {
				const comp = getComponentForType( type );
				const Comp = comp; // why u do dis, eslint?
				// Ignore multi-selection for now.
				if ( 1 === selectedElements.length && selectedElements[ 0 ].id === id ) {
					displayMoveable = true;
				}
>>>>>>> e845a1d6
				return (
					<Element key={ id } onClick={ ( evt ) => handleSelectElement( id, evt ) }>
						<Display { ...rest } />
					</Element>
				);
			} ) }
<<<<<<< HEAD
			{ hasSelection && ! isEditing && (
				<Selection { ...selectionProps } />
=======
			{ hasSelection && (
				<Selection { ...selectionProps } ref={ setTargetEl } />
			) }
			{ displayMoveable && targetEl && (
				<Moveable
					target={ targetEl }
					draggable={ true }
					resizable={ true }
					rotatable={ true }
					onDrag={ ( { target, beforeTranslate } ) => {
						frame.translate = beforeTranslate;
						setStyle( target );
					} }
					onDragStart={ ( { set } ) => {
						set( frame.translate );
					} }
					onDragEnd={ () => {
						setPropertiesOnSelectedElements( { x: selectionProps.x + frame.translate[ 0 ], y: selectionProps.y + frame.translate[ 1 ] } );
					} }
					onResizeStart={ ( { setOrigin, dragStart } ) => {
						setOrigin( [ '%', '%' ] );
						if ( dragStart ) {
							dragStart.set( frame.translate );
						}
					} }
					onResize={ ( { target, width, height, drag } ) => {
						// @todo This is sliding slightly while resizing an image element specifically, needs looking into.
						target.style.width = `${ width }px`;
						target.style.height = `${ height }px`;
						frame.translate = drag.beforeTranslate;
						setStyle( target );
					} }
					onResizeEnd={ ( { target } ) => {
						setPropertiesOnSelectedElements( {
							width: parseInt( target.style.width ),
							height: parseInt( target.style.height ),
							x: selectionProps.x + frame.translate[ 0 ],
							y: selectionProps.y + frame.translate[ 1 ],
						} );
					} }
					onRotateStart={ ( { set } ) => {
						set( frame.rotate );
					} }
					onRotate={ ( { target, beforeRotate } ) => {
						frame.rotate = beforeRotate;
						setStyle( target );
					} }
					onRotateEnd={ () => {
						setPropertiesOnSelectedElements( { rotationAngle: frame.rotate } );
					} }
					origin={ false }
					pinchable={ true }
					keepRatio={ 'image' === selectedElements[ 0 ].type }
					renderDirections={ 'image' === selectedElements[ 0 ].type ? [ 'nw', 'ne', 'sw', 'se' ] : [ 'n', 's', 'e', 'w', 'nw', 'ne', 'sw', 'se' ] }
				/>
>>>>>>> e845a1d6
			) }
		</Background>
	);
}

export default Page;

function getUnionSelection( list, padding = 0 ) {
	// Ignore multi-selection for now.
	if ( 1 === list.length ) {
		const { x, y, width, height, rotationAngle } = list[ 0 ];
		return {
			x: x - padding,
			y: y - padding,
			width: width + ( 2 * padding ),
			height: height + ( 2 * padding ),
			rotationAngle,
		};
	}
	// return x,y,width,height that will encompass all elements in list
	const { x1, y1, x2, y2, rotationAngle } = list
	// first convert x1,y1 as upper left and x2,y2 as lower right
		.map( ( { x, y, width, height } ) => ( { x1: x, y1: y, x2: x + width, y2: y + height } ) )
		// then reduce to a single object by finding lowest {x,y}1 and highest {x,y}2
		.reduce(
			( sum, el ) => ( {
				x1: Math.min( el.x1, sum.x1 ),
				y1: Math.min( el.y1, sum.y1 ),
				x2: Math.max( el.x2, sum.x2 ),
				y2: Math.max( el.y2, sum.y2 ),
			} ),
<<<<<<< HEAD
			{ x1: Number.MAX_VALUE, y1: Number.MAX_VALUE, x2: 0, y2: 0 },
=======
			{ x1: 1000, y1: 1000, x2: 0, y2: 0, angle: 0 },
>>>>>>> e845a1d6
		);

	// finally convert back to x,y,width,height and add padding
	return { x: x1 - padding, y: y1 - padding, width: x2 - x1 + ( 2 * padding ), height: y2 - y1 + ( 2 * padding ), rotationAngle };
}<|MERGE_RESOLUTION|>--- conflicted
+++ resolved
@@ -56,16 +56,12 @@
 		}
 		evt.stopPropagation();
 	}, [ toggleElementIdInSelection, selectElementById ] );
-<<<<<<< HEAD
-	const selectionProps = hasSelection ? getUnionSelection( selectedElements ) : {};
-=======
 	const selectionProps = hasSelection ? getUnionSelection( selectedElements, 0 ) : {};
->>>>>>> e845a1d6
 	useEffect( () => {
 		setBackgroundClickHandler( () => clearSelection() );
 	}, [ setBackgroundClickHandler, clearSelection ] );
 
-	let displayMoveable = false;
+	const displayMoveable = selectedElements.length === 1;
 	const frame = {
 		translate: [ 0, 0 ],
 		rotate: selectionProps.rotationAngle,
@@ -77,7 +73,6 @@
 
 	return (
 		<Background>
-<<<<<<< HEAD
 			{ currentPage && currentPage.elements.map( ( { type, ...rest } ) => {
 				const { Display, Edit } = getDefinitionForType( type );
 				const { id } = rest;
@@ -100,26 +95,14 @@
 					);
 				}
 
-=======
-			{ currentPage && currentPage.elements.map( ( { type, id, ...rest } ) => {
-				const comp = getComponentForType( type );
-				const Comp = comp; // why u do dis, eslint?
-				// Ignore multi-selection for now.
-				if ( 1 === selectedElements.length && selectedElements[ 0 ].id === id ) {
-					displayMoveable = true;
-				}
->>>>>>> e845a1d6
 				return (
 					<Element key={ id } onClick={ ( evt ) => handleSelectElement( id, evt ) }>
 						<Display { ...rest } />
 					</Element>
 				);
 			} ) }
-<<<<<<< HEAD
+
 			{ hasSelection && ! isEditing && (
-				<Selection { ...selectionProps } />
-=======
-			{ hasSelection && (
 				<Selection { ...selectionProps } ref={ setTargetEl } />
 			) }
 			{ displayMoveable && targetEl && (
@@ -174,7 +157,6 @@
 					keepRatio={ 'image' === selectedElements[ 0 ].type }
 					renderDirections={ 'image' === selectedElements[ 0 ].type ? [ 'nw', 'ne', 'sw', 'se' ] : [ 'n', 's', 'e', 'w', 'nw', 'ne', 'sw', 'se' ] }
 				/>
->>>>>>> e845a1d6
 			) }
 		</Background>
 	);
@@ -206,11 +188,7 @@
 				x2: Math.max( el.x2, sum.x2 ),
 				y2: Math.max( el.y2, sum.y2 ),
 			} ),
-<<<<<<< HEAD
-			{ x1: Number.MAX_VALUE, y1: Number.MAX_VALUE, x2: 0, y2: 0 },
-=======
-			{ x1: 1000, y1: 1000, x2: 0, y2: 0, angle: 0 },
->>>>>>> e845a1d6
+			{ x1: Number.MAX_VALUE, y1: Number.MAX_VALUE, x2: 0, y2: 0, angle: 0 },
 		);
 
 	// finally convert back to x,y,width,height and add padding
