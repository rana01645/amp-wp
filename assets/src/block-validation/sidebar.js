--- conflicted
+++ resolved
@@ -122,33 +122,21 @@
 			{
 				! saved && 0 === validationErrors.length && (
 					<PanelBody opened={ true }>
-<<<<<<< HEAD
 						{ isFetchingErrors ? <Loading /> : (
 							<p>
-								{ __( 'The permalink will be checked for validation issues when the post is saved.', 'amp' ) }
+								{ __( 'Validation issues will be checked for when the post is saved.', 'amp' ) }
 							</p>
 						) }
-=======
-						<p>
-							{ __( 'Validation issues will be checked for when the post is saved.', 'amp' ) }
-						</p>
->>>>>>> 8eb49f1a
 					</PanelBody>
 				)
 			}
 			{ saved && validationErrors.length === 0 && (
 				<PanelBody opened={ true }>
-<<<<<<< HEAD
 					{ isFetchingErrors ? <Loading /> : (
 						<p>
-							{ __( 'There are no AMP validation issues at the permalink.', 'amp' ) }
+							{ __( 'There are no AMP validation issues.', 'amp' ) }
 						</p>
 					) }
-=======
-					<p>
-						{ __( 'There are no AMP validation issues.', 'amp' ) }
-					</p>
->>>>>>> 8eb49f1a
 				</PanelBody>
 			) }
 
@@ -162,17 +150,11 @@
 				)
 					: saved && (
 						<PanelBody opened={ true }>
-<<<<<<< HEAD
 							{ isFetchingErrors ? <Loading /> : (
 								<p>
-									{ __( 'There are no unreviewed AMP validation issues at the permalink.', 'amp' ) }
+									{ __( 'All AMP validation issues have been reviewed.', 'amp' ) }
 								</p>
 							) }
-=======
-							<p>
-								{ __( 'All AMP validation issues have been reviewed.', 'amp' ) }
-							</p>
->>>>>>> 8eb49f1a
 						</PanelBody>
 					)
 			) }
