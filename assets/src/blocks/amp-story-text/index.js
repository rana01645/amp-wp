--- conflicted
+++ resolved
@@ -2,18 +2,7 @@
  * WordPress dependencies
  */
 import { __ } from '@wordpress/i18n';
-<<<<<<< HEAD
-import { RichText } from '@wordpress/block-editor';
-=======
-import {
-	RichText,
-	getColorClassName,
-	getFontSize,
-	getColorObjectByAttributeValues,
-} from '@wordpress/block-editor';
-import { select } from '@wordpress/data';
-import { RawHTML } from '@wordpress/element';
->>>>>>> 9dd77d20
+import { RichText } from '@wordpress/block-editor';import { RawHTML } from '@wordpress/element';
 
 /**
  * Internal dependencies
