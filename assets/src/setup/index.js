/**
 * WordPress dependencies
 */
import { render } from '@wordpress/element';
import domReady from '@wordpress/dom-ready';
import '@wordpress/components/build-style/style.css';

/**
 * External dependencies
 */
<<<<<<< HEAD
import {
	AMP_OPTIONS_KEY,
	APP_ROOT_ID,
	EXIT_LINK,
	OPTIONS_REST_ENDPOINT,
	READER_THEMES_REST_ENDPOINT,
	UPDATES_NONCE,
	USER_OPTION_DEVELOPER_TOOLS,
	USER_OPTIONS_KEY,
	USER_REST_ENDPOINT,
} from 'amp-setup'; // From WP inline script.
=======
import { APP_ROOT_ID, EXIT_LINK, OPTIONS_REST_ENDPOINT, READER_THEMES_ENDPOINT, UPDATES_NONCE } from 'amp-setup'; // From WP inline script.
>>>>>>> e4bf654e
import PropTypes from 'prop-types';

/**
 * Internal dependencies
 */
import './style.css';
import { PAGES } from './pages';
import { OptionsContextProvider } from './components/options-context-provider';
import { SetupWizard } from './setup-wizard';
import { NavigationContextProvider } from './components/navigation-context-provider';
import { ReaderThemesContextProvider } from './components/reader-themes-context-provider';
import { UserContextProvider } from './components/user-context-provider';

const { ajaxurl: wpAjaxUrl } = global;

/**
 * Context providers for the application.
 *
 * @param {Object} props Component props.
 * @param {any} props.children Component children.
 */
export function Providers( { children } ) {
	return (
		<OptionsContextProvider
			optionsRestEndpoint={ OPTIONS_REST_ENDPOINT }
		>
			<ReaderThemesContextProvider
				wpAjaxUrl={ wpAjaxUrl }
				readerThemesEndpoint={ READER_THEMES_REST_ENDPOINT }
				updatesNonce={ UPDATES_NONCE }
			>
				<UserContextProvider
					userOptionDeveloperTools={ USER_OPTION_DEVELOPER_TOOLS }
					userOptionsKey={ USER_OPTIONS_KEY }
					userRestEndpoint={ USER_REST_ENDPOINT }
				>
					<NavigationContextProvider pages={ PAGES }>
						{ children }
					</NavigationContextProvider>
				</UserContextProvider>
			</ReaderThemesContextProvider>
		</OptionsContextProvider>
	);
}

Providers.propTypes = {
	children: PropTypes.any,
};

domReady( () => {
	const root = document.getElementById( APP_ROOT_ID );

	if ( root ) {
		render(
			<Providers>
				<SetupWizard exitLink={ EXIT_LINK } />
			</Providers>,
			root,
		);
	}
} );<|MERGE_RESOLUTION|>--- conflicted
+++ resolved
@@ -8,21 +8,7 @@
 /**
  * External dependencies
  */
-<<<<<<< HEAD
-import {
-	AMP_OPTIONS_KEY,
-	APP_ROOT_ID,
-	EXIT_LINK,
-	OPTIONS_REST_ENDPOINT,
-	READER_THEMES_REST_ENDPOINT,
-	UPDATES_NONCE,
-	USER_OPTION_DEVELOPER_TOOLS,
-	USER_OPTIONS_KEY,
-	USER_REST_ENDPOINT,
-} from 'amp-setup'; // From WP inline script.
-=======
-import { APP_ROOT_ID, EXIT_LINK, OPTIONS_REST_ENDPOINT, READER_THEMES_ENDPOINT, UPDATES_NONCE } from 'amp-setup'; // From WP inline script.
->>>>>>> e4bf654e
+import { APP_ROOT_ID, EXIT_LINK, OPTIONS_REST_ENDPOINT, READER_THEMES_REST_ENDPOINT, UPDATES_NONCE, USER_OPTION_DEVELOPER_TOOLS, USER_OPTIONS_KEY, USER_REST_ENDPOINT } from 'amp-setup'; // From WP inline script.
 import PropTypes from 'prop-types';
 
 /**
