/* exported ampEditorBlocks */
/* eslint no-magic-numbers: [ "error", { "ignore": [ 1, -1, 0 ] } ] */

var ampEditorBlocks = ( function() {
	var component = {

		/**
		 * Holds data.
		 */
		data: {
			dynamicBlocks: [],
			ampLayoutOptions: [
				{ value: 'nodisplay', label: 'No Display' },
				{ value: 'fixed', label: 'Fixed' }, // Not supported by amp-audio and amp-pixel.
				{ value: 'responsive', label: 'Responsive' }, // To ensure your AMP element displays, you must specify a width and height for the containing element.
				{ value: 'fixed-height', label: 'Fixed height' },
				{ value: 'fill', label: 'Fill' },
				{ value: 'container', label: 'Container' }, // Not supported by img and video.
				{ value: 'flex-item', label: 'Flex Item' },
				{ value: 'intrinsic', label: 'Intrinsic' } // Not supported by video.
			],
			defaultWidth: 608, // Max-width in the editor.
			defaultHeight: 400,
			mediaBlocks: [
				'core/image',
				'core/video',
				'core/audio'
			]
		}
	};

	/**
	 * Set data, add filters.
	 *
	 * @param {Array} data Data.
	 */
	component.boot = function boot( data ) {
		_.extend( component.data, data );

		wp.hooks.addFilter( 'blocks.registerBlockType', 'ampEditorBlocks/addAttributes', component.addAMPAttributes );
		wp.hooks.addFilter( 'blocks.getSaveElement', 'ampEditorBlocks/filterSave', component.filterBlocksSave );
		wp.hooks.addFilter( 'blocks.BlockEdit', 'ampEditorBlocks/filterEdit', component.filterBlocksEdit );
	};

	/**
	 * Get layout options depending on the block.
	 *
	 * @param {string} blockName Block name.
	 * @return {[*]} Options.
	 */
	component.getLayoutOptions = function getLayoutOptions( blockName ) {
		var layoutOptions = [
				{ value: '', label: 'None' }
			],
			embedBlocks = [
				'core-embed/youtube',
				'core-embed/facebook',
				'core-embed/instagram'
			];

		_.each( component.data.ampLayoutOptions, function( option ) {
			// Exclude options from layout that are not supported.
			if ( 'core/image' === blockName || 'core/video' === blockName || 'core-embed/twitter' === blockName ) {
				if ( 'container' === option.value ) {
					return true;
				}
			} else if ( 'core/audio' === blockName ) {
				if ( -1 !== [ 'responsive', 'fill', 'container', 'flex-item', 'intrinsic' ].indexOf( option.value ) ) {
					return true;
				}
			} else if ( -1 !== embedBlocks.indexOf( blockName ) ) {
				if ( 'container' === option.value || 'intrinsic' === option.value ) {
					return true;
				}
			} else if (
				'core-embed/vimeo' === blockName ||
				'core-embed/dailymotion' === blockName ||
				'core-embed/hulu' === blockName ||
				'core-embed/reddit' === blockName
			) {
				if ( 'container' === option.value || 'intrinsic' === option.value || 'nodisplay' === option.value ) {
					return true;
				}
			} else if ( 'core-embed/soundcloud' === blockName ) {
				if ( 'fixed-height' !== option.value ) {
					return true;
				}
			}

			layoutOptions.push( { value: option.value, label: option.label } );
		} );

		return layoutOptions;
	};

	/**
	 * Add AMP attributes (in this test case just ampLayout) to every core block.
	 *
	 * @param {Object} settings Settings.
	 * @param {string} name Block name.
	 * @return {*} Settings.
	 */
	component.addAMPAttributes = function addAMPAttributes( settings, name ) {
<<<<<<< HEAD
		var mediaBlocks = [
			'core/image',
			'core/video',
			'core/audio'
		];

		// AMP Carousel settings.
		if ( 'core/shortcode' === name || 'core/gallery' ) {
=======
		// Gallery settings for shortcode.
		if ( 'core/shortcode' === name ) {
>>>>>>> 369650ef
			if ( ! settings.attributes ) {
				settings.attributes = {};
			}
			settings.attributes.ampCarousel = {
				type: 'boolean'
			};
		}

		// Layout settings for embeds and media blocks.
		if ( 0 === name.indexOf( 'core-embed' ) || -1 !== component.data.mediaBlocks.indexOf( name ) ) {
			if ( ! settings.attributes ) {
				settings.attributes = {};
			}
			settings.attributes.ampLayout = {
				type: 'string'
			};
			settings.attributes.ampNoLoading = {
				type: 'boolean'
			};
		}
		return settings;
	};

	/**
	 * Filters blocks edit function of all blocks.
	 *
	 * @param {Function} BlockEdit Edit function.
	 * @return {Function} Edit function.
	 */
	component.filterBlocksEdit = function filterBlocksEdit( BlockEdit ) {
		var el = wp.element.createElement;

		return function( props ) {
			var attributes = props.attributes,
				name = props.name,
				ampLayout,
				inspectorControls;

			ampLayout = attributes.ampLayout;

			// Lets remove amp-related classes from edit view.
			if ( component.hasClassAmpAttributes( attributes.className || '' ) ) {
				props.setAttributes( { className: component.removeAmpAttributesFromClassName( attributes.className ) } );
			}

			if ( 'core/shortcode' === name ) {
				// Lets remove amp-carousel from from edit view.
				if ( component.hasGalleryShortcodeCarouselAttribute( attributes.text || '' ) ) {
					props.setAttributes( { text: component.removeAmpCarouselFromShortcodeAtts( attributes.text ) } );
				}

				inspectorControls = component.setUpShortcodeInspectorControls( props );
				if ( '' === inspectorControls ) {
					// Return original.
					return [
						el( BlockEdit, _.assign( {
							key: 'original'
						}, props ) )
					];
				}
<<<<<<< HEAD
			} else if ( 'core/gallery' === name ) {
				inspectorControls = component.setUpGalleryInpsectorControls( props );
			} else {
=======
			} else if ( -1 !== component.data.mediaBlocks.indexOf( name ) || 0 === name.indexOf( 'core-embed/' ) ) {
>>>>>>> 369650ef
				inspectorControls = component.setUpInspectorControls( props );
			}

			if ( attributes.ampLayout ) {
				if ( 'core/image' === name ) {
					component.setImageBlockLayoutAttributes( props, attributes.ampLayout, inspectorControls );
				} else if ( 'nodisplay' === attributes.ampLayout ) {
					return [
						inspectorControls
					];
				}
			}

			// Return original.
			return [
				inspectorControls,
				el( BlockEdit, _.assign( {
					key: 'original',
					'data-amp-layout': ampLayout,
					style: 'height:100px;'
				}, props ) )
			];
		};
	};

	/**
	 * Set width and height in case of image block.
	 *
	 * @param {Object} props Props.
	 * @param {string} layout Layout.
	 * @param {Object} inspectorControls Inspector controls.
	 * @return {[*]} Void or block edit element.
	 */
	component.setImageBlockLayoutAttributes = function setImageBlockLayoutAttributes( props, layout, inspectorControls ) {
		var attributes = props.attributes;
		switch ( layout ) {
			case 'fixed-height':
				if ( ! attributes.height ) {
					props.setAttributes( { height: component.data.defaultHeight } );
				}
				break;

			case 'fixed':
				if ( ! attributes.height ) {
					props.setAttributes( { height: component.data.defaultHeight } );
				}
				if ( ! attributes.width ) {
					props.setAttributes( { width: component.data.defaultWidth } );
				}
				break;

			case 'nodisplay':
				return [
					inspectorControls
				];
		}
	};

	/**
	 * Default setup for inspector controls.
	 *
	 * @param {Object} props Props.
	 * @return {Object|Element|*|{$$typeof, type, key, ref, props, _owner}} Inspector Controls.
	 */
	component.setUpInspectorControls = function setUpInspectorControls( props ) {
		var ampLayout = props.attributes.ampLayout,
			ampNoLoading = props.attributes.ampNoLoading,
			isSelected = props.isSelected,
			name = props.name,
			el = wp.element.createElement,
			InspectorControls = wp.blocks.InspectorControls,
			SelectControl = wp.components.SelectControl,
			ToggleControl = wp.components.ToggleControl,
			PanelBody = wp.components.PanelBody,
			label = 'AMP Layout';

		if ( 'core/image' === name ) {
			label = 'AMP Layout (modifies width/height)';
		}

		return isSelected && (
			el( InspectorControls, { key: 'inspector' },
				el( PanelBody, { title: 'AMP Settings' },
					el( SelectControl, {
						label: label,
						value: ampLayout,
						options: component.getLayoutOptions( name ),
						onChange: function( value ) {
							props.setAttributes( { ampLayout: value } );
						}
					} ),
					el( ToggleControl, {
						label: 'AMP Noloading',
						checked: ampNoLoading,
						onChange: function() {
							props.setAttributes( { ampNoLoading: ! ampNoLoading } );
						}
					} )
				)
			)
		);
	};

	/**
	 * Set up inspector controls for Gallery block.
	 * Adds ampCarousel attribute for displaying the output as amp-carousel.
	 *
	 * @param {Object} props Props.
	 * @return {*} Inspector controls.
	 */
	component.setUpGalleryInpsectorControls = function setUpGalleryInpsectorControls( props ) {
		var ampCarousel = props.attributes.ampCarousel,
			isSelected = props.isSelected,
			el = wp.element.createElement,
			InspectorControls = wp.blocks.InspectorControls,
			ToggleControl = wp.components.ToggleControl,
			PanelBody = wp.components.PanelBody,
			toggleControl;

		toggleControl = el( ToggleControl, {
			label: 'Display as AMP carousel',
			checked: ampCarousel,
			onChange: function() {
				props.setAttributes( { ampCarousel: ! ampCarousel } );
			}
		} );
		return isSelected && (
			el( InspectorControls, { key: 'inspector' },
				el( PanelBody, { title: 'AMP Settings' },
					toggleControl
				)
			)
		);
	};

	/**
	 * Set up inspector controls for shortcode block.
	 * Adds ampCarousel attribute in case of gallery shortcode.
	 *
	 * @param {Object} props Props.
	 * @return {*} Inspector controls.
	 */
	component.setUpShortcodeInspectorControls = function setUpShortcodeInspectorControls( props ) {
		var ampCarousel = props.attributes.ampCarousel,
			isSelected = props.isSelected,
			el = wp.element.createElement,
			InspectorControls = wp.blocks.InspectorControls,
			ToggleControl = wp.components.ToggleControl,
			PanelBody = wp.components.PanelBody,
			toggleControl;

		if ( component.isGalleryShortcode( props.attributes ) ) {
			toggleControl = el( ToggleControl, {
				label: 'Display as AMP carousel',
				checked: ampCarousel,
				onChange: function() {
					props.setAttributes( { ampCarousel: ! ampCarousel } );
				}
			} );
			return isSelected && (
				el( InspectorControls, { key: 'inspector' },
					el( PanelBody, { title: 'AMP Settings' },
						toggleControl
					)
				)
			);
		}

		return '';
	};

	/**
	 * Filters blocks' save function.
	 *
	 * @param {Object} element Element.
	 * @param {string} blockType Block type.
	 * @param {Object} attributes Attributes.
	 * @return {*} Output element.
	 */
	component.filterBlocksSave = function filterBlocksSave( element, blockType, attributes ) {
		var text,
			ampClassName = element.props.className || '',
			props = element.props;
		if ( 'core/shortcode' === blockType.name && component.isGalleryShortcode( attributes ) ) {
			if ( attributes.ampCarousel ) {
				// If the text contains amp-carousel, lets remove it.
				if ( component.hasGalleryShortcodeCarouselAttribute( attributes.text || '' ) ) {
					text = component.removeAmpCarouselFromShortcodeAtts( attributes.text );

					return wp.element.createElement(
						wp.element.RawHTML,
						{},
						text
					);
				}

				// Else lets return original.
				return element;
			}

			// If the text already contains amp-carousel, return original.
			if ( component.hasGalleryShortcodeCarouselAttribute( attributes.text || '' ) ) {
				return element;
			}

			// Add amp-carousel=false attribut to the shortcode.
			text = attributes.text.replace( '[gallery', '[gallery amp-carousel=false' );

			return wp.element.createElement(
				wp.element.RawHTML,
				{},
				text
			);
		}

		// In case AMP Layout, add layout to classname.
		if ( component.hasAmpLayoutSet( attributes || '' ) ) {
			ampClassName += ' amp-layout-' + attributes.ampLayout;
		}
		if ( component.hasAmpNoLoadingSet( attributes || '' ) ) {
			ampClassName += ' amp-noloading';
		}

		if ( '' !== ampClassName && attributes.className !== ampClassName ) {
			props.className = ampClassName.trim();
			return wp.element.createElement(
				element.type,
				props
			);
		}
		return element;
	};

	/**
	 * Check if AMP NoLoading is set.
	 *
	 * @param {Object} attributes Attributes.
	 * @return {boolean} If is set.
	 */
	component.hasAmpNoLoadingSet = function hasAmpNoLoadingSet( attributes ) {
		return attributes.ampNoLoading && false !== attributes.ampNoLoading;
	};

	/**
	 * Check if AMP Layout is set.
	 *
	 * @param {Object} attributes Attributes.
	 * @return {boolean} If AMP Layout is set.
	 */
	component.hasAmpLayoutSet = function hasAmpLayoutSet( attributes ) {
		return attributes.ampLayout && attributes.ampLayout.length;
	};

	/**
	 * Removes amp-carousel=false from attributes.
	 *
	 * @param {string} shortcode Shortcode text.
	 * @return {string} Modified shortcode.
	 */
	component.removeAmpCarouselFromShortcodeAtts = function removeAmpCarouselFromShortcodeAtts( shortcode ) {
		return shortcode.replace( ' amp-carousel=false', '' );
	};

	/**
	 * Check if shortcode includes amp-carousel attribute.
	 *
	 * @param {string} text Shortcode.
	 * @return {boolean} If has amp-carousel.
	 */
	component.hasGalleryShortcodeCarouselAttribute = function galleryShortcodeHasCarouselAttribute( text ) {
		return -1 !== text.indexOf( 'amp-carousel=false' );
	};

	/**
	 * Check if className has AMP attributes in it.
	 *
	 * @param {string} className Classname.
	 * @return {boolean} If has attributes.
	 */
	component.hasClassAmpAttributes = function hasClassAmpAttributes( className ) {
		return -1 !== className.indexOf( 'amp-' );
	};

	/**
	 * Remove AMP related attributes from classname.
	 *
	 * @param {string} className Original className.
	 * @return {string} Modified className.
	 */
	component.removeAmpAttributesFromClassName = function removeAmpAttributesFromClassName( className ) {
		var splits = className.split( ' ' );
		var modifiedClass = '';
		_.each( splits, function( split ) {
			if ( -1 === split.indexOf( 'amp-' ) ) {
				modifiedClass += ' ' + split;
			}
		} );
		return modifiedClass;
	};

	/**
	 * Check if shortcode is gallery shortcode.
	 *
	 * @param {Object} attributes Attributes.
	 * @return {boolean} If is gallery shortcode.
	 */
	component.isGalleryShortcode = function isGalleryShortcode( attributes ) {
		return attributes.text && -1 !== attributes.text.indexOf( 'gallery' );
	};

	return component;
}() );<|MERGE_RESOLUTION|>--- conflicted
+++ resolved
@@ -101,19 +101,8 @@
 	 * @return {*} Settings.
 	 */
 	component.addAMPAttributes = function addAMPAttributes( settings, name ) {
-<<<<<<< HEAD
-		var mediaBlocks = [
-			'core/image',
-			'core/video',
-			'core/audio'
-		];
-
 		// AMP Carousel settings.
-		if ( 'core/shortcode' === name || 'core/gallery' ) {
-=======
-		// Gallery settings for shortcode.
-		if ( 'core/shortcode' === name ) {
->>>>>>> 369650ef
+		if ( 'core/shortcode' === name || 'core/gallery' === name ) {
 			if ( ! settings.attributes ) {
 				settings.attributes = {};
 			}
@@ -174,13 +163,9 @@
 						}, props ) )
 					];
 				}
-<<<<<<< HEAD
 			} else if ( 'core/gallery' === name ) {
 				inspectorControls = component.setUpGalleryInpsectorControls( props );
-			} else {
-=======
 			} else if ( -1 !== component.data.mediaBlocks.indexOf( name ) || 0 === name.indexOf( 'core-embed/' ) ) {
->>>>>>> 369650ef
 				inspectorControls = component.setUpInspectorControls( props );
 			}
 
