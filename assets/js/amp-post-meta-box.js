--- conflicted
+++ resolved
@@ -18,13 +18,13 @@
 		data: {},
 
 		/**
-<<<<<<< HEAD
 		 * Toggle animation speed.
 		 *
 		 * @since 0.6
 		 */
 		toggleSpeed: 200,
-=======
+
+		/**
 		 * Core preview button selector.
 		 *
 		 * @since 0.6
@@ -37,7 +37,6 @@
 		 * @since 0.6
 		 */
 		ampPreviewBtn: '#amp-post-preview',
->>>>>>> ce391a01
 
 		/**
 		 * Boot plugin.
@@ -61,19 +60,18 @@
 		 * @return {void}
 		 */
 		listen: function() {
-<<<<<<< HEAD
-			$( '.edit-amp-status, [href="#amp_status"]' ).click( function( e ) {
-				e.preventDefault();
-				this.toggleAmpStatus( $( e.target ) );
-=======
 			$( this.ampPreviewBtn ).on( 'click.amp-post-preview', function( e ) {
 				e.preventDefault();
 				this.onAmpPreviewButtonClick();
 			}.bind( this ) );
 
+			$( '.edit-amp-status, [href="#amp_status"]' ).click( function( e ) {
+				e.preventDefault();
+				this.toggleAmpStatus( $( e.target ) );
+			}.bind( this ) );
+
 			$( '#submitpost input[type="submit"]' ).on( 'click', function() {
 				$( this.ampPreviewBtn ).addClass( 'amp-disabled' );
->>>>>>> ce391a01
 			}.bind( this ) );
 		},
 
@@ -96,7 +94,31 @@
 		},
 
 		/**
-<<<<<<< HEAD
+		 * AMP Preview button click handler.
+		 *
+		 * We trigger the Core preview link for events propagation purposes.
+		 *
+		 * @since 0.6
+		 * @return {void}
+		 */
+		onAmpPreviewButtonClick: function() {
+			var $input;
+
+			// Flag the AMP preview referer.
+			$input = $( '<input>' )
+				.prop( {
+					'type': 'hidden',
+					'name': 'amp-preview',
+					'value': 'do-preview'
+				} )
+				.insertAfter( this.ampPreviewBtn );
+
+			// Trigger Core preview button and remove AMP flag.
+			$( this.previewBtn ).click();
+			$input.remove();
+		},
+
+		/**
 		 * Add AMP Preview button.
 		 *
 		 * @since 0.6
@@ -123,30 +145,6 @@
 			$container.data( 'amp-status', status );
 			$checked.prop( 'checked', 'checked' );
 			$( '.amp-status-text' ).text( $checked.next().text() );
-=======
-		 * AMP Preview button click handler.
-		 *
-		 * We trigger the Core preview link for events propagation purposes.
-		 *
-		 * @since 0.6
-		 * @return {void}
-		 */
-		onAmpPreviewButtonClick: function() {
-			var $input;
-
-			// Flag the AMP preview referer.
-			$input = $( '<input>' )
-				.prop( {
-					'type': 'hidden',
-					'name': 'amp-preview',
-					'value': 'do-preview'
-				} )
-				.insertAfter( this.ampPreviewBtn );
-
-			// Trigger Core preview button and remove AMP flag.
-			$( this.previewBtn ).click();
-			$input.remove();
->>>>>>> ce391a01
 		}
 	};
 })( window.jQuery );