--- conflicted
+++ resolved
@@ -121,11 +121,6 @@
 .wp-list-table th.column-status {
 	width: 20%;
 }
-<<<<<<< HEAD
-.amp-validation-error-status {
-	width: auto;
-	float: none;
-=======
 
 .wp-list-table th.column-error {
 	width: 30%;
@@ -153,5 +148,8 @@
 	margin-right: 15px;
 	height: 30px;
 	border-right: 1px solid #a0a5aa;
->>>>>>> f9b39330
+}
+.amp-validation-error-status {
+	width: auto;
+	float: none;
 }