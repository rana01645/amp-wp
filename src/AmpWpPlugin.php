<?php
/**
 * Final class AmpWpPlugin.
 *
 * @package AmpProject\AmpWP
 */

namespace AmpProject\AmpWP;

use AmpProject\AmpWP\Admin\DevToolsUserAccess;
use AmpProject\AmpWP\Admin\PluginActivationNotice;
use AmpProject\AmpWP\Admin\ReenableCssTransientCachingAjaxAction;
use AmpProject\AmpWP\Admin\SiteHealth;
use AmpProject\AmpWP\BackgroundTask\MonitorCssTransientCaching;
use AmpProject\AmpWP\Infrastructure\ServiceBasedPlugin;
use AmpProject\AmpWP\Instrumentation\ServerTiming;
use AmpProject\AmpWP\Instrumentation\StopWatch;

/**
 * The AmpWpPlugin class is the composition root of the plugin.
 *
 * In here we assemble our infrastructure, configure it for the specific use
 * case the plugin is meant to solve and then kick off the services so that they
 * can hook themselves into the WordPress lifecycle.
 */
final class AmpWpPlugin extends ServiceBasedPlugin {
	/*
	 * The "plugin" is only a tool to hook arbitrary code up to the WordPress
	 * execution flow.
	 *
	 * The main structure we use to modularize our code is "services". These are
	 * what makes up the actual plugin, and they provide self-contained pieces
	 * of code that can work independently.
	 */

	// Whether to enable filtering by default or not.
	const ENABLE_FILTERS_DEFAULT = false;

	/**
	 * Prefix to use for all actions and filters.
	 *
	 * This is used to make the filters for the dependency injector unique.
	 *
	 * @var string
	 */
	const HOOK_PREFIX = 'amp_';

	/**
	 * Get the list of services to register.
	 *
	 * The services array contains a map of <identifier> => <service class name>
	 * associations.
	 *
	 * @return array<string> Associative array of identifiers mapped to fully
	 *                       qualified class names.
	 */
	protected function get_service_classes() {
		return [
			'dev_tools.user_access'            => DevToolsUserAccess::class,
			'css_transient_cache.monitor'      => MonitorCssTransientCaching::class,
			'css_transient_cache.ajax_handler' => ReenableCssTransientCachingAjaxAction::class,
			'site_health_integration'          => SiteHealth::class,
			'plugin_activation_notice'         => PluginActivationNotice::class,
			'plugin_registry'                  => PluginRegistry::class,
			'plugin_suppression'               => PluginSuppression::class,
			'mobile_redirection'               => MobileRedirection::class,
<<<<<<< HEAD
			'server_timing'                    => ServerTiming::class,
=======
			'reader_theme_loader'              => ReaderThemeLoader::class,
			'amp_slug_customization_watcher'   => AmpSlugCustomizationWatcher::class,
>>>>>>> c4b11050
		];
	}

	/**
	 * Get the bindings for the dependency injector.
	 *
	 * The bindings array contains a map of <interface> => <implementation>
	 * mappings, both of which should be fully qualified class names (FQCNs).
	 *
	 * The <interface> does not need to be the actual PHP `interface` language
	 * construct, it can be a `class` as well.
	 *
	 * Whenever you ask the injector to "make()" an <interface>, it will resolve
	 * these mappings and return an instance of the final <class> it found.
	 *
	 * @return array<string> Associative array of fully qualified class names.
	 */
	protected function get_bindings() {
		return [];
	}

	/**
	 * Get the argument bindings for the dependency injector.
	 *
	 * The arguments array contains a map of <class> => <associative array of
	 * arguments> mappings.
	 *
	 * The array is provided in the form <argument name> => <argument value>.
	 *
	 * @return array<array> Associative array of arrays mapping argument names
	 *                      to argument values.
	 */
	protected function get_arguments() {
		return [
			ServerTiming::class => [
				'verbose' => filter_input( INPUT_GET, QueryVar::VERBOSE_SERVER_TIMING, FILTER_VALIDATE_BOOLEAN ),
			],
		];
	}

	/**
	 * Get the shared instances for the dependency injector.
	 *
	 * The shared instances array contains a list of FQCNs that are meant to be
	 * reused. For multiple "make()" requests, the injector will return the same
	 * instance reference for these, instead of always returning a new one.
	 *
	 * This effectively turns these FQCNs into a "singleton", without incurring
	 * all the drawbacks of the Singleton design anti-pattern.
	 *
	 * @return array<string> Array of fully qualified class names.
	 */
	protected function get_shared_instances() {
		return [
			PluginRegistry::class,
			StopWatch::class,
		];
	}

	/**
	 * Get the delegations for the dependency injector.
	 *
	 * The delegations array contains a map of <class> => <callable>
	 * mappings.
	 *
	 * The <callable> is basically a factory to provide custom instantiation
	 * logic for the given <class>.
	 *
	 * @return array<callable> Associative array of callables.
	 */
	protected function get_delegations() {
		return [];
	}
}<|MERGE_RESOLUTION|>--- conflicted
+++ resolved
@@ -64,12 +64,9 @@
 			'plugin_registry'                  => PluginRegistry::class,
 			'plugin_suppression'               => PluginSuppression::class,
 			'mobile_redirection'               => MobileRedirection::class,
-<<<<<<< HEAD
-			'server_timing'                    => ServerTiming::class,
-=======
 			'reader_theme_loader'              => ReaderThemeLoader::class,
 			'amp_slug_customization_watcher'   => AmpSlugCustomizationWatcher::class,
->>>>>>> c4b11050
+			'server_timing'                    => ServerTiming::class,
 		];
 	}
 
