--- conflicted
+++ resolved
@@ -85,13 +85,10 @@
 		'server_timing'                     => Instrumentation\ServerTiming::class,
 		'site_health_integration'           => Admin\SiteHealth::class,
 		'validated_url_stylesheet_gc'       => BackgroundTask\ValidatedUrlStylesheetDataGarbageCollection::class,
-<<<<<<< HEAD
 		'url_validation_rest_controller'    => Validation\URLValidationRESTController::class,
-=======
 		'url_validation_cron'               => URLValidationCron::class,
 		'save_post_validation_event'        => SavePostValidationEvent::class,
 		'background_task_deactivator'       => BackgroundTaskDeactivator::class,
->>>>>>> 8eb49f1a
 	];
 
 	/**
