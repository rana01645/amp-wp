<?php
/**
 * Class OptionsMenu
 *
 * @package Ampproject\Ampwp
 */

namespace AmpProject\AmpWP\Admin;

use AMP_Core_Theme_Sanitizer;
use AMP_Options_Manager;
use AMP_Theme_Support;
use AmpProject\AmpWP\DependencySupport;
use AmpProject\AmpWP\DevTools\UserAccess;
use AmpProject\AmpWP\Infrastructure\Conditional;
use AmpProject\AmpWP\Infrastructure\Registerable;
use AmpProject\AmpWP\Infrastructure\Service;
use AmpProject\AmpWP\LoadingError;

/**
 * OptionsMenu class.
 *
 * @since 2.0
 * @internal
 */
class OptionsMenu implements Conditional, Service, Registerable {
	/**
	 * Handle for JS file.
	 *
	 * @since 2.0
	 *
	 * @var string
	 */
	const ASSET_HANDLE = 'amp-settings';

	/**
	 * The AMP svg menu icon.
	 *
	 * @var string
	 */
	const ICON_BASE64_SVG = 'data:image/svg+xml;base64,PHN2ZyB3aWR0aD0iNjIiIGhlaWdodD0iNjIiIHhtbG5zPSJodHRwOi8vd3d3LnczLm9yZy8yMDAwL3N2ZyI+PHBhdGggZD0iTTQxLjYyODg2NjcgMjguMTYxNDMzM2wtMTMuMDA0NSAyMS42NDIxMzM0aC0yLjM1NmwyLjMyOTEzMzMtMTQuMTAxOS03LjIxMzcuMDA5M3MtLjA2ODIuMDAyMDY2Ni0uMTAwMjMzMy4wMDIwNjY2Yy0uNjQ5OTY2NyAwLTEuMTc1OTMzNC0uNTI1OTY2Ni0xLjE3NTkzMzQtMS4xNzU5MzMzIDAtLjI3OS4yNTkzNjY3LS43NTEyMzMzLjI1OTM2NjctLjc1MTIzMzNsMTIuOTYyMTMzMy0yMS42MTYzTDM1LjcyNDQgMTIuMTc5OWwtMi4zODgwMzMzIDE0LjEyMzYgNy4yNTA5LS4wMDkzcy4wNzc1LS4wMDEwMzMzLjExNDctLjAwMTAzMzNjLjY0OTk2NjYgMCAxLjE3NTkzMzMuNTI1OTY2NiAxLjE3NTkzMzMgMS4xNzU5MzMzIDAgLjI2MzUtLjEwMzMzMzMuNDk0OTY2Ny0uMjUwMDY2Ny42OTEzbC4wMDEwMzM0LjAwMTAzMzN6TTMxIDBDMTMuODc4NyAwIDAgMTMuODc5NzMzMyAwIDMxYzAgMTcuMTIxMyAxMy44Nzg3IDMxIDMxIDMxIDE3LjEyMDI2NjcgMCAzMS0xMy44Nzg3IDMxLTMxQzYyIDEzLjg3OTczMzMgNDguMTIwMjY2NyAwIDMxIDB6IiBmaWxsPSIjYTBhNWFhIiBmaWxsLXJ1bGU9ImV2ZW5vZGQiLz48L3N2Zz4=';

	/**
	 * GoogleFonts instance.
	 *
	 * @var GoogleFonts
	 */
	private $google_fonts;

	/**
	 * ReaderThemes instance.
	 *
	 * @var ReaderThemes
	 */
	private $reader_themes;

	/**
	 * RESTPreloader instance.
	 *
	 * @var RESTPreloader
	 */
	private $rest_preloader;

	/** @var LoadingError */
	private $loading_error;

	/** @var DependencySupport */
	private $dependency_support;

	/**
	 * Check whether the conditional object is currently needed.
	 *
	 * @return bool Whether the conditional object is needed.
	 */
	public static function is_needed() {
		if ( ! is_admin() ) {
			return false;
		}

		/**
		 * Filter whether to enable the AMP settings.
		 *
		 * @since 0.5
		 * @param bool $enable Whether to enable the AMP settings. Default true.
		 */
		return (bool) apply_filters( 'amp_options_menu_is_enabled', true );
	}

	/**
	 * OptionsMenu constructor.
	 *
	 * @param GoogleFonts       $google_fonts An instance of the GoogleFonts service.
	 * @param ReaderThemes      $reader_themes An instance of the ReaderThemes class.
	 * @param RESTPreloader     $rest_preloader An instance of the RESTPreloader class.
	 * @param DependencySupport $dependency_support An instance of the DependencySupport class.
	 * @param LoadingError      $loading_error An instance of the LoadingError class.
	 */
	public function __construct( GoogleFonts $google_fonts, ReaderThemes $reader_themes, RESTPreloader $rest_preloader, DependencySupport $dependency_support, LoadingError $loading_error ) {
		$this->google_fonts       = $google_fonts;
		$this->reader_themes      = $reader_themes;
		$this->rest_preloader     = $rest_preloader;
		$this->dependency_support = $dependency_support;
		$this->loading_error      = $loading_error;
	}

	/**
	 * Adds hooks.
	 */
	public function register() {
		add_action( 'admin_menu', [ $this, 'add_menu_items' ], 9 );

		$plugin_file = preg_replace( '#.+/(?=.+?/.+?)#', '', AMP__FILE__ );
		add_filter( "plugin_action_links_{$plugin_file}", [ $this, 'add_plugin_action_links' ] );
		add_action( 'admin_enqueue_scripts', [ $this, 'enqueue_assets' ] );
	}

	/**
	 * Add plugin action links.
	 *
	 * @param array $links Links.
	 * @return array Modified links.
	 */
	public function add_plugin_action_links( $links ) {
		return array_merge(
			[
				'settings' => sprintf(
					'<a href="%1$s">%2$s</a>',
					esc_url( add_query_arg( 'page', $this->get_menu_slug(), admin_url( 'admin.php' ) ) ),
					esc_html__( 'Settings', 'amp' )
				),
			],
			$links
		);
	}

	/**
	 * Returns the slug for the settings page.
	 *
	 * @return string
	 */
	public function get_menu_slug() {
		return AMP_Options_Manager::OPTION_NAME;
	}

	/**
	 * Add menu.
	 */
	public function add_menu_items() {
		require_once ABSPATH . '/wp-admin/includes/plugin.php';

		/*
		 * Note that the admin items for Validated URLs and Validation Errors will also be placed under this admin menu
		 * page when the current user can manage_options.
		 */
		add_menu_page(
			esc_html__( 'AMP Settings', 'amp' ),
			esc_html__( 'AMP', 'amp' ),
			'manage_options',
			$this->get_menu_slug(),
			[ $this, 'render_screen' ],
			self::ICON_BASE64_SVG
		);

		add_submenu_page(
			$this->get_menu_slug(),
			esc_html__( 'AMP Settings', 'amp' ),
			esc_html__( 'Settings', 'amp' ),
			'manage_options',
			$this->get_menu_slug()
		);
	}

	/**
	 * Provides the settings screen handle.
	 *
	 * @return string
	 */
	public function screen_handle() {
		return sprintf( 'toplevel_page_%s', $this->get_menu_slug() );
	}

	/**
	 * Enqueues settings page assets.
	 *
	 * @since 2.0
	 *
	 * @param string $hook_suffix The current admin page.
	 */
	public function enqueue_assets( $hook_suffix ) {
		if ( $this->screen_handle() !== $hook_suffix ) {
			return;
		}

		/** This action is documented in includes/class-amp-theme-support.php */
		do_action( 'amp_register_polyfills' );

		$asset_file   = AMP__DIR__ . '/assets/js/' . self::ASSET_HANDLE . '.asset.php';
		$asset        = require $asset_file;
		$dependencies = $asset['dependencies'];
		$version      = $asset['version'];

		wp_enqueue_script(
			self::ASSET_HANDLE,
			amp_get_asset_url( 'js/' . self::ASSET_HANDLE . '.js' ),
			$dependencies,
			$version,
			true
		);

		wp_enqueue_style(
			self::ASSET_HANDLE,
			amp_get_asset_url( 'css/amp-settings.css' ),
			[
				$this->google_fonts->get_handle(),
				'wp-components',
			],
			AMP__VERSION
		);

		wp_styles()->add_data( self::ASSET_HANDLE, 'rtl', 'replace' );

		$theme           = wp_get_theme();
		$is_reader_theme = $this->reader_themes->theme_data_exists( get_stylesheet() );

		$notices                      = get_option( PageCacheFlushNeededNotice::OPTION_NAME, [] );
		$show_page_cache_flush_notice = ( in_array( PageCacheFlushNeededNotice::NOTICE_ID, $notices, true ) );

		$js_data = [
			'AMP_QUERY_VAR'                      => amp_get_slug(),
			'CURRENT_THEME'                      => [
				'name'            => $theme->get( 'Name' ),
				'description'     => $theme->get( 'Description' ),
				'is_reader_theme' => $is_reader_theme,
				'screenshot'      => $theme->get_screenshot() ?: null,
				'url'             => $theme->get( 'ThemeURI' ),
			],
			'HAS_DEPENDENCY_SUPPORT'             => $this->dependency_support->has_support(),
			'OPTIONS_REST_PATH'                  => '/amp/v1/options',
			'READER_THEMES_REST_PATH'            => '/amp/v1/reader-themes',
			'IS_CORE_THEME'                      => in_array(
				get_stylesheet(),
				AMP_Core_Theme_Sanitizer::get_supported_themes(),
				true
			),
<<<<<<< HEAD
			'LEGACY_THEME_SLUG'           => ReaderThemes::DEFAULT_READER_THEME,
			'USING_FALLBACK_READER_THEME' => $this->reader_themes->using_fallback_theme(),
			'THEME_SUPPORT_ARGS'          => AMP_Theme_Support::get_theme_support_args(),
			'THEME_SUPPORTS_READER_MODE'  => AMP_Theme_Support::supports_reader_mode(),
			'UPDATES_NONCE'               => wp_create_nonce( 'updates' ),
			'PAGE_CACHE_NOTICE_NONCE'     => wp_create_nonce( PageCacheFlushNeededNotice::AJAX_ACTION ),
			'SITE_HAS_CACHE_ENABLE'       => ( defined( 'WP_CACHE' ) && true === WP_CACHE ),
			'SHOW_PAGE_CACHE_NOTICE'      => $show_page_cache_flush_notice,
=======
			'LEGACY_THEME_SLUG'                  => ReaderThemes::DEFAULT_READER_THEME,
			'USING_FALLBACK_READER_THEME'        => $this->reader_themes->using_fallback_theme(),
			'THEME_SUPPORT_ARGS'                 => AMP_Theme_Support::get_theme_support_args(),
			'THEME_SUPPORTS_READER_MODE'         => AMP_Theme_Support::supports_reader_mode(),
			'UPDATES_NONCE'                      => wp_create_nonce( 'updates' ),
			'USER_FIELD_DEVELOPER_TOOLS_ENABLED' => UserAccess::USER_FIELD_DEVELOPER_TOOLS_ENABLED,
			'USERS_RESOURCE_REST_PATH'           => '/wp/v2/users',
>>>>>>> 73cfc46f
		];

		wp_add_inline_script(
			self::ASSET_HANDLE,
			sprintf(
				'var ampSettings = %s;',
				wp_json_encode( $js_data )
			),
			'before'
		);

		if ( function_exists( 'wp_set_script_translations' ) ) {
			wp_set_script_translations( self::ASSET_HANDLE, 'amp' );
		} elseif ( function_exists( 'wp_get_jed_locale_data' ) || function_exists( 'gutenberg_get_jed_locale_data' ) ) {
			$locale_data  = function_exists( 'wp_get_jed_locale_data' ) ? wp_get_jed_locale_data( 'amp' ) : gutenberg_get_jed_locale_data( 'amp' );
			$translations = wp_json_encode( $locale_data );

			wp_add_inline_script(
				self::ASSET_HANDLE,
				'wp.i18n.setLocaleData( ' . $translations . ', "amp" );',
				'after'
			);
		}

		$this->add_preload_rest_paths();
	}

	/**
	 * Display Settings.
	 */
	public function render_screen() {
		?>
		<div class="wrap">
			<form id="amp-settings" action="options.php" method="post">
				<?php settings_fields( $this->get_menu_slug() ); ?>
				<h1><?php echo esc_html( get_admin_page_title() ); ?></h1>
				<?php settings_errors(); ?>

				<div class="amp amp-settings">
					<div id="amp-settings-root">
						<?php $this->loading_error->render(); ?>
					</div>
				</div>
			</form>
		</div>
		<?php
	}

	/**
	 * Adds REST paths to preload.
	 */
	protected function add_preload_rest_paths() {
		$paths = [
			'/amp/v1/options',
			'/amp/v1/reader-themes',
			'/wp/v2/settings',
			'/wp/v2/users/me',
		];

		foreach ( $paths as $path ) {
			$this->rest_preloader->add_preloaded_path( $path );
		}
	}
}<|MERGE_RESOLUTION|>--- conflicted
+++ resolved
@@ -242,16 +242,6 @@
 				AMP_Core_Theme_Sanitizer::get_supported_themes(),
 				true
 			),
-<<<<<<< HEAD
-			'LEGACY_THEME_SLUG'           => ReaderThemes::DEFAULT_READER_THEME,
-			'USING_FALLBACK_READER_THEME' => $this->reader_themes->using_fallback_theme(),
-			'THEME_SUPPORT_ARGS'          => AMP_Theme_Support::get_theme_support_args(),
-			'THEME_SUPPORTS_READER_MODE'  => AMP_Theme_Support::supports_reader_mode(),
-			'UPDATES_NONCE'               => wp_create_nonce( 'updates' ),
-			'PAGE_CACHE_NOTICE_NONCE'     => wp_create_nonce( PageCacheFlushNeededNotice::AJAX_ACTION ),
-			'SITE_HAS_CACHE_ENABLE'       => ( defined( 'WP_CACHE' ) && true === WP_CACHE ),
-			'SHOW_PAGE_CACHE_NOTICE'      => $show_page_cache_flush_notice,
-=======
 			'LEGACY_THEME_SLUG'                  => ReaderThemes::DEFAULT_READER_THEME,
 			'USING_FALLBACK_READER_THEME'        => $this->reader_themes->using_fallback_theme(),
 			'THEME_SUPPORT_ARGS'                 => AMP_Theme_Support::get_theme_support_args(),
@@ -259,7 +249,9 @@
 			'UPDATES_NONCE'                      => wp_create_nonce( 'updates' ),
 			'USER_FIELD_DEVELOPER_TOOLS_ENABLED' => UserAccess::USER_FIELD_DEVELOPER_TOOLS_ENABLED,
 			'USERS_RESOURCE_REST_PATH'           => '/wp/v2/users',
->>>>>>> 73cfc46f
+			'PAGE_CACHE_NOTICE_NONCE'            => wp_create_nonce( PageCacheFlushNeededNotice::AJAX_ACTION ),
+			'SITE_HAS_CACHE_ENABLE'              => ( defined( 'WP_CACHE' ) && true === WP_CACHE ),
+			'SHOW_PAGE_CACHE_NOTICE'             => $show_page_cache_flush_notice,
 		];
 
 		wp_add_inline_script(
