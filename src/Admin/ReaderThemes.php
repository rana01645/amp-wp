<?php
/**
 * Fetches and formats data for AMP reader themes.
 *
 * @package AMP
 * @since 2.0
 */

namespace AmpProject\AmpWP\Admin;

use AMP_Core_Theme_Sanitizer;
use AMP_Options_Manager;
use AmpProject\AmpWP\Option;
use WP_Theme;
use WP_Upgrader;

/**
 * Handles reader themes.
 *
 * @since 2.0
 */
final class ReaderThemes {
	/**
	 * Formatted theme data.
	 *
	 * @var array
	 */
	private $themes;

	/**
	 * Reader themes supported by default.
	 *
	 * @var array
	 */
	private $default_reader_themes;

	/**
	 * Whether themes can be installed in the current WordPress installation.
	 *
	 * @var bool
	 */
	private $can_install_themes;

	/**
	 * The default reader theme.
	 *
	 * @var string
	 */
	const DEFAULT_READER_THEME = 'legacy';

	/**
	 * Status indicating a reader theme is active on the site.
	 *
	 * @var string
	 */
	const STATUS_ACTIVE = 'active';

	/**
	 * Status indicating a reader theme is installed but not active.
	 *
	 * @var string
	 */
	const STATUS_INSTALLED = 'installed';

	/**
	 * Status indicating a reader theme is not installed but is installable.
	 *
	 * @var string
	 */
	const STATUS_INSTALLABLE = 'installable';

	/**
	 * Status indicating a reader theme is not installed and can't be installed.
	 *
	 * @var string
	 */
	const STATUS_NON_INSTALLABLE = 'non-installable';

	/**
	 * Retrieves all AMP plugin options specified in the endpoint schema.
	 *
	 * @return array Formatted theme data.
	 */
	public function get_themes() {
		if ( null !== $this->themes ) {
			return $this->themes;
		}

		$themes = $this->get_default_reader_themes();

		/**
		 * Filters supported reader themes.
		 *
		 * @param array $themes [
		 *     Reader theme data.
		 *     {
		 *         @type string         $name           Theme name.
		 *         @type string         $slug           Theme slug.
		 *         @type string         $slug           URL of theme preview.
		 *         @type string         $screenshot_url The URL of a mobile screenshot. Note: if this is empty, the theme may not display.
		 *         @type string         $homepage       A link to a page with more information about the theme.
		 *         @type string         $description    A description of the theme.
		 *         @type string|boolean $requires       Minimum version of WordPress required by the theme. False if all versions are supported.
		 *         @type string|boolean $requires_php   Minimum version of PHP required by the theme. False if all versions are supported.
		 *         @type string         $download_link  A link to the theme's zip file. If empty, the plugin will attempt to download the theme from wordpress.org.
		 *     }
		 * ]
		 */
		$themes = (array) apply_filters( 'amp_reader_themes', $themes );

		$active_theme_slug = AMP_Options_Manager::get_option( Option::READER_THEME );
		$theme_slugs       = wp_list_pluck( $themes, 'slug' );

		/*
		 * Check if the chosen Reader theme is among the list of filtered themes. If not, an attempt will be made to
		 * obtain the theme data from the list of installed themes. If neither case is true, the AMP Legacy theme will
		 * be used as a fallback.
		 */
		if ( ! in_array( $active_theme_slug, $theme_slugs, true ) ) {
			$active_theme = wp_get_theme( $active_theme_slug );

			if ( $active_theme->exists() ) {
				$themes[] = $this->normalize_theme_data( $active_theme );
			}
		}

		/*
		 * Append the AMP Legacy theme details after filtering the default themes. This ensures the AMP Legacy theme
		 * will always be available as a fallback if the chosen Reader theme becomes unavailable.
		 */
		$themes[] = $this->get_classic_mode();

		$themes = array_filter(
			$themes,
			static function( $theme ) {
				return is_array( $theme ) && ! empty( $theme );
			}
		);

		$themes = array_map(
			function ( $theme ) {
				$theme['availability'] = $this->get_theme_availability( $theme );
				return $theme;
			},
			$themes
		);

		$this->themes = array_values( $themes );

		return $this->themes;
	}

	/**
	 * Gets a reader theme by slug.
	 *
	 * @param string $slug Theme slug.
	 * @return array|false Theme data or false if the theme is not found.
	 */
	public function get_reader_theme_by_slug( $slug ) {
		return current(
			array_filter(
				$this->get_themes(),
				static function ( $theme ) use ( $slug ) {
					return $theme['slug'] === $slug;
				}
			)
		);
	}

	/**
	 * Retrieves theme data.
	 *
	 * @return array Theme data from the wordpress.org API.
	 */
	public function get_default_reader_themes() {
		if ( null !== $this->default_reader_themes ) {
			return $this->default_reader_themes;
		}

		$cache_key = 'amp_themes_wporg';
		$response  = get_transient( $cache_key );
		if ( ! $response ) {
			// Note: This can be used to refresh the hardcoded raw theme data.
			require_once ABSPATH . 'wp-admin/includes/theme.php';

			$response = themes_api(
				'query_themes',
				[
					'author'   => 'wordpressdotorg',
					'per_page' => 24, // There are only 12 as of 05/2020.
				]
			);

			if ( ! is_wp_error( $response ) ) {
				set_transient( $cache_key, $response, DAY_IN_SECONDS );
			}
		}

		if ( is_wp_error( $response ) ) {
<<<<<<< HEAD
			return [];
=======
			return [ $this->get_legacy_theme() ];
>>>>>>> 2ffc6609
		}

		if ( is_array( $response ) ) {
			$response = (object) $response;
		}

		$supported_themes = array_diff(
			AMP_Core_Theme_Sanitizer::get_supported_themes(),
			[ 'twentyten' ] // Because it is not responsive.
		);

		// Get the subset of themes.
		$reader_themes = array_filter(
			$response->themes,
			static function ( $theme ) use ( $supported_themes ) {
				return in_array( $theme->slug, $supported_themes, true );
			}
		);

		$reader_themes = array_map(
			function ( $theme ) {
				$theme_data                   = $this->normalize_theme_data( $theme );
				$theme_data['screenshot_url'] = amp_get_asset_url( "images/reader-themes/{$theme_data['slug']}.jpg" );

				return $theme_data;
			},
			$reader_themes
		);

		$this->default_reader_themes = $reader_themes;
		return $this->default_reader_themes;
	}

	/**
	 * Normalize the specified theme data.
	 *
	 * @param WP_Theme|array|\stdClass $theme Theme.
	 * @return array Normalized theme data.
	 */
	public function normalize_theme_data( $theme ) {
		if ( $theme instanceof WP_Theme ) {
			if ( $theme->errors() ) {
				return [];
			}

			return [
				'name'           => $theme->display( 'Name' ),
				'slug'           => $theme->get_stylesheet(),
				'preview_url'    => null,
				'screenshot_url' => $theme->get_screenshot(),
				'homepage'       => $theme->display( 'ThemeURI' ),
				'description'    => $theme->display( 'Description' ),
				'requires'       => $theme->get( 'RequiresWP' ),
				'requires_php'   => $theme->get( 'RequiresPHP' ),
			];
		}

		if ( ! is_array( $theme ) && ! is_object( $theme ) ) {
			return [];
		}

		$keys = [
			'name',
			'slug',
			'preview_url',
			'screenshot_url',
			'homepage',
			'description',
			'requires',
			'requires_php',
		];

		return array_merge(
			array_fill_keys( $keys, '' ),
			wp_array_slice_assoc( (array) $theme, $keys )
		);
<<<<<<< HEAD
=======

		$reader_themes[] = $this->get_legacy_theme();

		$this->default_reader_themes = $reader_themes;
		return $this->default_reader_themes;
>>>>>>> 2ffc6609
	}

	/**
	 * Returns whether a theme can be installed on the system.
	 *
	 * @param array $theme Theme data.
	 * @return bool True if themes can be installed.
	 */
	public function can_install_theme( $theme ) {
		if ( ! current_user_can( 'install_themes' ) ) {
			return false;
		}

		if ( null === $this->can_install_themes ) {
			if ( ! class_exists( 'WP_Upgrader' ) ) {
				require_once ABSPATH . 'wp-admin/includes/file.php';
				require_once ABSPATH . 'wp-admin/includes/class-wp-upgrader.php';
			}

			ob_start(); // Prevent request_filesystem_credentials() from outputting the request-filesystem-credentials-form.
			require_once ABSPATH . 'wp-admin/includes/template.php'; // Needed for submit_button().
			$this->can_install_themes = true === ( new WP_Upgrader() )->fs_connect( [ get_theme_root() ] );
			ob_end_clean();
		}

		if ( ! $this->can_install_themes ) {
			return false;
		}

		if ( ! empty( $theme['requires'] ) && version_compare( get_bloginfo( 'version' ), $theme['requires'], '<' ) ) {
			return false;
		}

		if ( ! empty( $theme['requires_php'] ) && version_compare( phpversion(), $theme['requires_php'], '<' ) ) {
			return false;
		}

		return true;
	}

	/**
	 * Returns reader theme availability status.
	 *
	 * @param array $theme Theme data.
	 * @return string Theme availability status.
	 */
	public function get_theme_availability( $theme ) {
		switch ( true ) {
			case get_stylesheet() === $theme['slug']:
				return self::STATUS_ACTIVE;

			case self::DEFAULT_READER_THEME === $theme['slug'] || wp_get_theme( $theme['slug'] )->exists():
				return self::STATUS_INSTALLED;

			case $this->can_install_theme( $theme ):
				return self::STATUS_INSTALLABLE;

			default:
				return self::STATUS_NON_INSTALLABLE;
		}
	}

	/**
	 * Provides details for the legacy theme included with the plugin.
	 *
	 * @return array
	 */
	private function get_legacy_theme() {
		return [
			'name'           => __( 'AMP Legacy', 'amp' ),
<<<<<<< HEAD
			'slug'           => 'legacy',
			'preview_url'    => 'https://amp-wp.org',
=======
			'slug'           => self::DEFAULT_READER_THEME,
			'preview_url'    => 'https://amp-wp.org', // This is unused.
>>>>>>> 2ffc6609
			'screenshot_url' => amp_get_asset_url( 'images/reader-themes/legacy.jpg' ),
			'homepage'       => 'https://amp-wp.org/documentation/how-the-plugin-works/classic-templates/',
			'description'    => __( 'The original templates included in the plugin with limited customization options.', 'amp' ),
			'requires'       => false,
			'requires_php'   => false,
			'availability'   => self::STATUS_INSTALLED,
		];
	}
}<|MERGE_RESOLUTION|>--- conflicted
+++ resolved
@@ -197,11 +197,7 @@
 		}
 
 		if ( is_wp_error( $response ) ) {
-<<<<<<< HEAD
 			return [];
-=======
-			return [ $this->get_legacy_theme() ];
->>>>>>> 2ffc6609
 		}
 
 		if ( is_array( $response ) ) {
@@ -278,14 +274,6 @@
 			array_fill_keys( $keys, '' ),
 			wp_array_slice_assoc( (array) $theme, $keys )
 		);
-<<<<<<< HEAD
-=======
-
-		$reader_themes[] = $this->get_legacy_theme();
-
-		$this->default_reader_themes = $reader_themes;
-		return $this->default_reader_themes;
->>>>>>> 2ffc6609
 	}
 
 	/**
@@ -356,13 +344,8 @@
 	private function get_legacy_theme() {
 		return [
 			'name'           => __( 'AMP Legacy', 'amp' ),
-<<<<<<< HEAD
-			'slug'           => 'legacy',
-			'preview_url'    => 'https://amp-wp.org',
-=======
 			'slug'           => self::DEFAULT_READER_THEME,
 			'preview_url'    => 'https://amp-wp.org', // This is unused.
->>>>>>> 2ffc6609
 			'screenshot_url' => amp_get_asset_url( 'images/reader-themes/legacy.jpg' ),
 			'homepage'       => 'https://amp-wp.org/documentation/how-the-plugin-works/classic-templates/',
 			'description'    => __( 'The original templates included in the plugin with limited customization options.', 'amp' ),
