<?php
/**
 * Fetches and formats data for AMP reader themes.
 *
 * @package AMP
 * @since 2.0
 */

namespace AmpProject\AmpWP\Admin;

use AMP_Core_Theme_Sanitizer;
use AMP_Options_Manager;
use AmpProject\AmpWP\ExtraThemeAndPluginHeaders;
use AmpProject\AmpWP\Option;
use WP_Error;
use WP_Theme;
use WP_Upgrader;

/**
 * Handles reader themes.
 *
 * @since 2.0
 * @internal
 */
final class ReaderThemes {
	/**
	 * Formatted theme data.
	 *
	 * @var array
	 */
	private $themes;

	/**
	 * Reader themes supported by default.
	 *
	 * @var array
	 */
	private $default_reader_themes;

	/**
	 * Whether themes can be installed in the current WordPress installation.
	 *
	 * @var bool
	 */
	private $can_install_themes;

	/**
	 * The error resulting from a failed themes_api request.
	 *
	 * @var null|WP_Error
	 */
	private $themes_api_error;

	/**
	 * The default reader theme.
	 *
	 * @var string
	 */
	const DEFAULT_READER_THEME = 'legacy';

	/**
	 * Status indicating a reader theme is active on the site.
	 *
	 * @var string
	 */
	const STATUS_ACTIVE = 'active';

	/**
	 * Status indicating a reader theme is installed but not active.
	 *
	 * @var string
	 */
	const STATUS_INSTALLED = 'installed';

	/**
	 * Status indicating a reader theme is not installed but is installable.
	 *
	 * @var string
	 */
	const STATUS_INSTALLABLE = 'installable';

	/**
	 * Status indicating a reader theme is not installed and can't be installed.
	 *
	 * @var string
	 */
	const STATUS_NON_INSTALLABLE = 'non-installable';

	/**
	 * Retrieves all AMP plugin options specified in the endpoint schema.
	 *
	 * @return array Formatted theme data.
	 */
	public function get_themes() {
		if ( null !== $this->themes ) {
			return $this->themes;
		}

		$themes = $this->get_default_reader_themes();

		// If the themes_api request failed, make the error available but go forward here with an empty array.
		if ( is_wp_error( $themes ) ) {
			$this->themes_api_error = $themes;
			$themes                 = [];
		}

		// Also include themes that declare AMP-compatibility in their style.css.
		$default_reader_theme_slugs = wp_list_pluck( $themes, 'slug' );
		foreach ( $this->get_compatible_installed_themes() as $compatible_installed_theme ) {
			if ( ! in_array( $compatible_installed_theme->get_stylesheet(), $default_reader_theme_slugs, true ) ) {
				$themes[] = $this->normalize_theme_data( $compatible_installed_theme );
			}
		}

		/**
		 * Filters supported reader themes.
		 *
		 * @param array $themes [
		 *     Reader theme data.
		 *     {
		 *         @type string         $name           Theme name.
		 *         @type string         $slug           Theme slug.
		 *         @type string         $slug           URL of theme preview.
		 *         @type string         $screenshot_url The URL of a mobile screenshot. Note: if this is empty, the theme may not display.
		 *         @type string         $homepage       A link to a page with more information about the theme.
		 *         @type string         $description    A description of the theme.
		 *         @type string|boolean $requires       Minimum version of WordPress required by the theme. False if all versions are supported.
		 *         @type string|boolean $requires_php   Minimum version of PHP required by the theme. False if all versions are supported.
		 *         @type string         $download_link  A link to the theme's zip file. If empty, the plugin will attempt to download the theme from wordpress.org.
		 *     }
		 * ]
		 */
		$themes = (array) apply_filters( 'amp_reader_themes', $themes );

		$selected_theme_slug = AMP_Options_Manager::get_option( Option::READER_THEME );
		$theme_slugs         = wp_list_pluck( $themes, 'slug' );

		/*
		 * Check if the chosen Reader theme is among the list of filtered themes. If not, an attempt will be made to
		 * obtain the theme data from the list of installed themes. If neither case is true, the AMP Legacy theme will
		 * be used as a fallback.
		 */
		if ( self::DEFAULT_READER_THEME !== $selected_theme_slug && ! in_array( $selected_theme_slug, $theme_slugs, true ) ) {
			$active_theme = wp_get_theme( $selected_theme_slug );

			if ( $active_theme->exists() ) {
				$themes[] = $this->normalize_theme_data( $active_theme );
			}
		}

		$themes = array_filter(
			$themes,
			static function( $theme ) {
				return is_array( $theme ) && ! empty( $theme['slug'] );
			}
		);

		$themes = array_map(
			function ( $theme ) {
				$theme                 = $this->normalize_theme_data( $theme );
				$theme['availability'] = $this->get_theme_availability( $theme );
				return $theme;
			},
			$themes
		);

		// Sort themes alphabetically before AMP Legacy.
		usort(
			$themes,
			static function ( $a, $b ) {
				return strcmp( $a['name'], $b['name'] );
			}
		);

		/*
		 * Append the AMP Legacy theme details after filtering the default themes. This ensures the AMP Legacy theme
		 * will always be available as a fallback if the chosen Reader theme becomes unavailable.
		 */
		$themes[] = $this->get_legacy_theme();

		$this->themes = array_values( $themes );

		return $this->themes;
	}

	/**
	 * Provides the themes api error, or null if there is no error.
	 *
	 * @return null|WP_Error
	 */
	public function get_themes_api_error() {
		return $this->themes_api_error;
	}

	/**
	 * Gets a reader theme by slug.
	 *
	 * @param string $slug Theme slug.
	 * @return array|false Theme data or false if the theme is not found.
	 */
	public function get_reader_theme_by_slug( $slug ) {
		return current(
			array_filter(
				$this->get_themes(),
				static function ( $theme ) use ( $slug ) {
					return $theme['slug'] === $slug;
				}
			)
		);
	}

	/**
	 * Retrieves theme data.
	 *
	 * @return array|WP_Error Theme data from the wordpress.org API, or an error on failure.
	 */
	public function get_default_reader_themes() {
		if ( null !== $this->default_reader_themes ) {
			return $this->default_reader_themes;
		}

		$cache_key = 'amp_themes_wporg';
		$response  = get_transient( $cache_key );
		if ( true || ! $response ) {
			require_once ABSPATH . 'wp-admin/includes/theme.php';

			$response = themes_api(
				'query_themes',
				[
					'author'   => 'wordpressdotorg',
					'per_page' => 24, // There are only 12 as of 05/2020.
				]
			);

			if ( is_array( $response ) ) {
				$response = (object) $response;
			}

			/**
			 * The response must minimally be an object with a themes array.
			 *
			 * @see https://wordpress.org/support/topic/issue-during-activating-the-updated-plugins/#post-13383737
			 */
<<<<<<< HEAD
			if ( is_wp_error( $response ) ) {
				return $response;
			} elseif ( ! is_object( $response ) || ! is_array( $response->themes ) ) {
				return new WP_Error(
					'amp_themes_api_invalid_Response',
					__( 'The request for reader themes from the WordPress.org themes API resulted in an invalid response.', 'amp' )
				);
=======
			if (
				is_wp_error( $response )
				|| ! is_object( $response )
				|| ! property_exists( $response, 'themes' )
				|| ! is_array( $response->themes )
			) {
				$response = (object) [ 'themes' => [] ];
>>>>>>> ce4ca0e2
			} else {
				// Store the transient only if the response was valid.
				set_transient( $cache_key, $response, DAY_IN_SECONDS );
			}
		}

		$supported_themes = array_diff(
			AMP_Core_Theme_Sanitizer::get_supported_themes(),
			[ 'twentyten' ] // Because it is not responsive.
		);

		// Get the subset of themes.
		$reader_themes = array_filter(
			$response->themes,
			static function ( $theme ) use ( $supported_themes ) {
				return in_array( $theme->slug, $supported_themes, true );
			}
		);

		$reader_themes = array_map(
			function ( $theme ) {
				$theme_data                   = $this->normalize_theme_data( $theme );
				$theme_data['screenshot_url'] = amp_get_asset_url( "images/reader-themes/{$theme_data['slug']}.jpg" );

				return $theme_data;
			},
			$reader_themes
		);

		$this->default_reader_themes = $reader_themes;
		return $this->default_reader_themes;
	}

	/**
	 * Get installed themes that are marked as being AMP-compatible.
	 *
	 * @return WP_Theme[] Themes.
	 */
	private function get_compatible_installed_themes() {
		$compatible_themes = [];
		foreach ( wp_get_themes() as $theme ) {
			$value = $theme->get( ExtraThemeAndPluginHeaders::AMP_HEADER );
			if ( rest_sanitize_boolean( $value ) && ExtraThemeAndPluginHeaders::AMP_HEADER_LEGACY !== $value ) {
				$compatible_themes[] = $theme;
			}
		}
		return $compatible_themes;
	}

	/**
	 * Normalize the specified theme data.
	 *
	 * @param WP_Theme|array|\stdClass $theme Theme.
	 * @return array Normalized theme data.
	 */
	private function normalize_theme_data( $theme ) {
		if ( $theme instanceof WP_Theme ) {
			if ( $theme->errors() ) {
				return [];
			}

			$mobile_screenshot = null;
			if ( file_exists( $theme->get_stylesheet_directory() . '/screenshot-mobile.png' ) ) {
				$mobile_screenshot = $theme->get_stylesheet_directory_uri() . '/screenshot-mobile.png';
			} elseif ( file_exists( $theme->get_stylesheet_directory() . '/screenshot-mobile.jpg' ) ) {
				$mobile_screenshot = $theme->get_stylesheet_directory_uri() . '/screenshot-mobile.jpg';
			} else {
				$mobile_screenshot = $theme->get_screenshot();
			}
			if ( $mobile_screenshot ) {
				$mobile_screenshot = add_query_arg( 'ver', $theme->get( 'Version' ), $mobile_screenshot );
			}

			return [
				'name'           => $theme->display( 'Name' ) ?: $theme->get_stylesheet(),
				'slug'           => $theme->get_stylesheet(),
				'preview_url'    => null,
				'screenshot_url' => $mobile_screenshot ?: '',
				'homepage'       => $theme->display( 'ThemeURI' ),
				'description'    => $theme->display( 'Description' ),
				'requires'       => $theme->get( 'RequiresWP' ),
				'requires_php'   => $theme->get( 'RequiresPHP' ),
			];
		}

		if ( ! is_array( $theme ) && ! is_object( $theme ) ) {
			return [];
		}

		$keys = [
			'name',
			'slug',
			'preview_url',
			'screenshot_url',
			'homepage',
			'description',
			'requires',
			'requires_php',
		];

		return array_merge(
			array_fill_keys( $keys, '' ),
			wp_array_slice_assoc( (array) $theme, $keys )
		);
	}

	/**
	 * Returns whether a theme can be installed on the system.
	 *
	 * @param array $theme Theme data.
	 * @return bool True if themes can be installed.
	 */
	public function can_install_theme( $theme ) {
		if ( ! current_user_can( 'install_themes' ) ) {
			return false;
		}

		if ( null === $this->can_install_themes ) {
			if ( ! class_exists( 'WP_Upgrader' ) ) {
				require_once ABSPATH . 'wp-admin/includes/file.php';
				require_once ABSPATH . 'wp-admin/includes/class-wp-upgrader.php';
			}

			ob_start(); // Prevent request_filesystem_credentials() from outputting the request-filesystem-credentials-form.
			require_once ABSPATH . 'wp-admin/includes/template.php'; // Needed for submit_button().
			$this->can_install_themes = true === ( new WP_Upgrader() )->fs_connect( [ get_theme_root() ] );
			ob_end_clean();
		}

		if ( ! $this->can_install_themes ) {
			return false;
		}

		if ( ! empty( $theme['requires'] ) && version_compare( get_bloginfo( 'version' ), $theme['requires'], '<' ) ) {
			return false;
		}

		if ( ! empty( $theme['requires_php'] ) && version_compare( phpversion(), $theme['requires_php'], '<' ) ) {
			return false;
		}

		return true;
	}

	/**
	 * Returns reader theme availability status.
	 *
	 * @param array $theme Theme data.
	 * @return string Theme availability status.
	 */
	public function get_theme_availability( $theme ) {
		switch ( true ) {
			case get_stylesheet() === $theme['slug']:
				return self::STATUS_ACTIVE;

			case self::DEFAULT_READER_THEME === $theme['slug'] || wp_get_theme( $theme['slug'] )->exists():
				return self::STATUS_INSTALLED;

			case $this->can_install_theme( $theme ):
				return self::STATUS_INSTALLABLE;

			default:
				return self::STATUS_NON_INSTALLABLE;
		}
	}

	/**
	 * Determine if the data for the specified Reader theme exists.
	 *
	 * @param string $theme_slug Theme slug.
	 * @return bool Whether the Reader theme data exists.
	 */
	public function theme_data_exists( $theme_slug ) {
		return in_array( $theme_slug, wp_list_pluck( $this->get_themes(), 'slug' ), true );
	}

	/**
	 * Determine if the AMP legacy Reader theme is being used as a fallback.
	 *
	 * @return bool True if being used as a fallback, false otherwise.
	 */
	public function using_fallback_theme() {
		return amp_is_legacy()
			&& self::DEFAULT_READER_THEME !== AMP_Options_Manager::get_option( Option::READER_THEME );
	}

	/**
	 * Provides details for the legacy theme included with the plugin.
	 *
	 * @return array
	 */
	private function get_legacy_theme() {
		return [
			'name'           => __( 'AMP Legacy', 'amp' ),
			'slug'           => self::DEFAULT_READER_THEME,
			'preview_url'    => 'https://amp-wp.org', // This is unused.
			'screenshot_url' => amp_get_asset_url( 'images/reader-themes/legacy.jpg' ),
			'homepage'       => 'https://amp-wp.org/documentation/how-the-plugin-works/classic-templates/',
			'description'    => __( 'The original templates included in the plugin with limited customization options.', 'amp' ),
			'requires'       => false,
			'requires_php'   => false,
			'availability'   => self::STATUS_INSTALLED,
		];
	}
}<|MERGE_RESOLUTION|>--- conflicted
+++ resolved
@@ -241,15 +241,6 @@
 			 *
 			 * @see https://wordpress.org/support/topic/issue-during-activating-the-updated-plugins/#post-13383737
 			 */
-<<<<<<< HEAD
-			if ( is_wp_error( $response ) ) {
-				return $response;
-			} elseif ( ! is_object( $response ) || ! is_array( $response->themes ) ) {
-				return new WP_Error(
-					'amp_themes_api_invalid_Response',
-					__( 'The request for reader themes from the WordPress.org themes API resulted in an invalid response.', 'amp' )
-				);
-=======
 			if (
 				is_wp_error( $response )
 				|| ! is_object( $response )
@@ -257,7 +248,6 @@
 				|| ! is_array( $response->themes )
 			) {
 				$response = (object) [ 'themes' => [] ];
->>>>>>> ce4ca0e2
 			} else {
 				// Store the transient only if the response was valid.
 				set_transient( $cache_key, $response, DAY_IN_SECONDS );
