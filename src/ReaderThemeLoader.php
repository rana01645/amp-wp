--- conflicted
+++ resolved
@@ -49,17 +49,6 @@
 	private $theme_overridden = false;
 
 	/**
-	 * Register the service with the system.
-	 *
-	 * @return void
-	 */
-	public function register() {
-		// The following needs to run at plugins_loaded because that is when _wp_customize_include runs. Otherwise, the
-		// most logical action would be setup_theme.
-		add_action( 'plugins_loaded', [ $this, 'override_theme' ], 9 );
-	}
-
-	/**
 	 * Is Reader mode with a Reader theme selected.
 	 *
 	 * @return bool Whether new Reader mode.
@@ -107,8 +96,6 @@
 	}
 
 	/**
-<<<<<<< HEAD
-=======
 	 * Register the service with the system.
 	 *
 	 * @return void
@@ -259,7 +246,6 @@
 	}
 
 	/**
->>>>>>> 5050b1ef
 	 * Get reader theme.
 	 *
 	 * If the Reader template mode is enabled
