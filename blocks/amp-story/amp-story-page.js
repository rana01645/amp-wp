import memoize from 'memize';
import uuid from 'uuid/v4';
import BlockSelector from './block-selector';

const { __ } = wp.i18n;
const {
	registerBlockType
} = wp.blocks;
const {
	InnerBlocks,
	PanelColorSettings,
	InspectorControls
} = wp.editor;
const { select } = wp.data;
const { getBlock } = select( 'core/editor' );

const ALLOWED_BLOCKS = [
	'amp/amp-story-grid-layer',
	'amp/amp-story-cta-layer'
];

/**
 * Returns the amp-story-page's configuration for a given number of amp-story-grid-layer and if added, amp-story-cta-layer.
 *
 * @param {number} grids Number of grids.
 * @param {bool}   hasCTA If has amp-story-cta-layer.
 *
 * @return {Object[]} Story page's layout configuration.
 */
const getStoryPageTemplate = memoize( ( grids, hasCTA ) => {
	let template = _.times( grids, () => [
		'amp/amp-story-grid-layer',
		[
			[
				'core/paragraph',
				{
					placeholder: __( 'Add content to layer.', 'amp' )
				}
			]
		]
	] );
	if ( hasCTA ) {
		template.push(
			[ 'amp/amp-story-cta-layer' ]
		);
	}
	return template;
} );

/**
 * Register block.
 */
export default registerBlockType(
	'amp/amp-story-page',
	{
		title: __( 'AMP Story Page', 'amp' ),
		category: 'layout',
		icon: 'admin-page',

		// @todo Enforce that the amp-story-page can only be a root-level block; Using `parent: []` does not work, and it causes the inserter to be disabled entirely.
		attributes: {
			id: {
				type: 'string',
				source: 'attribute',
				selector: 'amp-story-page',
				attribute: 'id'
			},
			backgroundColor: {
				type: 'string',
				default: '#ffffff'
			}
		},

		/*
		 * <amp-story-page>:
		 *   mandatory_parent: "AMP-STORY"
		 *   mandatory_min_num_child_tags: 1
		 *   child_tag_name_oneof: "AMP-ANALYTICS"
		 *   child_tag_name_oneof: "AMP-PIXEL"
		 *   child_tag_name_oneof: "AMP-STORY-CTA-LAYER"
		 *   child_tag_name_oneof: "AMP-STORY-GRID-LAYER"
		 *
		 * https://github.com/ampproject/amphtml/blob/87fe1d02f902be97b596b36ec3421592c83d241e/extensions/amp-story/validator-amp-story.protoascii#L146-L171
		 * */

		edit( props ) {
			const { setAttributes, attributes } = props;
			const onChangeBackgroundColor = newBackgroundColor => {
				setAttributes( { backgroundColor: newBackgroundColor } );
			};

			// If the page ID is not set, add one.
			if ( ! attributes.id ) {
				setAttributes( { id: uuid() } );
			}
			const block = getBlock( props.clientId );
			let grids = block.innerBlocks.length;
			let hasCTALayer = false;
			_.each( block.innerBlocks, function( child ) {
				if ( 'amp/amp-story-cta-layer' === child.name ) {
					grids--;
					hasCTALayer = true;
				} else if ( 'amp/amp-story-grid-layer' !== child.name ) {
					grids--;
				}
			} );

			// Have at least one layout grid in the template.
			if ( 0 === grids ) {
				grids = 1;
			}

			return [
<<<<<<< HEAD
				<BlockSelector key="selectors" rootClientId={ props.clientId } />,
				// Get the template dynamically.
				<InnerBlocks key='contents' template={ getStoryPageTemplate( grids, hasCTALayer ) } allowedBlocks={ ALLOWED_BLOCKS } />
=======
				<InspectorControls key='controls'>
					<PanelColorSettings
						title={ __( 'Background Color Settings', 'amp' ) }
						initialOpen={ false }
						colorSettings={ [
							{
								value: attributes.backgroundColor,
								onChange: onChangeBackgroundColor,
								label: __( 'Background Color', 'amp' )
							}
						] }
					/>
				</InspectorControls>,
				// Get the template dynamically.
				<div key="contents" style={{ backgroundColor: attributes.backgroundColor }}>
					<InnerBlocks template={ getStoryPageTemplate( grids, hasCTALayer ) } allowedBlocks={ ALLOWED_BLOCKS } />
				</div>
>>>>>>> b6f696a2
			];
		},

		save( { attributes } ) {
			return (
				<amp-story-page style={{ backgroundColor: attributes.backgroundColor }} id={ attributes.id }>
					<InnerBlocks.Content />
				</amp-story-page>
			);
		}
	}
);<|MERGE_RESOLUTION|>--- conflicted
+++ resolved
@@ -111,11 +111,6 @@
 			}
 
 			return [
-<<<<<<< HEAD
-				<BlockSelector key="selectors" rootClientId={ props.clientId } />,
-				// Get the template dynamically.
-				<InnerBlocks key='contents' template={ getStoryPageTemplate( grids, hasCTALayer ) } allowedBlocks={ ALLOWED_BLOCKS } />
-=======
 				<InspectorControls key='controls'>
 					<PanelColorSettings
 						title={ __( 'Background Color Settings', 'amp' ) }
@@ -129,11 +124,11 @@
 						] }
 					/>
 				</InspectorControls>,
+				<BlockSelector key="selectors" rootClientId={ props.clientId } />,
 				// Get the template dynamically.
 				<div key="contents" style={{ backgroundColor: attributes.backgroundColor }}>
 					<InnerBlocks template={ getStoryPageTemplate( grids, hasCTALayer ) } allowedBlocks={ ALLOWED_BLOCKS } />
 				</div>
->>>>>>> b6f696a2
 			];
 		},
 
