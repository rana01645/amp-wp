--- conflicted
+++ resolved
@@ -12,12 +12,9 @@
 			'admin.onboarding_menu'              => \AmpProject\AmpWP\Admin\OnboardingWizardSubmenu::class,
 			'admin.onboarding_wizard'            => \AmpProject\AmpWP\Admin\OnboardingWizardSubmenuPage::class,
 			'admin.options_menu'                 => \AmpProject\AmpWP\Admin\OptionsMenu::class,
-<<<<<<< HEAD
 			'admin.support_screen'               => \AmpProject\AmpWP\Admin\SupportScreen::class,
 			'admin.support'                      => \AmpProject\AmpWP\Admin\SupportLink::class,
 			'admin.polyfills'                    => \AmpProject\AmpWP\Admin\Polyfills::class,
-=======
->>>>>>> 851d64b5
 			'admin.paired_browsing'              => \AmpProject\AmpWP\Admin\PairedBrowsing::class,
 			'admin.plugin_row_meta'              => \AmpProject\AmpWP\Admin\PluginRowMeta::class,
 			'admin.polyfills'                    => \AmpProject\AmpWP\Admin\Polyfills::class,
@@ -57,19 +54,11 @@
 			'save_post_validation_event'         => \AmpProject\AmpWP\Validation\SavePostValidationEvent::class,
 			'server_timing'                      => \AmpProject\AmpWP\Instrumentation\ServerTiming::class,
 			'site_health_integration'            => \AmpProject\AmpWP\Admin\SiteHealth::class,
-			'url_validation_cron'                => \AmpProject\AmpWP\Validation\URLValidationCron::class,
-<<<<<<< HEAD
-			'save_post_validation_event'         => \AmpProject\AmpWP\Validation\SavePostValidationEvent::class,
-			'background_task_deactivator'        => \AmpProject\AmpWP\BackgroundTask\BackgroundTaskDeactivator::class,
-			'paired_routing'                     => \AmpProject\AmpWP\PairedRouting::class,
-			'paired_url'                         => \AmpProject\AmpWP\PairedUrl::class,
-			'loading_error'                      => \AmpProject\AmpWP\LoadingError::class,
 			'support'                            => \AmpProject\AmpWP\Support\SupportCliCommand::class,
 			'support_rest_controller'            => \AmpProject\AmpWP\Support\SupportRESTController::class,
-=======
+			'url_validation_cron'                => \AmpProject\AmpWP\Validation\URLValidationCron::class,
 			'url_validation_rest_controller'     => \AmpProject\AmpWP\Validation\URLValidationRESTController::class,
 			'validated_url_stylesheet_gc'        => \AmpProject\AmpWP\BackgroundTask\ValidatedUrlStylesheetDataGarbageCollection::class,
->>>>>>> 851d64b5
 		] )
 	);
 
